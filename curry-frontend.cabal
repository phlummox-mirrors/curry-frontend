Name:          curry-frontend
Version:       0.3.10
Cabal-Version: >= 1.6
Synopsis:      Compile the functional logic language Curry to several
               intermediate formats
Description:   The Curry Frontend consists of the executable program "cymake".
               It is used by various backends to compile Curry programs to
               an internal representation.
               The code is a stripped-down version of an early version of
               the Muenster Curry Compiler
               (<http://danae.uni-muenster.de/~lux/curry/>)
Category:      Language
License:       OtherLicense
License-File:  LICENSE
Author:        Wolfgang Lux, Martin Engelke, Bernd Brassel, Holger Siegel,
               Bjoern Peemoeller
Maintainer:    Bjoern Peemoeller
Bug-Reports:   mailto:bjp@informatik.uni-kiel.de
Homepage:      http://curry-language.org
Build-Type:    Simple
Stability:     experimental

Extra-Source-Files: LIESMICH
Data-Files:         src/Html/currydoc.css

Flag split-syb
  Description: Has the syb functionality been split into the package syb?
  Default:     True

Executable cymake
  hs-source-dirs: src
  Main-is:        cymake.hs
<<<<<<< HEAD
  if flag(split-syb)
    Build-Depends: base == 4.*, syb
  else
    Build-Depends: base == 3.*
  Build-Depends:
    curry-base == 0.3.8
    , containers, either, mtl, pretty, transformers
=======
  Build-Depends: base == 4.*, curry-base == 0.3.10
    , containers, directory, mtl, process, transformers, syb
>>>>>>> 0dc34cc0
  ghc-options: -Wall
  Other-Modules:
    Base.CurryTypes
    , Base.Expr
    , Base.Idents
    , Base.Messages
    , Base.Names
    , Base.NestEnv
    , Base.SCC
    , Base.ScopeEnv
    , Base.Subst
    , Base.TopEnv
    , Base.Types
    , Base.TypeSubst
    , Base.Typing
    , Base.Utils
    , Checks
    , Checks.Dictionaries
    , Checks.ExportCheck
    , Checks.InterfaceCheck
    , Checks.InterfaceSyntaxCheck
    , Checks.KindCheck
    , Checks.PrecCheck
    , Checks.SyntaxCheck
    , Checks.TypeCheck
    , Checks.TypeClassesCheck
    , Checks.WarnCheck
    , CompilerEnv
    , CompilerOpts
    , CurryBuilder
    , CurryDeps
    , Env.ClassEnv
    , Env.Interface
    , Env.ModuleAlias
    , Env.OpPrec
    , Env.TypeConstructor
    , Env.Value
    , Exports
    , Generators
    , Generators.GenAbstractCurry
    , Generators.GenFlatCurry
    , Html.CurryHtml
    , Html.SyntaxColoring
    , IL
    , IL.Pretty
    , IL.Type
    , Imports
    , Interfaces
    , Modules
    , ModuleSummary
    , Transformations
    , Transformations.CaseCompletion
    , Transformations.CurryToIL
    , Transformations.Desugar
    , Transformations.Lift
    , Transformations.Qual
    , Transformations.Simplify
    , Transformations.TypeSigs
Library
  hs-source-dirs:  src
  Build-Depends:   filepath, base
  ghc-options: -Wall
  Exposed-Modules:
    Files.CymakePath
    Base.Utils
  Other-Modules:
    Paths_curry_frontend


Executable cmpPrograms
  hs-source-dirs: src
  Main-is:        cmpPrograms.hs
  if flag(split-syb)
    Build-Depends: base == 4.*, syb
  else
    Build-Depends: base == 3.*
  Build-Depends:
    curry-base == 0.3.8
  ghc-options: -Wall


Test-Suite TestTypeChecking
    hs-source-dirs: test, src
    type:       detailed-0.9
    test-module: TestTypeChecking
    build-depends: base, pretty, directory, curry-base, filepath, containers, mtl, syb,
      -- Cabal 1.16.0 introduces a new test suite format
      transformers, Cabal >= 1.9.2 && <= 1.14.0, curry-base == 0.3.8
    Other-Modules:
     Base.CurryTypes
     , Base.Expr
     , Base.Idents
     , Base.Messages
     , Base.Names
     , Base.NestEnv
     , Base.SCC
     , Base.ScopeEnv
     , Base.Subst
     , Base.TopEnv
     , Base.Types
     , Base.TypeSubst
     , Base.Typing
     , Base.Utils
     , Checks
     , Checks.Dictionaries
     , Checks.ExportCheck
     , Checks.InterfaceCheck
     , Checks.InterfaceSyntaxCheck
     , Checks.KindCheck
     , Checks.PrecCheck
     , Checks.SyntaxCheck
     , Checks.TypeCheck
     , Checks.TypeClassesCheck
     , Checks.WarnCheck
     , CompilerEnv
     , CompilerOpts
     , CurryBuilder
     , CurryDeps
     , Env.ClassEnv
     , Env.Interface
     , Env.ModuleAlias
     , Env.OpPrec
     , Env.TypeConstructor
     , Env.Value
     , Exports
     , Frontend
     , Generators
     , Generators.GenAbstractCurry
     , Generators.GenFlatCurry
     , Html.CurryHtml
     , Html.SyntaxColoring
     , IL
     , IL.Pretty
     , IL.Type
     , IL.XML
     , Imports
     , InterfaceEquivalence
     , Interfaces
     , Modules
     , ModuleSummary
     , Transformations
     , Transformations.CaseCompletion
     , Transformations.CurryToIL
     , Transformations.Desugar
     , Transformations.Lift
     , Transformations.Qual
     , Transformations.Simplify
     , Transformations.TypeSigs
    ghc-options: -Wall 

-- Executable TestTypeCheckingHpc
--     hs-source-dirs: test, src
--     main-is:    TestTypeCheckingHpc.hs
--     build-depends: base, pretty, directory, curry-base, filepath, containers, mtl, syb,
--       transformers, Cabal >= 1.9.2, curry-base == 0.3.8
--     ghc-options: -Wall -fhpc<|MERGE_RESOLUTION|>--- conflicted
+++ resolved
@@ -30,18 +30,9 @@
 Executable cymake
   hs-source-dirs: src
   Main-is:        cymake.hs
-<<<<<<< HEAD
-  if flag(split-syb)
-    Build-Depends: base == 4.*, syb
-  else
-    Build-Depends: base == 3.*
-  Build-Depends:
-    curry-base == 0.3.8
-    , containers, either, mtl, pretty, transformers
-=======
   Build-Depends: base == 4.*, curry-base == 0.3.10
     , containers, directory, mtl, process, transformers, syb
->>>>>>> 0dc34cc0
+    , either, pretty
   ghc-options: -Wall
   Other-Modules:
     Base.CurryTypes
@@ -119,7 +110,7 @@
   else
     Build-Depends: base == 3.*
   Build-Depends:
-    curry-base == 0.3.8
+    curry-base == 0.3.10
   ghc-options: -Wall
 
 
@@ -129,7 +120,7 @@
     test-module: TestTypeChecking
     build-depends: base, pretty, directory, curry-base, filepath, containers, mtl, syb,
       -- Cabal 1.16.0 introduces a new test suite format
-      transformers, Cabal >= 1.9.2 && <= 1.14.0, curry-base == 0.3.8
+      transformers, Cabal >= 1.9.2 && <= 1.14.0, curry-base == 0.3.10
     Other-Modules:
      Base.CurryTypes
      , Base.Expr
@@ -196,5 +187,5 @@
 --     hs-source-dirs: test, src
 --     main-is:    TestTypeCheckingHpc.hs
 --     build-depends: base, pretty, directory, curry-base, filepath, containers, mtl, syb,
---       transformers, Cabal >= 1.9.2, curry-base == 0.3.8
+--       transformers, Cabal >= 1.9.2, curry-base == 0.3.10
 --     ghc-options: -Wall -fhpc