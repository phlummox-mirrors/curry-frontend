{- |
    Module      :  $Header$
    Description :  Different checks on a Curry module
    Copyright   :  (c) 2011 - 2013, Björn Peemöller
                              2013, Matthias Böhm
    License     :  OtherLicense

    Maintainer  :  bjp@informatik.uni-kiel.de
    Stability   :  experimental
    Portability :  portable

    This module subsumes the different checks to be performed on a Curry
    module during compilation, e.g. type checking.
-}
module Checks where

import qualified Checks.InterfaceCheck   as IC (interfaceCheck)
import qualified Checks.ExportCheck      as EC (exportCheck)
import qualified Checks.KindCheck        as KC (kindCheck)
import qualified Checks.PrecCheck        as PC (precCheck)
import qualified Checks.SyntaxCheck      as SC (syntaxCheck)
import qualified Checks.TypeCheck        as TC (typeCheck)
import qualified Checks.WarnCheck        as WC (warnCheck)
import qualified Checks.TypeClassesCheck as TCC (typeClassesCheck)
import qualified Checks.Dictionaries     as DI (insertDicts)

import Curry.Base.Monad
import Curry.Syntax (Module (..), Interface (..))

import Base.Messages
import CompilerEnv
import CompilerOpts

type Check m a = Options -> CompEnv a -> CYT m (CompEnv a)

interfaceCheck :: Monad m => Check m Interface
interfaceCheck _ (env, intf)
  | null msgs = ok (env, intf)
  | otherwise = failMessages msgs
  where msgs = IC.interfaceCheck (opPrecEnv env) (tyConsEnv env)
                                 (valueEnv env) (classEnv env) intf

-- |Check the kinds of type definitions and signatures.
--
-- * Declarations: Nullary type constructors and type variables are
--                 disambiguated
-- * Environment:  remains unchanged
kindCheck :: Monad m => Check m Module
kindCheck _ (env, mdl)
  | null msgs = ok (env, mdl')
  | otherwise = failMessages msgs
  where (mdl', msgs) = KC.kindCheck (tyConsEnv env) mdl

-- |Check for a correct syntax.
--
-- * Declarations: Nullary data constructors and variables are
--                 disambiguated, variables are renamed
-- * Environment:  remains unchanged
syntaxCheck :: Monad m => Check m Module
syntaxCheck opts (env, mdl)
  | null msgs = ok (env { extensions = exts }, mdl')
  | otherwise = failMessages msgs
  where ((mdl', exts), msgs) = SC.syntaxCheck opts
                      (valueEnv env) (tyConsEnv env) (classEnv env) mdl

-- |Check the precedences of infix operators.
--
-- * Declarations: Expressions are reordered according to the specified
--                 precedences
-- * Environment:  The operator precedence environment is updated
precCheck :: Monad m => Check m Module
precCheck _ (env, Module ps m es is ds)
  | null msgs = ok (env { opPrecEnv = pEnv' }, Module ps m es is ds')
  | otherwise = failMessages msgs
  where (ds', pEnv', msgs) = PC.precCheck (moduleIdent env) (opPrecEnv env) ds

-- |Apply the correct typing of the module.
<<<<<<< HEAD
-- Parts of the syntax tree are annotated by their type; the type constructor
-- and value environments are updated.
typeCheck :: Monad m => Bool -> Check m Module
typeCheck run opts env (Module recFlag m es is ds)
  | null msgs = ok (env { tyConsEnv = tcEnv', valueEnv = tyEnv' }
                   , Module recFlag m es is newDecls)
=======
-- The declarations remain unchanged; the type constructor and value
-- environments are updated.
typeCheck :: Monad m => Check m Module
typeCheck _ (env, mdl@(Module _ _ _ _ ds))
  | null msgs = ok (env { tyConsEnv = tcEnv', valueEnv = tyEnv' }, mdl)
>>>>>>> d1b912fa
  | otherwise = failMessages msgs
  where 
  (tcEnv', tyEnv', newDecls, msgs) = 
    TC.typeCheck (moduleIdent env) (tyConsEnv env) (valueEnv env) 
                 (classEnv env) opts True run ds

-- |Check the export specification
exportCheck :: Monad m => Check m Module
exportCheck _ (env, Module ps m es is ds)
  | null msgs = ok (env, Module ps m es' is ds)
  | otherwise = failMessages msgs
  where (es', msgs) = EC.exportCheck (moduleIdent env) (aliasEnv env)
                                     (tyConsEnv env) (valueEnv env) 
                                     (classEnv env) es

-- |Check for warnings.
warnCheck :: Options -> CompilerEnv -> Module -> [Message]
warnCheck opts env mdl = WC.warnCheck (optWarnOpts opts) (aliasEnv env)
  (valueEnv env) (tyConsEnv env) mdl
-- |Check the type classes
-- Changes the classes environment and removes class and instance declarations, 
-- furthermore adds new code for them
typeClassesCheck :: Monad m => Check m Module
typeClassesCheck opts env (Module recFlag m es is ds) 
  | null msgs = ok (env {classEnv = clsEnv}, Module recFlag m es is decls') 
  | otherwise = failMessages msgs
  where (decls', clsEnv, msgs) = TCC.typeClassesCheck m opts ds 
           (classEnv env) (tyConsEnv env) (opPrecEnv env)

-- |Insert dictionaries where necessary. This is actually not a check, but a
-- transformation - but as it can produce errors, it is treated as a check  
insertDicts :: Monad m => Check m Module
insertDicts opts cEnv m 
  | null msgs = ok (cEnv, m')
  | otherwise = failMessages msgs
  where (m', msgs) = DI.insertDicts m cEnv opts
  
<|MERGE_RESOLUTION|>--- conflicted
+++ resolved
@@ -75,20 +75,12 @@
   where (ds', pEnv', msgs) = PC.precCheck (moduleIdent env) (opPrecEnv env) ds
 
 -- |Apply the correct typing of the module.
-<<<<<<< HEAD
 -- Parts of the syntax tree are annotated by their type; the type constructor
 -- and value environments are updated.
 typeCheck :: Monad m => Bool -> Check m Module
 typeCheck run opts env (Module recFlag m es is ds)
   | null msgs = ok (env { tyConsEnv = tcEnv', valueEnv = tyEnv' }
                    , Module recFlag m es is newDecls)
-=======
--- The declarations remain unchanged; the type constructor and value
--- environments are updated.
-typeCheck :: Monad m => Check m Module
-typeCheck _ (env, mdl@(Module _ _ _ _ ds))
-  | null msgs = ok (env { tyConsEnv = tcEnv', valueEnv = tyEnv' }, mdl)
->>>>>>> d1b912fa
   | otherwise = failMessages msgs
   where 
   (tcEnv', tyEnv', newDecls, msgs) = 
