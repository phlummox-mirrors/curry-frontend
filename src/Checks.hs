--- conflicted
+++ resolved
@@ -1,7 +1,7 @@
 {- |
     Module      :  $Header$
     Description :  Different checks on a Curry module
-    Copyright   :  (c) 2011, Björn Peemöller (bjp@informatik.uni-kiel.de)
+    Copyright   :  (c) 2011 - 2013, Björn Peemöller
     License     :  OtherLicense
 
     Maintainer  :  bjp@informatik.uni-kiel.de
@@ -13,12 +13,6 @@
 -}
 module Checks where
 
-<<<<<<< HEAD
-import Control.Monad.Trans.Either
-import Curry.Syntax (Module (..), Interface (..))
-
-import Base.Messages
-
 import qualified Checks.InterfaceCheck as IC (interfaceCheck)
 import qualified Checks.ExportCheck    as EC (exportCheck)
 import qualified Checks.KindCheck      as KC (kindCheck)
@@ -26,16 +20,8 @@
 import qualified Checks.SyntaxCheck    as SC (syntaxCheck)
 import qualified Checks.TypeCheck      as TC (typeCheck)
 import qualified Checks.WarnCheck      as WC (warnCheck)
-=======
-import Curry.Syntax (Module (..))
 
-import qualified Checks.ExportCheck as EC (exportCheck)
-import qualified Checks.KindCheck   as KC (kindCheck)
-import qualified Checks.PrecCheck   as PC (precCheck)
-import qualified Checks.SyntaxCheck as SC (syntaxCheck)
-import qualified Checks.TypeCheck   as TC (typeCheck)
-import qualified Checks.WarnCheck   as WC (warnCheck)
->>>>>>> 6d150d52
+import Curry.Syntax (Module (..), Interface (..))
 
 import Base.Messages
 import CompilerEnv
@@ -43,11 +29,11 @@
 
 type Check m a = Options -> CompilerEnv -> a -> CYT m (CompilerEnv, a)
 
-interfaceCheck :: CompilerEnv -> Interface -> CheckResult ()
-interfaceCheck env intf
-  | null errs = return ()
-  | otherwise = CheckFailed errs
-  where errs = IC.interfaceCheck (opPrecEnv env) (tyConsEnv env)
+interfaceCheck :: Monad m => Check m Interface
+interfaceCheck _ env intf
+  | null msgs = right (env, intf)
+  | otherwise = left msgs
+  where msgs = IC.interfaceCheck (opPrecEnv env) (tyConsEnv env)
                                  (valueEnv env) intf
 
 -- |Check the kinds of type definitions and signatures.
