{- |
    Module      :  $Header$
    Description :  Different checks on a Curry module
    Copyright   :  (c) 2011 - 2013, Björn Peemöller
                              2013, Matthias Böhm
    License     :  OtherLicense

    Maintainer  :  bjp@informatik.uni-kiel.de
    Stability   :  experimental
    Portability :  portable

    This module subsumes the different checks to be performed on a Curry
    module during compilation, e.g. type checking.
-}
module Checks where

import qualified Checks.InterfaceCheck   as IC (interfaceCheck)
import qualified Checks.ExportCheck      as EC (exportCheck)
import qualified Checks.KindCheck        as KC (kindCheck)
import qualified Checks.PrecCheck        as PC (precCheck)
import qualified Checks.SyntaxCheck      as SC (syntaxCheck)
import qualified Checks.TypeCheck        as TC (typeCheck)
import qualified Checks.WarnCheck        as WC (warnCheck)
import qualified Checks.TypeClassesCheck as TCC (typeClassesCheck)
import qualified Checks.Dictionaries     as DI (insertDicts)

import Curry.Base.Monad
import Curry.Syntax (Module (..), Interface (..))

import Base.Messages
import CompilerEnv
import CompilerOpts

type Check m a = Options -> CompilerEnv -> a -> CYT m (CompilerEnv, a)

interfaceCheck :: Monad m => Check m Interface
interfaceCheck _ env intf
  | null msgs = ok (env, intf)
  | otherwise = failMessages msgs
  where msgs = IC.interfaceCheck (opPrecEnv env) (tyConsEnv env)
                                 (valueEnv env) (classEnv env) intf

-- |Check the kinds of type definitions and signatures.
--
-- * Declarations: Nullary type constructors and type variables are
--                 disambiguated
-- * Environment:  remains unchanged
kindCheck :: Monad m => Check m Module
kindCheck _ env (Module ps m es is ds)
  | null msgs = ok (env, Module ps m es is ds')
  | otherwise = failMessages msgs
  where (ds', msgs) = KC.kindCheck (moduleIdent env) (tyConsEnv env) ds

-- |Check for a correct syntax.
--
-- * Declarations: Nullary data constructors and variables are
--                 disambiguated, variables are renamed
-- * Environment:  remains unchanged
syntaxCheck :: Monad m => Check m Module
<<<<<<< HEAD
syntaxCheck opts env (Module m es is ds)
  | null msgs = right (env, Module m es is ds')
  | otherwise = left msgs
  where (ds', msgs) = SC.syntaxCheck opts (moduleIdent env)
                      (valueEnv env) (tyConsEnv env) (classEnv env) ds
=======
syntaxCheck opts env mdl
  | null msgs = ok (env { extensions = exts }, mdl')
  | otherwise = failMessages msgs
  where ((mdl', exts), msgs) = SC.syntaxCheck opts (valueEnv env)
                                                   (tyConsEnv env) mdl
>>>>>>> 0dc34cc0

-- |Check the precedences of infix operators.
--
-- * Declarations: Expressions are reordered according to the specified
--                 precedences
-- * Environment:  The operator precedence environment is updated
precCheck :: Monad m => Check m Module
precCheck _ env (Module ps m es is ds)
  | null msgs = ok (env { opPrecEnv = pEnv' }, Module ps m es is ds')
  | otherwise = failMessages msgs
  where (ds', pEnv', msgs) = PC.precCheck (moduleIdent env) (opPrecEnv env) ds

-- |Apply the correct typing of the module.
<<<<<<< HEAD
-- Parts of the syntax tree are annotated by their type; the type constructor
-- and value environments are updated.
typeCheck :: Monad m => Bool -> Check m Module
typeCheck run opts env (Module m es is ds)
  | null msgs = right (env { tyConsEnv = tcEnv', valueEnv = tyEnv' }, 
                  Module m es is newDecls)
  | otherwise = left msgs
  where 
  (tcEnv', tyEnv', newDecls, msgs) = 
    TC.typeCheck (moduleIdent env) (tyConsEnv env) (valueEnv env) 
                 (classEnv env) opts True run ds
=======
-- The declarations remain unchanged; the type constructor and value
-- environments are updated.
typeCheck :: Monad m => Check m Module
typeCheck _ env mdl@(Module _ _ _ _ ds)
  | null msgs = ok (env { tyConsEnv = tcEnv', valueEnv = tyEnv' }, mdl)
  | otherwise = failMessages msgs
  where (tcEnv', tyEnv', msgs) = TC.typeCheck (moduleIdent env)
                                 (tyConsEnv env) (valueEnv env) ds
>>>>>>> 0dc34cc0

-- |Check the export specification
exportCheck :: Monad m => Check m Module
exportCheck _ env (Module ps m es is ds)
  | null msgs = ok (env, Module ps m es' is ds)
  | otherwise = failMessages msgs
  where (es', msgs) = EC.exportCheck (moduleIdent env) (aliasEnv env)
                                     (tyConsEnv env) (valueEnv env) 
                                     (classEnv env) es

-- |Check for warnings.
warnCheck :: Options -> CompilerEnv -> Module -> [Message]
<<<<<<< HEAD
warnCheck opts env mdl = WC.warnCheck opts (valueEnv env) (tyConsEnv env) mdl

-- |Check the type classes
-- Changes the classes environment and removes class and instance declarations, 
-- furthermore adds new code for them
typeClassesCheck :: Monad m => Check m Module
typeClassesCheck opts env (Module m es is ds) 
  | null msgs = right (env {classEnv = clsEnv}, Module m es is decls') 
  | otherwise = left msgs
  where (decls', clsEnv, msgs) = TCC.typeClassesCheck m opts ds 
           (classEnv env) (tyConsEnv env) (opPrecEnv env)

-- |Insert dictionaries where necessary. This is actually not a check, but a
-- transformation - but as it can produce errors, it is treated as a check  
insertDicts :: Monad m => Check m Module
insertDicts opts cEnv m 
  | null msgs = right (cEnv, m')
  | otherwise = left msgs
  where (m', msgs) = DI.insertDicts m cEnv opts
  
=======
warnCheck opts env mdl = WC.warnCheck (optWarnOpts opts) (aliasEnv env)
  (valueEnv env) (tyConsEnv env) mdl
>>>>>>> 0dc34cc0
<|MERGE_RESOLUTION|>--- conflicted
+++ resolved
@@ -57,19 +57,11 @@
 --                 disambiguated, variables are renamed
 -- * Environment:  remains unchanged
 syntaxCheck :: Monad m => Check m Module
-<<<<<<< HEAD
-syntaxCheck opts env (Module m es is ds)
-  | null msgs = right (env, Module m es is ds')
-  | otherwise = left msgs
-  where (ds', msgs) = SC.syntaxCheck opts (moduleIdent env)
-                      (valueEnv env) (tyConsEnv env) (classEnv env) ds
-=======
 syntaxCheck opts env mdl
   | null msgs = ok (env { extensions = exts }, mdl')
   | otherwise = failMessages msgs
-  where ((mdl', exts), msgs) = SC.syntaxCheck opts (valueEnv env)
-                                                   (tyConsEnv env) mdl
->>>>>>> 0dc34cc0
+  where ((mdl', exts), msgs) = SC.syntaxCheck opts
+                      (valueEnv env) (tyConsEnv env) (classEnv env) mdl
 
 -- |Check the precedences of infix operators.
 --
@@ -83,28 +75,17 @@
   where (ds', pEnv', msgs) = PC.precCheck (moduleIdent env) (opPrecEnv env) ds
 
 -- |Apply the correct typing of the module.
-<<<<<<< HEAD
 -- Parts of the syntax tree are annotated by their type; the type constructor
 -- and value environments are updated.
 typeCheck :: Monad m => Bool -> Check m Module
-typeCheck run opts env (Module m es is ds)
-  | null msgs = right (env { tyConsEnv = tcEnv', valueEnv = tyEnv' }, 
-                  Module m es is newDecls)
-  | otherwise = left msgs
+typeCheck run opts env (Module recFlag m es is ds)
+  | null msgs = ok (env { tyConsEnv = tcEnv', valueEnv = tyEnv' }
+                   , Module recFlag m es is newDecls)
+  | otherwise = failMessages msgs
   where 
   (tcEnv', tyEnv', newDecls, msgs) = 
     TC.typeCheck (moduleIdent env) (tyConsEnv env) (valueEnv env) 
                  (classEnv env) opts True run ds
-=======
--- The declarations remain unchanged; the type constructor and value
--- environments are updated.
-typeCheck :: Monad m => Check m Module
-typeCheck _ env mdl@(Module _ _ _ _ ds)
-  | null msgs = ok (env { tyConsEnv = tcEnv', valueEnv = tyEnv' }, mdl)
-  | otherwise = failMessages msgs
-  where (tcEnv', tyEnv', msgs) = TC.typeCheck (moduleIdent env)
-                                 (tyConsEnv env) (valueEnv env) ds
->>>>>>> 0dc34cc0
 
 -- |Check the export specification
 exportCheck :: Monad m => Check m Module
@@ -117,16 +98,15 @@
 
 -- |Check for warnings.
 warnCheck :: Options -> CompilerEnv -> Module -> [Message]
-<<<<<<< HEAD
-warnCheck opts env mdl = WC.warnCheck opts (valueEnv env) (tyConsEnv env) mdl
-
+warnCheck opts env mdl = WC.warnCheck (optWarnOpts opts) (aliasEnv env)
+  (valueEnv env) (tyConsEnv env) mdl
 -- |Check the type classes
 -- Changes the classes environment and removes class and instance declarations, 
 -- furthermore adds new code for them
 typeClassesCheck :: Monad m => Check m Module
-typeClassesCheck opts env (Module m es is ds) 
-  | null msgs = right (env {classEnv = clsEnv}, Module m es is decls') 
-  | otherwise = left msgs
+typeClassesCheck opts env (Module recFlag m es is ds) 
+  | null msgs = ok (env {classEnv = clsEnv}, Module recFlag m es is decls') 
+  | otherwise = failMessages msgs
   where (decls', clsEnv, msgs) = TCC.typeClassesCheck m opts ds 
            (classEnv env) (tyConsEnv env) (opPrecEnv env)
 
@@ -134,11 +114,7 @@
 -- transformation - but as it can produce errors, it is treated as a check  
 insertDicts :: Monad m => Check m Module
 insertDicts opts cEnv m 
-  | null msgs = right (cEnv, m')
-  | otherwise = left msgs
+  | null msgs = ok (cEnv, m')
+  | otherwise = failMessages msgs
   where (m', msgs) = DI.insertDicts m cEnv opts
   
-=======
-warnCheck opts env mdl = WC.warnCheck (optWarnOpts opts) (aliasEnv env)
-  (valueEnv env) (tyConsEnv env) mdl
->>>>>>> 0dc34cc0
