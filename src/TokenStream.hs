{- |
    Module      :  $Header$
    Description :  Generating List of Tokens and Spans
    Copyright   :  (c) 2015 - 2016, Katharina Rahf
                       2015 - 2016, Björn Peemöller
                       2015 - 2016, Jan Tikovsky

    This module defines a function for writing the list of tokens
    and spans of a Curry source module into a separate file.
-}

module TokenStream (showTokenStream) where

import Data.List             (intercalate)

import Curry.Base.Position   (Position (..))
import Curry.Base.Span       (Span (..))
import Curry.Syntax          (Token (..), Category (..), Attributes (..))

-- |Show a list of 'Span' and 'Token' tuples.
-- The list is split into one tuple on each line to increase readability.
showTokenStream :: [(Span, Token)] -> String
showTokenStream [] = "[]\n"
showTokenStream ts = "[ " ++ intercalate "\n, " (map showST filteredTs) ++ "\n]\n"
  where filteredTs     = filter (not . isVirtual) ts
        showST (sp, t) = "(" ++ showSpan sp ++ ", " ++ showToken t ++ ")"

isVirtual :: (Span, Token) -> Bool
isVirtual (_, Token cat _) = cat `elem` [EOF, VRightBrace, VSemicolon]

-- show 'span' as "((startLine, startColumn), (endLine, endColumn))"
showSpan :: Span -> String
showSpan sp = "(" ++ showPos (start sp) ++ ", " ++ showPos (end sp) ++ ")"

-- show 'Position' as "(line, column)"
showPos :: Position -> String
showPos p = "(" ++ show (line p) ++ ", " ++ show (column p) ++ ")"

-- |Show tokens and their value if needed
showToken :: Token -> String
-- literals
showToken (Token CharTok        a) = "CharTok"   +++ showAttributes a
showToken (Token IntTok         a) = "IntTok"    +++ showAttributes a
showToken (Token FloatTok       a) = "FloatTok"  +++ showAttributes a
showToken (Token StringTok      a) = "StringTok" +++ showAttributes a
-- identifiers
showToken (Token Id             a) = "Id"        +++ showAttributes a
showToken (Token QId            a) = "QId"       +++ showAttributes a
showToken (Token Sym            a) = "Sym"       +++ showAttributes a
showToken (Token QSym           a) = "QSym"      +++ showAttributes a
-- punctuation symbols
showToken (Token LeftParen      _) = "LeftParen"
showToken (Token RightParen     _) = "RightParen"
showToken (Token Semicolon      _) = "Semicolon"
showToken (Token LeftBrace      _) = "LeftBrace"
showToken (Token RightBrace     _) = "RightBrace"
showToken (Token LeftBracket    _) = "LeftBracket"
showToken (Token RightBracket   _) = "RightBracket"
showToken (Token Comma          _) = "Comma"
showToken (Token Underscore     _) = "Underscore"
showToken (Token Backquote      _) = "Backquote"
-- layout
showToken (Token VSemicolon     _) = "VSemicolon"
showToken (Token VRightBrace    _) = "VRightBrace"
-- reserved keywords
showToken (Token KW_case        _) = "KW_case"
showToken (Token KW_class       _) = "KW_class"
showToken (Token KW_data        _) = "KW_data"
showToken (Token KW_default     _) = "KW_default"
showToken (Token KW_do          _) = "KW_do"
showToken (Token KW_else        _) = "KW_else"
showToken (Token KW_external    _) = "KW_external"
showToken (Token KW_fcase       _) = "KW_fcase"
showToken (Token KW_foreign     _) = "KW_foreign"
showToken (Token KW_free        _) = "KW_free"
showToken (Token KW_if          _) = "KW_if"
showToken (Token KW_import      _) = "KW_import"
showToken (Token KW_in          _) = "KW_in"
showToken (Token KW_infix       _) = "KW_infix"
showToken (Token KW_infixl      _) = "KW_infixl"
showToken (Token KW_infixr      _) = "KW_infixr"
showToken (Token KW_instance    _) = "KW_instance"
showToken (Token KW_let         _) = "KW_let"
showToken (Token KW_module      _) = "KW_module"
showToken (Token KW_newtype     _) = "KW_newtype"
showToken (Token KW_of          _) = "KW_of"
showToken (Token KW_then        _) = "KW_then"
showToken (Token KW_type        _) = "KW_type"
showToken (Token KW_where       _) = "KW_where"
-- reserved operators
showToken (Token At             _) = "At"
showToken (Token Colon          _) = "Colon"
showToken (Token DotDot         _) = "DotDot"
showToken (Token DoubleColon    _) = "DoubleColon"
showToken (Token Equals         _) = "Equals"
showToken (Token Backslash      _) = "Backslash"
showToken (Token Bar            _) = "Bar"
showToken (Token LeftArrow      _) = "LeftArrow"
showToken (Token RightArrow     _) = "RightArrow"
showToken (Token Tilde          _) = "Tilde"
<<<<<<< HEAD
showToken (Token DoubleArrow    _) = "DoubleArrow"
=======
>>>>>>> 95a841fd
-- special identifiers
showToken (Token Id_as          _) = "Id_as"
showToken (Token Id_ccall       _) = "Id_ccall"
showToken (Token Id_forall      _) = "Id_forall"
showToken (Token Id_hiding      _) = "Id_hiding"
showToken (Token Id_interface   _) = "Id_interface"
showToken (Token Id_primitive   _) = "Id_primitive"
showToken (Token Id_qualified   _) = "Id_qualified"
-- special operators
showToken (Token SymDot         _) = "SymDot"
showToken (Token SymMinus       _) = "SymMinus"
-- special symbols
showToken (Token SymStar        _) = "SymStar"
-- pragmas
showToken (Token PragmaLanguage _) = "PragmaLanguage"
showToken (Token PragmaOptions  a) = "PragmaOptions" +++ showAttributes a
showToken (Token PragmaHiding   _) = "PragmaHiding"
showToken (Token PragmaMethod   _) = "PragmaMethod"
showToken (Token PragmaModule   _) = "PragmaModule"
showToken (Token PragmaEnd      _) = "PragmaEnd"
-- comments
showToken (Token LineComment    a) = "LineComment"   +++ showAttributes a
showToken (Token NestedComment  a) = "NestedComment" +++ showAttributes a
-- end-of-file token
showToken (Token EOF            _) = "EOF"

showAttributes :: Attributes -> String
showAttributes NoAttributes            = ""
showAttributes (CharAttributes    c _) = show c
showAttributes (IntAttributes     i _) = show i
showAttributes (FloatAttributes   f _) = show f
showAttributes (StringAttributes  s _) = show s
showAttributes (IdentAttributes   m i) = show $ intercalate "." (m ++ [i])
showAttributes (OptionsAttributes t a) = "(" ++ show t ++ ")" ++ ' ' : show a

-- Concatenate two 'String's with a smart space in between,
-- which is only added if both 'String's are non-empty
(+++) :: String -> String -> String
[] +++ t  = t
s  +++ [] = s
s  +++ t  = s ++ ' ' : t<|MERGE_RESOLUTION|>--- conflicted
+++ resolved
@@ -98,10 +98,7 @@
 showToken (Token LeftArrow      _) = "LeftArrow"
 showToken (Token RightArrow     _) = "RightArrow"
 showToken (Token Tilde          _) = "Tilde"
-<<<<<<< HEAD
 showToken (Token DoubleArrow    _) = "DoubleArrow"
-=======
->>>>>>> 95a841fd
 -- special identifiers
 showToken (Token Id_as          _) = "Id_as"
 showToken (Token Id_ccall       _) = "Id_ccall"
