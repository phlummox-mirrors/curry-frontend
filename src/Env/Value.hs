{- |
    Module      :  $Header$
    Description :  Environment for functions, constructors and labels
    Copyright   :  (c) 2001 - 2004, Wolfgang Lux
                       2011       , Björn Peemöller
                       2013       , Matthias Böhm
    License     :  OtherLicense

    Maintainer  :  bjp@informatik.uni-kiel.de
    Stability   :  experimental
    Portability :  portable

    In order to test the type correctness of a module, the compiler needs
    to determine the type of every data constructor, function,
    variable, record and label in the module.
    For the purpose of type checking there is no
    need for distinguishing between variables and functions. For all objects
    their original names and their types are saved. Functions also
    contain arity information. Labels currently contain the name of their
    defining record. On import two values
    are considered equal if their original names match.
-}

module Env.Value
  ( ValueEnv, ValueInfo (..)
  , bindGlobalInfo, bindFun, qualBindFun, rebindFun, unbindFun, bindLabel
  , lookupValue, qualLookupValue
  , initDCEnv, ppTypes
  , tryBindFun, tryRebindFun
  ) where

import Curry.Base.Ident
import Curry.Base.Position
import Curry.Base.Pretty (Doc, vcat)
import Curry.Syntax as CS

import Base.CurryTypes (fromQualType, fromContext)
import Base.Messages (internalError)
import Base.TopEnv
import Base.Types as BT
import Base.Utils ((++!))

data ValueInfo
  -- |Data constructor with original name, arity and type
  = DataConstructor    QualIdent Int       ExistTypeScheme
  -- |Newtype constructor with original name and type (arity is always 1)
  | NewtypeConstructor QualIdent           ExistTypeScheme
  -- |Value with original name, arity, type and (perhaps) the defining class
  | Value              QualIdent Int       TypeScheme (Maybe QualIdent)
  -- |Record label with original name, record name and type
  | Label              QualIdent QualIdent TypeScheme
    deriving (Eq, Show)

instance Entity ValueInfo where
  origName (DataConstructor    orgName _ _) = orgName
  origName (NewtypeConstructor orgName   _) = orgName
  origName (Value              orgName _ _ _) = orgName
  origName (Label              orgName _ _) = orgName

  merge (Label l r ty) (Label l' r' _)
    | l == l' && r == r' = Just $ Label l r ty
    | otherwise          = Nothing
  merge x y
    | origName x == origName y = Just x
    | otherwise                = Nothing

-- Even though value declarations may be nested, the compiler uses only
-- flat environments for saving type information. This is possible
-- because all identifiers are renamed by the compiler. Here we need
-- special cases for handling tuple constructors.
--
<<<<<<< HEAD
-- \emph{Note:} the function \texttt{qualLookupValue} has been extended to
-- allow the usage of the qualified list constructor \texttt{(Prelude.:)}.
=======
-- Note: the function 'qualLookupValue' has been extended to
-- allow the usage of the qualified list constructor (Prelude.:).
>>>>>>> 0dc34cc0

type ValueEnv = TopEnv ValueInfo

bindGlobalInfo :: (QualIdent -> a -> ValueInfo) -> ModuleIdent -> Ident -> a
               -> ValueEnv -> ValueEnv
bindGlobalInfo f m c ty = bindTopEnv fun c v . qualBindTopEnv fun qc v
  where qc  = qualifyWith m c
        v   = f qc ty
        fun = "Env.Value.bindGlobalInfo"

-- various binds

tryBindFun :: ModuleIdent -> Ident -> Int -> TypeScheme -> ValueEnv -> Maybe (ValueEnv)
tryBindFun m f a ty env
  | idUnique f == 0 = tryQualBindTopEnv fun qf v env >>= tryBindTopEnv fun f v 
  | otherwise       = tryBindTopEnv fun f v env
  where qf  = qualifyWith m f
        v   = Value qf a ty Nothing
        fun = "Env.Value.bindFun"

tryQualBindFun :: ModuleIdent -> Ident -> Int -> TypeScheme -> ValueEnv -> Maybe ValueEnv
tryQualBindFun m f a ty = tryQualBindTopEnv "Env.Value.qualBindFun" qf $
  Value qf a ty Nothing
  where qf = qualifyWith m f


bindFun :: ModuleIdent -> Ident -> Int -> TypeScheme -> ValueEnv -> ValueEnv
bindFun m x n tsc env = 
  maybe (internalError "Value.bindFun") id $ tryBindFun m x n tsc env

qualBindFun :: ModuleIdent -> Ident -> Int -> TypeScheme -> ValueEnv -> ValueEnv
qualBindFun m x n tsc env = 
  maybe (internalError "Value.qualBindFun") id $ tryQualBindFun m x n tsc env
    
-- various rebinds

tryRebindFun :: ModuleIdent -> Ident -> Int -> TypeScheme -> ValueEnv
             -> Maybe ValueEnv
tryRebindFun m f a ty env
  | idUnique f == 0 = tryQualRebindTopEnv qf v env >>= tryRebindTopEnv f v 
  | otherwise       = tryRebindTopEnv f v env
  where qf = qualifyWith m f
        v = Value qf a ty Nothing

rebindFun :: ModuleIdent -> Ident -> Int -> TypeScheme -> ValueEnv -> ValueEnv
rebindFun m x n tsc env = 
  maybe (internalError "Value.rebindFun") id $ tryRebindFun m x n tsc env

unbindFun :: Ident -> ValueEnv -> ValueEnv
unbindFun = unbindTopEnv

bindLabel :: Ident -> QualIdent -> TypeScheme -> ValueEnv -> ValueEnv
bindLabel l r ty tyEnv = bindTopEnv "Env.Value.bindLabel" l v tyEnv
  where v  = Label (qualify l) r ty

lookupValue :: Ident -> ValueEnv -> [ValueInfo]
lookupValue x tyEnv = lookupTopEnv x tyEnv ++! lookupTuple x

qualLookupValue :: QualIdent -> ValueEnv -> [ValueInfo]
qualLookupValue x tyEnv = qualLookupTopEnv x tyEnv
                      ++! lookupTuple (unqualify x)

lookupTuple :: Ident -> [ValueInfo]
lookupTuple c | isTupleId c = [tupleDCs !! (tupleArity c - 2)]
              | otherwise   = []

tupleDCs :: [ValueInfo]
tupleDCs = map dataInfo tupleData
  where dataInfo (DataConstr _ n tys) = DataConstructor (qTupleId n) n
          (ForAllExist BT.emptyContext n 0 $ foldr TypeArrow (tupleType tys) tys)

initDCEnv :: ValueEnv
initDCEnv = foldr predefDC emptyTopEnv
  [ (c, length tys, constrType (polyType $ qualifyTC ty) n' tys)
  | (ty, cs) <- predefTypes, DataConstr c n' tys <- cs]
  where predefDC (c, a, ty) = predefTopEnv c' (DataConstructor c' a ty)
          where c' = qualify c
        constrType (ForAll cx n ty) n' = ForAllExist cx n n' . foldr TypeArrow ty
        qualifyTC (TypeConstructor q ty) = 
          TypeConstructor (qualifyWith preludeMIdent $ unqualify q) ty
        qualifyTC v                      = v

-- |Pretty-printing the types from the type environment
ppTypes :: ModuleIdent -> ValueEnv -> Doc
ppTypes mid valueEnv = ppTypes' mid $ localBindings valueEnv
  where
  ppTypes' :: ModuleIdent -> [(Ident, ValueInfo)] -> Doc
  ppTypes' m = vcat . map (ppIDecl . mkDecl) . filter (isValue . snd)
    where
    mkDecl (v, Value _ a (ForAll cx _ ty) _) =
      IFunctionDecl NoPos (qualify v) a (fromContext cx) (fromQualType m ty)
    mkDecl _ = internalError "Env.Value.ppTypes: no value"
    isValue (Value _ _ _ _) = True
    isValue _               = False<|MERGE_RESOLUTION|>--- conflicted
+++ resolved
@@ -69,13 +69,8 @@
 -- because all identifiers are renamed by the compiler. Here we need
 -- special cases for handling tuple constructors.
 --
-<<<<<<< HEAD
--- \emph{Note:} the function \texttt{qualLookupValue} has been extended to
--- allow the usage of the qualified list constructor \texttt{(Prelude.:)}.
-=======
 -- Note: the function 'qualLookupValue' has been extended to
 -- allow the usage of the qualified list constructor (Prelude.:).
->>>>>>> 0dc34cc0
 
 type ValueEnv = TopEnv ValueInfo
 
