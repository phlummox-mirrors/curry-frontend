{- |
    Module      :  $Header$
    Description :  Environment for functions, constructors and labels
    Copyright   :  (c) 2001 - 2004, Wolfgang Lux
                       2011       , Björn Peemöller
                       2013       , Matthias Böhm
    License     :  OtherLicense

    Maintainer  :  bjp@informatik.uni-kiel.de
    Stability   :  experimental
    Portability :  portable

    In order to test the type correctness of a module, the compiler needs
    to determine the type of every data constructor, function,
    variable, record and label in the module.
    For the purpose of type checking there is no
    need for distinguishing between variables and functions. For all objects
    their original names and their types are saved. Functions also
    contain arity information. Labels currently contain the name of their
    defining record. On import two values
    are considered equal if their original names match.
-}

module Env.Value
  ( ValueEnv, ValueInfo (..)
  , bindGlobalInfo, bindFun, qualBindFun, rebindFun, unbindFun, bindLabel
  , lookupValue, qualLookupValue
  , initDCEnv, ppTypes
  , tryBindFun, tryRebindFun
  ) where

import Curry.Base.Ident
import Curry.Base.Position
import Curry.Base.Pretty (Doc, vcat)
import Curry.Syntax as CS

import Base.CurryTypes (fromQualType, fromContext)
import Base.Messages (internalError)
import Base.TopEnv
import Base.Types as BT
import Base.Utils ((++!))

data ValueInfo
  -- |Data constructor with original name, arity and type
  = DataConstructor    QualIdent Int       ExistTypeScheme
  -- |Newtype constructor with original name and type (arity is always 1)
  | NewtypeConstructor QualIdent           ExistTypeScheme
  -- |Value with original name, arity, type and (perhaps) the defining class
  | Value              QualIdent Int       TypeScheme (Maybe QualIdent)
  -- |Record label with original name, record name and type
  | Label              QualIdent QualIdent TypeScheme
    deriving (Eq, Show)

instance Entity ValueInfo where
  origName (DataConstructor    orgName _ _) = orgName
  origName (NewtypeConstructor orgName   _) = orgName
  origName (Value              orgName _ _ _) = orgName
  origName (Label              orgName _ _) = orgName

  merge (Label l r ty) (Label l' r' _)
    | l == l' && r == r' = Just $ Label l r ty
    | otherwise          = Nothing
  merge x y
    | origName x == origName y = Just x
    | otherwise                = Nothing

-- Even though value declarations may be nested, the compiler uses only
-- flat environments for saving type information. This is possible
-- because all identifiers are renamed by the compiler. Here we need
-- special cases for handling tuple constructors.
--
-- Note: the function 'qualLookupValue' has been extended to
-- allow the usage of the qualified list constructor (Prelude.:).

type ValueEnv = TopEnv ValueInfo

bindGlobalInfo :: (QualIdent -> a -> ValueInfo) -> ModuleIdent -> Ident -> a
               -> ValueEnv -> ValueEnv
bindGlobalInfo f m c ty = bindTopEnv c v . qualBindTopEnv qc v
  where qc = qualifyWith m c
        v  = f qc ty

<<<<<<< HEAD
-- various binds

tryBindFun :: ModuleIdent -> Ident -> Int -> TypeScheme -> ValueEnv -> Maybe (ValueEnv)
tryBindFun m f a ty env
  | idUnique f == 0 = tryQualBindTopEnv fun qf v env >>= tryBindTopEnv fun f v 
  | otherwise       = tryBindTopEnv fun f v env
  where qf  = qualifyWith m f
        v   = Value qf a ty Nothing
        fun = "Env.Value.bindFun"

tryQualBindFun :: ModuleIdent -> Ident -> Int -> TypeScheme -> ValueEnv -> Maybe ValueEnv
tryQualBindFun m f a ty = tryQualBindTopEnv "Env.Value.qualBindFun" qf $
  Value qf a ty Nothing
  where qf = qualifyWith m f


bindFun :: ModuleIdent -> Ident -> Int -> TypeScheme -> ValueEnv -> ValueEnv
bindFun m x n tsc env = 
  maybe (internalError "Value.bindFun") id $ tryBindFun m x n tsc env

qualBindFun :: ModuleIdent -> Ident -> Int -> TypeScheme -> ValueEnv -> ValueEnv
qualBindFun m x n tsc env = 
  maybe (internalError "Value.qualBindFun") id $ tryQualBindFun m x n tsc env
    
-- various rebinds

tryRebindFun :: ModuleIdent -> Ident -> Int -> TypeScheme -> ValueEnv
             -> Maybe ValueEnv
tryRebindFun m f a ty env
  | idUnique f == 0 = tryQualRebindTopEnv qf v env >>= tryRebindTopEnv f v 
  | otherwise       = tryRebindTopEnv f v env
  where qf = qualifyWith m f
        v = Value qf a ty Nothing

rebindFun :: ModuleIdent -> Ident -> Int -> TypeScheme -> ValueEnv -> ValueEnv
rebindFun m x n tsc env = 
  maybe (internalError "Value.rebindFun") id $ tryRebindFun m x n tsc env
=======
bindFun :: ModuleIdent -> Ident -> Int -> TypeScheme -> ValueEnv -> ValueEnv
bindFun m f a ty
  | hasGlobalScope f = bindTopEnv f v . qualBindTopEnv qf v
  | otherwise        = bindTopEnv f v
  where qf = qualifyWith m f
        v  = Value qf a ty

qualBindFun :: ModuleIdent -> Ident -> Int -> TypeScheme -> ValueEnv -> ValueEnv
qualBindFun m f a ty = qualBindTopEnv qf $ Value qf a ty
  where qf = qualifyWith m f

rebindFun :: ModuleIdent -> Ident -> Int -> TypeScheme -> ValueEnv
          -> ValueEnv
rebindFun m f a ty
  | hasGlobalScope f = rebindTopEnv f v . qualRebindTopEnv qf v
  | otherwise        = rebindTopEnv f v
  where qf = qualifyWith m f
        v  = Value qf a ty
>>>>>>> d1b912fa

unbindFun :: Ident -> ValueEnv -> ValueEnv
unbindFun = unbindTopEnv

bindLabel :: Ident -> QualIdent -> TypeScheme -> ValueEnv -> ValueEnv
bindLabel l r ty tyEnv = bindTopEnv l (Label (qualify l) r ty) tyEnv

lookupValue :: Ident -> ValueEnv -> [ValueInfo]
lookupValue x tyEnv = lookupTopEnv x tyEnv ++! lookupTuple x

qualLookupValue :: QualIdent -> ValueEnv -> [ValueInfo]
qualLookupValue x tyEnv = qualLookupTopEnv x tyEnv
                      ++! lookupTuple (unqualify x)

lookupTuple :: Ident -> [ValueInfo]
lookupTuple c | isTupleId c = [tupleDCs !! (tupleArity c - 2)]
              | otherwise   = []

tupleDCs :: [ValueInfo]
tupleDCs = map dataInfo tupleData
  where dataInfo (DataConstr _ n tys) = DataConstructor (qTupleId n) n
          (ForAllExist BT.emptyContext n 0 $ foldr TypeArrow (tupleType tys) tys)

initDCEnv :: ValueEnv
initDCEnv = foldr predefDC emptyTopEnv
  [ (c, length tys, constrType (polyType $ qualifyTC ty) n' tys)
  | (ty, cs) <- predefTypes, DataConstr c n' tys <- cs]
  where predefDC (c, a, ty) = predefTopEnv c' (DataConstructor c' a ty)
          where c' = qualify c
        constrType (ForAll cx n ty) n' = ForAllExist cx n n' . foldr TypeArrow ty
        qualifyTC (TypeConstructor q ty) = 
          TypeConstructor (qualifyWith preludeMIdent $ unqualify q) ty
        qualifyTC v                      = v

-- |Pretty-printing the types from the type environment
ppTypes :: ModuleIdent -> ValueEnv -> Doc
ppTypes mid valueEnv = ppTypes' mid $ localBindings valueEnv
  where
  ppTypes' :: ModuleIdent -> [(Ident, ValueInfo)] -> Doc
  ppTypes' m = vcat . map (ppIDecl . mkDecl) . filter (isValue . snd)
    where
    mkDecl (v, Value _ a (ForAll cx _ ty) _) =
      IFunctionDecl NoPos (qualify v) a (fromContext cx) (fromQualType m ty)
    mkDecl _ = internalError "Env.Value.ppTypes: no value"
    isValue (Value _ _ _ _) = True
    isValue _               = False<|MERGE_RESOLUTION|>--- conflicted
+++ resolved
@@ -80,7 +80,6 @@
   where qc = qualifyWith m c
         v  = f qc ty
 
-<<<<<<< HEAD
 -- various binds
 
 tryBindFun :: ModuleIdent -> Ident -> Int -> TypeScheme -> ValueEnv -> Maybe (ValueEnv)
@@ -118,26 +117,25 @@
 rebindFun :: ModuleIdent -> Ident -> Int -> TypeScheme -> ValueEnv -> ValueEnv
 rebindFun m x n tsc env = 
   maybe (internalError "Value.rebindFun") id $ tryRebindFun m x n tsc env
-=======
-bindFun :: ModuleIdent -> Ident -> Int -> TypeScheme -> ValueEnv -> ValueEnv
-bindFun m f a ty
-  | hasGlobalScope f = bindTopEnv f v . qualBindTopEnv qf v
-  | otherwise        = bindTopEnv f v
-  where qf = qualifyWith m f
-        v  = Value qf a ty
 
-qualBindFun :: ModuleIdent -> Ident -> Int -> TypeScheme -> ValueEnv -> ValueEnv
-qualBindFun m f a ty = qualBindTopEnv qf $ Value qf a ty
-  where qf = qualifyWith m f
+-- bindFun :: ModuleIdent -> Ident -> Int -> TypeScheme -> ValueEnv -> ValueEnv
+-- bindFun m f a ty
+--   | hasGlobalScope f = bindTopEnv f v . qualBindTopEnv qf v
+--   | otherwise        = bindTopEnv f v
+--   where qf = qualifyWith m f
+--         v  = Value qf a ty
 
-rebindFun :: ModuleIdent -> Ident -> Int -> TypeScheme -> ValueEnv
-          -> ValueEnv
-rebindFun m f a ty
-  | hasGlobalScope f = rebindTopEnv f v . qualRebindTopEnv qf v
-  | otherwise        = rebindTopEnv f v
-  where qf = qualifyWith m f
-        v  = Value qf a ty
->>>>>>> d1b912fa
+-- qualBindFun :: ModuleIdent -> Ident -> Int -> TypeScheme -> ValueEnv -> ValueEnv
+-- qualBindFun m f a ty = qualBindTopEnv qf $ Value qf a ty
+--   where qf = qualifyWith m f
+
+-- rebindFun :: ModuleIdent -> Ident -> Int -> TypeScheme -> ValueEnv
+--           -> ValueEnv
+-- rebindFun m f a ty
+--   | hasGlobalScope f = rebindTopEnv f v . qualRebindTopEnv qf v
+--   | otherwise        = rebindTopEnv f v
+--   where qf = qualifyWith m f
+--         v  = Value qf a ty
 
 unbindFun :: Ident -> ValueEnv -> ValueEnv
 unbindFun = unbindTopEnv
