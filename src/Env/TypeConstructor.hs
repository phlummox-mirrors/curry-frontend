--- conflicted
+++ resolved
@@ -1,16 +1,10 @@
 {- |
     Module      :  $Header$
     Description :  Environment of type constructors
-<<<<<<< HEAD
     Copyright   :  (c) 2002 - 2004 Wolfgang Lux
                        2011        Björn Peemöller
                        2016        Finn Teegen
-    License     :  OtherLicense
-=======
-    Copyright   :  (c) 2002 - 2004, Wolfgang Lux
-                       2011       , Björn Peemöller
     License     :  BSD-3-clause
->>>>>>> 6f4485f3
 
     Maintainer  :  bjp@informatik.uni-kiel.de
     Stability   :  experimental
@@ -60,14 +54,12 @@
   ) where
 
 import Curry.Base.Ident
-import Curry.Base.Pretty (Pretty(..))
-
-<<<<<<< HEAD
+import Curry.Base.Pretty (Pretty(..), blankLine)
+
 import Base.Kinds
 import Base.Messages (internalError)
-=======
-import Base.Messages     (internalError)
->>>>>>> 6f4485f3
+import Base.PrettyKinds ()
+import Base.PrettyTypes ()
 import Base.TopEnv
 import Base.Types
 import Base.Utils         ((++!))
@@ -106,7 +98,24 @@
     Just $ TypeClass cls k $ if null ms then ms' else ms
   merge _ _ = Nothing
 
-<<<<<<< HEAD
+instance Pretty TypeInfo where
+  pPrint (DataType qid k cs)    =      text "data" <+> pPrint qid
+                                   <>  text "/" <> pPrint k
+                                   <+> equals
+                                   <+> hsep (punctuate (text "|") (map pPrint cs))
+  pPrint (RenamingType qid k c) =      text "newtype" <+> pPrint qid
+                                   <>  text "/" <> pPrint k
+                                   <+> equals <+> pPrint c
+  pPrint (AliasType qid k ar ty)=      text "type" <+> pPrint qid
+                                   <>  text "/" <> pPrint k <> text "/" <> int ar
+                                   <+> equals <+> pPrint ty
+  pPrint (TypeClass qid k ms)   =      text "class" <+> pPrint qid
+                                   <>  text "/" <> pPrint k
+                                   <+> equals
+                                   <+> vcat (blankLine : map pPrint ms)
+  pPrint (TypeVar _)            =
+    internalError $ "Env.TypeConstructor.Pretty.TypeInfo.pPrint: type variable"
+
 tcKind :: ModuleIdent -> QualIdent -> TCEnv -> Kind
 tcKind m tc tcEnv = case qualLookupTypeInfo tc tcEnv of
   [DataType     _ k   _] -> k
@@ -140,24 +149,6 @@
   _ -> case qualLookupTypeInfo (qualQualify m cls) tcEnv of
     [TypeClass _ _ ms] -> map methodName ms
     _ -> internalError $ "Env.TypeConstructor.clsMethods: " ++ show cls
-=======
-instance Pretty TypeInfo where
-  pPrint (DataType qid ar cs)    =     text "data" <+> pPrint qid
-                                   <>  text "/" <> int ar
-                                   <+> equals
-                                   <+> hsep (punctuate (text "|") (map pPrint cs))
-  pPrint (RenamingType qid ar c) =     text "newtype" <+> pPrint qid
-                                   <>  text "/" <> int ar
-                                   <+> equals <+> pPrint c
-  pPrint (AliasType qid ar ty)   =     text "type" <+> pPrint qid
-                                   <>  text "/" <> int ar
-                                   <+> equals <+> pPrint ty
-
-tcArity :: TypeInfo -> Int
-tcArity (DataType     _ n _) = n
-tcArity (RenamingType _ n _) = n
-tcArity (AliasType    _ n _) = n
->>>>>>> 6f4485f3
 
 -- Types can only be defined on the top-level; no nested environments are
 -- needed for them. Tuple types must be handled as a special case because
