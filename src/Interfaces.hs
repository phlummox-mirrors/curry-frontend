{- |
    Module      :  $Header$
    Description :  Loading interfaces
    Copyright   :  (c) 2000 - 2004, Wolfgang Lux
                       2011 - 2013, Björn Peemöller
                       2013       , Matthias Böhm
    License     :  OtherLicense

    Maintainer  :  bjp@informatik.uni-kiel.de
    Stability   :  experimental
    Portability :  portable

    The compiler maintains a global environment holding all (directly or
    indirectly) imported interface declarations for a module.

    This module contains a function to load *all* interface declarations
    declared by the (directly or indirectly) imported modules, regardless
    whether they are included by the import specification or not.

    The declarations are later brought into the scope of the module via the
    function 'importModules', see module "Imports".

    Interface files are updated by the Curry builder when necessary,
    see module "CurryBuilder".
-}
module Interfaces (loadInterfaces) where

import           Control.Monad               (unless)
import qualified Control.Monad.State    as S (StateT, execStateT, gets, modify)
import qualified Data.Map               as M (insert, member)

import           Curry.Base.Ident
import           Curry.Base.Monad
import           Curry.Base.Position
import           Curry.Base.Pretty
import           Curry.Files.PathUtils
import           Curry.Syntax

import Base.Messages
import Env.Interface

import Checks.InterfaceSyntaxCheck (intfSyntaxCheck)

-- Interface accumulating monad
type IntfLoader a = S.StateT LoaderState IO a

data LoaderState = LoaderState
  { iEnv   :: InterfaceEnv
  , spaths :: [FilePath]
  , errs   :: [Message]
  -- | should we load the type classes or the non-type-classes interfaces?
  , tcs0   :: Bool 
  }

-- Report an error.
report :: [Message] -> IntfLoader ()
report msg = S.modify $ \ s -> s { errs = msg ++ errs s }

-- Check whether a module interface is already loaded.
loaded :: ModuleIdent -> IntfLoader Bool
loaded m = S.gets $ \ s -> m `M.member` iEnv s

-- Retrieve the search paths
searchPaths :: IntfLoader [FilePath]
searchPaths = S.gets spaths

isTypeClasses :: IntfLoader Bool
isTypeClasses = S.gets tcs0

-- Add an interface to the environment.
addInterface :: ModuleIdent -> Interface -> IntfLoader ()
addInterface m intf = S.modify $ \ s -> s { iEnv = M.insert m intf $ iEnv s }

-- |Load the interfaces needed by a given module.
-- This function returns an 'InterfaceEnv' containing the 'Interface's which
-- were successfully loaded.
loadInterfaces :: Bool       -- ^ should we load type class interfaces or non-type-classes interfaces
               -> [FilePath] -- ^ 'FilePath's to search in for interfaces
               -> Module     -- ^ 'Module' header with import declarations
               -> CYIO InterfaceEnv
<<<<<<< HEAD
loadInterfaces tcs paths (Module m _ is _) = do
  res <- liftIO $ S.execStateT load (LoaderState initInterfaceEnv paths [] tcs)
  if null (errs res) then right (iEnv res) else left (reverse $ errs res)
=======
loadInterfaces paths (Module _ m _ is _) = do
  res <- liftIO $ S.execStateT load (LoaderState initInterfaceEnv paths [])
  if null (errs res) then ok (iEnv res) else failMessages (reverse $ errs res)
>>>>>>> 0dc34cc0
  where load = mapM_ (loadInterface [m]) [(p, m') | ImportDecl p m' _ _ _ <- is]

-- |Load an interface into the given environment.
--
-- If an import declaration for a module is found, the compiler first
-- checks whether an import for the module is already pending.
-- In this case the module imports are cyclic which is not allowed in Curry.
-- Therefore, the import will be skipped and an error will be issued.
-- Otherwise, the compiler checks whether the module has already been imported.
-- If so, nothing needs to be done, otherwise the interface will be searched
-- for in the import paths and compiled.
loadInterface :: [ModuleIdent] -> (Position, ModuleIdent) -> IntfLoader ()
loadInterface ctxt imp@(p, m)
  | m `elem` ctxt = report [errCyclicImport p (m : takeWhile (/= m) ctxt)]
  | otherwise     = do
    isLoaded <- loaded m
    unless isLoaded $ do
      paths  <- searchPaths
      mbIntf <- liftIO $ lookupCurryInterface paths m
      case mbIntf of
        Nothing -> report [errInterfaceNotFound p m]
        Just fn -> compileInterface ctxt imp fn

-- |Compile an interface by recursively loading its dependencies.
--
-- After reading an interface, all imported interfaces are recursively
-- loaded and inserted into the interface's environment.
compileInterface :: [ModuleIdent] -> (Position, ModuleIdent) -> FilePath
                 -> IntfLoader ()
compileInterface ctxt (p, m) fn = do
  mbSrc <- liftIO $ readModule fn
  tcs <- isTypeClasses
  case mbSrc of
    Nothing  -> report [errInterfaceNotFound p m]
    Just src -> case runCYM (parseInterface fn src) of
      Left err -> report err
<<<<<<< HEAD
      Right ([intf0, intftc0], _) ->
        let intf@(Interface n is _) = if tcs then intftc0 else intf0 in
=======
      Right intf@(Interface n is _) ->
>>>>>>> 0dc34cc0
        if (m /= n)
          then report [errWrongInterface (first fn) m n]
          else do
            let (intf', intfErrs) = intfSyntaxCheck intf
            mapM_ report [intfErrs]
            mapM_ (loadInterface (m : ctxt)) [ (q, i) | IImportDecl q i <- is ]
            addInterface m intf'
      Right (_, _) -> internalError "compileInterface"

-- Error message for required interface that could not be found.
errInterfaceNotFound :: Position -> ModuleIdent -> Message
errInterfaceNotFound p m = posMessage p $
  text "Interface for module" <+> text (moduleName m) <+> text "not found"

-- Error message for an unexpected interface.
errWrongInterface :: Position -> ModuleIdent -> ModuleIdent -> Message
errWrongInterface p m n = posMessage p $
  text "Expected interface for" <+> text (moduleName m)
  <> comma <+> text "but found" <+> text (moduleName n)

-- Error message for a cyclic import.
errCyclicImport :: Position -> [ModuleIdent] -> Message
errCyclicImport _ []  = internalError "Interfaces.errCyclicImport: empty list"
errCyclicImport p [m] = posMessage p $
  text "Recursive import for module" <+> text (moduleName m)
errCyclicImport p ms  = posMessage p $
  text "Cylic import dependency between modules"
  <+> hsep (punctuate comma (map text inits)) <+> text "and" <+> text lastm
  where
  (inits, lastm)         = splitLast $ map moduleName ms
  splitLast []           = internalError "Interfaces.splitLast: empty list"
  splitLast (x : [])     = ([]  , x)
  splitLast (x : y : ys) = (x : xs, z) where (xs, z) = splitLast (y : ys)<|MERGE_RESOLUTION|>--- conflicted
+++ resolved
@@ -78,16 +78,12 @@
                -> [FilePath] -- ^ 'FilePath's to search in for interfaces
                -> Module     -- ^ 'Module' header with import declarations
                -> CYIO InterfaceEnv
-<<<<<<< HEAD
-loadInterfaces tcs paths (Module m _ is _) = do
+loadInterfaces tcs paths (Module _ m _ is _) = do
   res <- liftIO $ S.execStateT load (LoaderState initInterfaceEnv paths [] tcs)
-  if null (errs res) then right (iEnv res) else left (reverse $ errs res)
-=======
-loadInterfaces paths (Module _ m _ is _) = do
-  res <- liftIO $ S.execStateT load (LoaderState initInterfaceEnv paths [])
-  if null (errs res) then ok (iEnv res) else failMessages (reverse $ errs res)
->>>>>>> 0dc34cc0
-  where load = mapM_ (loadInterface [m]) [(p, m') | ImportDecl p m' _ _ _ <- is]
+  if null (errs res)
+    then ok (iEnv res)
+    else failMessages (reverse $ errs res)
+ where load = mapM_ (loadInterface [m]) [(p, m') | ImportDecl p m' _ _ _ <- is]
 
 -- |Load an interface into the given environment.
 --
@@ -123,12 +119,8 @@
     Nothing  -> report [errInterfaceNotFound p m]
     Just src -> case runCYM (parseInterface fn src) of
       Left err -> report err
-<<<<<<< HEAD
-      Right ([intf0, intftc0], _) ->
+      Right [intf0, intftc0] ->
         let intf@(Interface n is _) = if tcs then intftc0 else intf0 in
-=======
-      Right intf@(Interface n is _) ->
->>>>>>> 0dc34cc0
         if (m /= n)
           then report [errWrongInterface (first fn) m n]
           else do
@@ -136,7 +128,7 @@
             mapM_ report [intfErrs]
             mapM_ (loadInterface (m : ctxt)) [ (q, i) | IImportDecl q i <- is ]
             addInterface m intf'
-      Right (_, _) -> internalError "compileInterface"
+      Right _ -> internalError "compileInterface"
 
 -- Error message for required interface that could not be found.
 errInterfaceNotFound :: Position -> ModuleIdent -> Message
