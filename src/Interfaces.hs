{- |
    Module      :  $Header$
    Description :  Loading interfaces
    Copyright   :  (c) 2000 - 2004, Wolfgang Lux
                       2011 - 2013, Björn Peemöller
                       2013       , Matthias Böhm
    License     :  OtherLicense

    Maintainer  :  bjp@informatik.uni-kiel.de
    Stability   :  experimental
    Portability :  portable

    The compiler maintains a global environment holding all (directly or
    indirectly) imported interface declarations for a module.

    This module contains a function to load *all* interface declarations
    declared by the (directly or indirectly) imported modules, regardless
    whether they are included by the import specification or not.

    The declarations are later brought into the scope of the module via the
    function 'importModules', see module "Imports".

    Interface files are updated by the Curry builder when necessary,
    see module "CurryBuilder".
-}
module Interfaces (loadInterfaces) where

import           Control.Monad               (unless)
import qualified Control.Monad.State    as S (StateT, execStateT, gets, modify)
import qualified Data.Map               as M (insert, member)

import           Curry.Base.Ident
import           Curry.Base.Monad
import           Curry.Base.Position
import           Curry.Base.Pretty
import           Curry.Files.PathUtils
import           Curry.Syntax

import Base.Messages
import Env.Interface

import Checks.InterfaceSyntaxCheck (intfSyntaxCheck)

-- Interface accumulating monad
type IntfLoader a = S.StateT LoaderState IO a

data LoaderState = LoaderState
  { iEnv   :: InterfaceEnv
  , spaths :: [FilePath]
  , errs   :: [Message]
  -- | should we load the type classes or the non-type-classes interfaces?
  , tcs0   :: Bool 
  }

-- Report an error.
report :: [Message] -> IntfLoader ()
report msg = S.modify $ \ s -> s { errs = msg ++ errs s }

-- Check whether a module interface is already loaded.
loaded :: ModuleIdent -> IntfLoader Bool
loaded m = S.gets $ \ s -> m `M.member` iEnv s

-- Retrieve the search paths
searchPaths :: IntfLoader [FilePath]
searchPaths = S.gets spaths

isTypeClasses :: IntfLoader Bool
isTypeClasses = S.gets tcs0

-- Add an interface to the environment.
addInterface :: ModuleIdent -> Interface -> IntfLoader ()
addInterface m intf = S.modify $ \ s -> s { iEnv = M.insert m intf $ iEnv s }

-- |Load the interfaces needed by a given module.
-- This function returns an 'InterfaceEnv' containing the 'Interface's which
-- were successfully loaded.
loadInterfaces :: Bool       -- ^ should we load type class interfaces or non-type-classes interfaces
               -> [FilePath] -- ^ 'FilePath's to search in for interfaces
               -> Module     -- ^ 'Module' header with import declarations
               -> CYIO InterfaceEnv
loadInterfaces tcs paths (Module _ m _ is _) = do
  res <- liftIO $ S.execStateT load (LoaderState initInterfaceEnv paths [] tcs)
  if null (errs res)
    then ok (iEnv res)
    else failMessages (reverse $ errs res)
 where load = mapM_ (loadInterface [m]) [(p, m') | ImportDecl p m' _ _ _ <- is]

-- |Load an interface into the given environment.
--
-- If an import declaration for a module is found, the compiler first
-- checks whether an import for the module is already pending.
-- In this case the module imports are cyclic which is not allowed in Curry.
-- Therefore, the import will be skipped and an error will be issued.
-- Otherwise, the compiler checks whether the module has already been imported.
-- If so, nothing needs to be done, otherwise the interface will be searched
-- for in the import paths and compiled.
loadInterface :: [ModuleIdent] -> (Position, ModuleIdent) -> IntfLoader ()
loadInterface ctxt imp@(p, m)
  | m `elem` ctxt = report [errCyclicImport p (m : takeWhile (/= m) ctxt)]
  | otherwise     = do
    isLoaded <- loaded m
    unless isLoaded $ do
      paths  <- searchPaths
      mbIntf <- liftIO $ lookupCurryInterface paths m
      case mbIntf of
        Nothing -> report [errInterfaceNotFound p m]
        Just fn -> compileInterface ctxt imp fn

-- |Compile an interface by recursively loading its dependencies.
--
-- After reading an interface, all imported interfaces are recursively
-- loaded and inserted into the interface's environment.
compileInterface :: [ModuleIdent] -> (Position, ModuleIdent) -> FilePath
                 -> IntfLoader ()
compileInterface ctxt (p, m) fn = do
  mbSrc <- liftIO $ readModule fn
  tcs <- isTypeClasses
  case mbSrc of
    Nothing  -> report [errInterfaceNotFound p m]
    Just src -> case runCYM (parseInterface fn src) of
      Left err -> report err
<<<<<<< HEAD
      Right [intf0, intftc0] ->
        let intf@(Interface n is _) = if tcs then intftc0 else intf0 in
        if (m /= n)
=======
      Right intf@(Interface n is _) ->
        if m /= n
>>>>>>> 0f3765d6
          then report [errWrongInterface (first fn) m n]
          else do
            let (intf', intfErrs) = intfSyntaxCheck intf
            mapM_ report [intfErrs]
            mapM_ (loadInterface (m : ctxt)) [ (q, i) | IImportDecl q i <- is ]
            addInterface m intf'
      Right _ -> internalError "compileInterface"

-- Error message for required interface that could not be found.
errInterfaceNotFound :: Position -> ModuleIdent -> Message
errInterfaceNotFound p m = posMessage p $
  text "Interface for module" <+> text (moduleName m) <+> text "not found"

-- Error message for an unexpected interface.
errWrongInterface :: Position -> ModuleIdent -> ModuleIdent -> Message
errWrongInterface p m n = posMessage p $
  text "Expected interface for" <+> text (moduleName m)
  <> comma <+> text "but found" <+> text (moduleName n)

-- Error message for a cyclic import.
errCyclicImport :: Position -> [ModuleIdent] -> Message
errCyclicImport _ []  = internalError "Interfaces.errCyclicImport: empty list"
errCyclicImport p [m] = posMessage p $
  text "Recursive import for module" <+> text (moduleName m)
errCyclicImport p ms  = posMessage p $
  text "Cylic import dependency between modules"
  <+> hsep (punctuate comma (map text inits)) <+> text "and" <+> text lastm
  where
  (inits, lastm)         = splitLast $ map moduleName ms
  splitLast []           = internalError "Interfaces.splitLast: empty list"
  splitLast (x : [])     = ([]  , x)
  splitLast (x : y : ys) = (x : xs, z) where (xs, z) = splitLast (y : ys)<|MERGE_RESOLUTION|>--- conflicted
+++ resolved
@@ -119,14 +119,9 @@
     Nothing  -> report [errInterfaceNotFound p m]
     Just src -> case runCYM (parseInterface fn src) of
       Left err -> report err
-<<<<<<< HEAD
       Right [intf0, intftc0] ->
         let intf@(Interface n is _) = if tcs then intftc0 else intf0 in
-        if (m /= n)
-=======
-      Right intf@(Interface n is _) ->
         if m /= n
->>>>>>> 0f3765d6
           then report [errWrongInterface (first fn) m n]
           else do
             let (intf', intfErrs) = intfSyntaxCheck intf
