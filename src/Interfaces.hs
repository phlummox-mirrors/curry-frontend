--- conflicted
+++ resolved
@@ -24,36 +24,18 @@
 -}
 module Interfaces (loadInterfaces) where
 
-<<<<<<< HEAD
 import           Control.Monad               (unless)
-import           Control.Monad.IO.Class      (liftIO)
 import qualified Control.Monad.State    as S (StateT, execStateT, gets, modify)
 import qualified Data.Map               as M (insert, member)
-import           Text.PrettyPrint
-=======
-import           Control.Monad                 (foldM, liftM, unless)
-import qualified Control.Monad.State    as S   (StateT (..), modify)
-import           Data.List                     (intercalate, isPrefixOf)
-import qualified Data.Map               as Map
->>>>>>> 6d150d52
 
 import           Curry.Base.Ident
 import           Curry.Base.Message          (runMsg)
 import           Curry.Base.Position
-<<<<<<< HEAD
+import           Curry.Base.Pretty
 import           Curry.Files.PathUtils
 import           Curry.Syntax
 
-import Base.Messages (Message, posMessage, internalError)
-=======
-import           Curry.Base.Pretty
-import qualified Curry.ExtendedFlat.Type as EF
-import           Curry.Files.PathUtils   as PU
-import           Curry.Syntax
-
 import Base.Messages
-
->>>>>>> 6d150d52
 import Env.Interface
 
 import Checks.InterfaceSyntaxCheck (intfSyntaxCheck)
@@ -67,7 +49,6 @@
   , errs   :: [Message]
   }
 
-<<<<<<< HEAD
 -- Report an error.
 report :: Message -> IntfLoader ()
 report msg = S.modify $ \ s -> s { errs = msg : errs s }
@@ -86,24 +67,14 @@
 
 -- |Load the interfaces needed by a given module.
 -- This function returns an 'InterfaceEnv' containing the 'Interface's which
--- were successfully loaded, as well as a list of 'Message's contaning
--- any errors encountered during loading.
+-- were successfully loaded.
 loadInterfaces :: [FilePath] -- ^ 'FilePath's to search in for interfaces
                -> Module     -- ^ 'Module' header with import declarations
-               -> IO (InterfaceEnv, [Message])
+               -> CYIO InterfaceEnv
 loadInterfaces paths (Module m _ is _) = do
-  res <- S.execStateT load (LoaderState initInterfaceEnv paths [])
-  return (iEnv res, reverse $ errs res)
+  res <- liftIO $ S.execStateT load (LoaderState initInterfaceEnv paths [])
+  if null (errs res) then right (iEnv res) else left (reverse $ errs res)
   where load = mapM_ (loadInterface [m]) [(p, m') | ImportDecl p m' _ _ _ <- is]
-=======
--- |Load the interface files into the 'InterfaceEnv'
-loadInterfaces :: [FilePath] -> Module -> CYIO InterfaceEnv
-loadInterfaces paths (Module m _ is _) = do
-  (env, errs) <- liftIO $ S.runStateT action []
-  if null errs then right env else left (reverse errs)
-  where action = foldM (loadInterface paths [m]) initInterfaceEnv
-                 [(p, m') | ImportDecl p m' _ _ _ <- is]
->>>>>>> 6d150d52
 
 -- |Load an interface into the given environment.
 --
