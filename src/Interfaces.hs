{- |
    Module      :  $Header$
    Description :  Loading interfaces
    Copyright   :  (c) 2000 - 2004, Wolfgang Lux
                       2011 - 2013, Björn Peemöller
                       2013       , Matthias Böhm
    License     :  OtherLicense

    Maintainer  :  bjp@informatik.uni-kiel.de
    Stability   :  experimental
    Portability :  portable

    The compiler maintains a global environment holding all (directly or
    indirectly) imported interface declarations for a module.

    This module contains a function to load *all* interface declarations
    declared by the (directly or indirectly) imported modules, regardless
    whether they are included by the import specification or not.

    The declarations are later brought into the scope of the module via the
    function 'importModules', see module "Imports".

    Interface files are updated by the Curry builder when necessary,
    see module "CurryBuilder".
-}
module Interfaces (loadInterfaces) where

import           Control.Monad               (unless)
import qualified Control.Monad.State    as S (StateT, execStateT, gets, modify)
import qualified Data.Map               as M (insert, member)

import           Curry.Base.Ident
import           Curry.Base.Message          (runMsg)
import           Curry.Base.Position
import           Curry.Base.Pretty
import           Curry.Files.PathUtils
import           Curry.Syntax

import Base.Messages
import Env.Interface

import Checks.InterfaceSyntaxCheck (intfSyntaxCheck)

-- Interface accumulating monad
type IntfLoader a = S.StateT LoaderState IO a

data LoaderState = LoaderState
  { iEnv   :: InterfaceEnv
  , spaths :: [FilePath]
  , errs   :: [Message]
  -- | should we load the type classes or the non-type-classes interfaces?
  , tcs0   :: Bool 
  }

-- Report an error.
report :: Message -> IntfLoader ()
report msg = S.modify $ \ s -> s { errs = msg : errs s }

-- Check whether a module interface is already loaded.
loaded :: ModuleIdent -> IntfLoader Bool
loaded m = S.gets $ \ s -> m `M.member` iEnv s

-- Retrieve the search paths
searchPaths :: IntfLoader [FilePath]
searchPaths = S.gets spaths

isTypeClasses :: IntfLoader Bool
isTypeClasses = S.gets tcs0

-- Add an interface to the environment.
addInterface :: ModuleIdent -> Interface -> IntfLoader ()
addInterface m intf = S.modify $ \ s -> s { iEnv = M.insert m intf $ iEnv s }

-- |Load the interfaces needed by a given module.
-- This function returns an 'InterfaceEnv' containing the 'Interface's which
<<<<<<< HEAD
-- were successfully loaded, as well as a list of 'Message's contaning
-- any errors encountered during loading.
loadInterfaces :: Bool       -- ^ should we load type class interfaces or non-type-classes interfaces
               -> [FilePath] -- ^ 'FilePath's to search in for interfaces
               -> Module     -- ^ 'Module' header with import declarations
               -> IO (InterfaceEnv, [Message])
loadInterfaces tcs paths (Module m _ is _) = do
  res <- S.execStateT load (LoaderState initInterfaceEnv paths [] tcs)
  return (iEnv res, reverse $ errs res)
=======
-- were successfully loaded.
loadInterfaces :: [FilePath] -- ^ 'FilePath's to search in for interfaces
               -> Module     -- ^ 'Module' header with import declarations
               -> CYIO InterfaceEnv
loadInterfaces paths (Module m _ is _) = do
  res <- liftIO $ S.execStateT load (LoaderState initInterfaceEnv paths [])
  if null (errs res) then right (iEnv res) else left (reverse $ errs res)
>>>>>>> c799a5ac
  where load = mapM_ (loadInterface [m]) [(p, m') | ImportDecl p m' _ _ _ <- is]

-- |Load an interface into the given environment.
--
-- If an import declaration for a module is found, the compiler first
-- checks whether an import for the module is already pending.
-- In this case the module imports are cyclic which is not allowed in Curry.
-- Therefore, the import will be skipped and an error will be issued.
-- Otherwise, the compiler checks whether the module has already been imported.
-- If so, nothing needs to be done, otherwise the interface will be searched
-- for in the import paths and compiled.
loadInterface :: [ModuleIdent] -> (Position, ModuleIdent) -> IntfLoader ()
loadInterface ctxt imp@(p, m)
  | m `elem` ctxt = report $ errCyclicImport p $ m : takeWhile (/= m) ctxt
  | otherwise     = do
    isLoaded <- loaded m
    unless isLoaded $ do
      paths  <- searchPaths
      mbIntf <- liftIO $ lookupCurryInterface paths m
      case mbIntf of
        Nothing -> report (errInterfaceNotFound p m)
        Just fn -> compileInterface ctxt imp fn

-- |Compile an interface by recursively loading its dependencies.
--
-- After reading an interface, all imported interfaces are recursively
-- loaded and inserted into the interface's environment.
compileInterface :: [ModuleIdent] -> (Position, ModuleIdent) -> FilePath
                 -> IntfLoader ()
compileInterface ctxt (p, m) fn = do
  mbSrc <- liftIO $ readModule fn
  tcs <- isTypeClasses
  case mbSrc of
    Nothing  -> report $ errInterfaceNotFound p m
    Just src -> case runMsg $ parseInterface fn src of
      Left err -> report err
      Right ([intf0, intftc0], _) ->
        let intf@(Interface n is _) = if tcs then intftc0 else intf0 in
        if (m /= n)
          then report $ errWrongInterface (first fn) m n
          else do
            let (intf', intfErrs) = intfSyntaxCheck intf
            mapM_ report intfErrs
            mapM_ (loadInterface (m : ctxt)) [ (q, i) | IImportDecl q i <- is ]
            addInterface m intf'
      Right (_, _) -> internalError "compileInterface"

-- Error message for required interface that could not be found.
errInterfaceNotFound :: Position -> ModuleIdent -> Message
errInterfaceNotFound p m = posMessage p $
  text "Interface for module" <+> text (moduleName m) <+> text "not found"

-- Error message for an unexpected interface.
errWrongInterface :: Position -> ModuleIdent -> ModuleIdent -> Message
errWrongInterface p m n = posMessage p $
  text "Expected interface for" <+> text (moduleName m)
  <> comma <+> text "but found" <+> text (moduleName n)

-- Error message for a cyclic import.
errCyclicImport :: Position -> [ModuleIdent] -> Message
errCyclicImport _ []  = internalError "Interfaces.errCyclicImport: empty list"
errCyclicImport p [m] = posMessage p $
  text "Recursive import for module" <+> text (moduleName m)
errCyclicImport p ms  = posMessage p $
  text "Cylic import dependency between modules"
  <+> hsep (punctuate comma (map text inits)) <+> text "and" <+> text lastm
  where
  (inits, lastm)         = splitLast $ map moduleName ms
  splitLast []           = internalError "Interfaces.splitLast: empty list"
  splitLast (x : [])     = ([]  , x)
  splitLast (x : y : ys) = (x : xs, z) where (xs, z) = splitLast (y : ys)<|MERGE_RESOLUTION|>--- conflicted
+++ resolved
@@ -73,25 +73,14 @@
 
 -- |Load the interfaces needed by a given module.
 -- This function returns an 'InterfaceEnv' containing the 'Interface's which
-<<<<<<< HEAD
--- were successfully loaded, as well as a list of 'Message's contaning
--- any errors encountered during loading.
+-- were successfully loaded.
 loadInterfaces :: Bool       -- ^ should we load type class interfaces or non-type-classes interfaces
                -> [FilePath] -- ^ 'FilePath's to search in for interfaces
                -> Module     -- ^ 'Module' header with import declarations
-               -> IO (InterfaceEnv, [Message])
+               -> CYIO InterfaceEnv
 loadInterfaces tcs paths (Module m _ is _) = do
-  res <- S.execStateT load (LoaderState initInterfaceEnv paths [] tcs)
-  return (iEnv res, reverse $ errs res)
-=======
--- were successfully loaded.
-loadInterfaces :: [FilePath] -- ^ 'FilePath's to search in for interfaces
-               -> Module     -- ^ 'Module' header with import declarations
-               -> CYIO InterfaceEnv
-loadInterfaces paths (Module m _ is _) = do
-  res <- liftIO $ S.execStateT load (LoaderState initInterfaceEnv paths [])
+  res <- liftIO $ S.execStateT load (LoaderState initInterfaceEnv paths [] tcs)
   if null (errs res) then right (iEnv res) else left (reverse $ errs res)
->>>>>>> c799a5ac
   where load = mapM_ (loadInterface [m]) [(p, m') | ImportDecl p m' _ _ _ <- is]
 
 -- |Load an interface into the given environment.
