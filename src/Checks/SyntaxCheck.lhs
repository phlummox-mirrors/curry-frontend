% $Id: SyntaxCheck.lhs,v 1.53 2004/02/15 22:10:37 wlux Exp $
%
% Copyright (c) 1999-2004, Wolfgang Lux
%                    2013, Matthias Böhm
% See LICENSE for the full license.
%
% Modified by Martin Engelke (men@informatik.uni-kiel.de)
% Modified by Björn Peemöller (bjp@informatik.uni-kiel.de)
% Modified by Matthias Böhm (mboe@informatik.uni-kiel.de)
%
\nwfilename{SyntaxCheck.lhs}
\section{Syntax Checks}
After the type declarations have been checked, the compiler performs a syntax
check on the remaining declarations. This check disambiguates nullary data
constructors and variables which -- in contrast to Haskell -- is not possible
on purely syntactic criteria. In addition, this pass checks for undefined as
well as ambiguous variables and constructors. In order to allow lifting of
local definitions in later phases, all local variables are renamed by adding a
key identifying their scope. Therefore, all variables defined in the same
scope share the same key so that multiple definitions can be recognized.
Finally, all (adjacent) equations of a function are merged into a single
definition.
\begin{verbatim}

> module Checks.SyntaxCheck (syntaxCheck) where

> import Control.Monad (liftM, liftM2, liftM3, unless, when)
> import qualified Control.Monad.State as S (State, runState, gets, modify, withState)
> import Data.List ((\\), insertBy, nub, partition, intersect)
> import Data.Maybe (fromJust, isJust, isNothing, maybeToList)
> import qualified Data.Set as Set (empty, insert, member)
<<<<<<< HEAD
> import Text.PrettyPrint
> -- import Debug.Trace
=======
>>>>>>> c799a5ac

> import Curry.Base.Ident
> import Curry.Base.Position
> import Curry.Base.Pretty
> import Curry.Syntax
> import Curry.Syntax.Pretty (ppPattern)

> import Base.Expr
> import Base.Messages (Message, posMessage, internalError, message)
> import Base.NestEnv
> import Base.Types
> import Base.Utils ((++!), findDouble, findMultiples, fst3, fromJust')

> import Env.TypeConstructor (TCEnv, TypeInfo (..), qualLookupTC)
> import Env.Value (ValueEnv, ValueInfo (..))
> import Env.ClassEnv hiding (classMethods, bindClassMethods)

> import CompilerOpts

\end{verbatim}
The syntax checking proceeds as follows. First, the compiler extracts
information about all imported values and data constructors from the
imported (type) environments. Next, the data constructors defined in
the current module are entered into this environment. After this,
all record labels are entered into the environment too. If a record
identifier is already assigned to a constructor, then an error will be
generated. Finally, all declarations are checked within the resulting
environment. In addition, this process will also rename the local variables.
\begin{verbatim}

> syntaxCheck :: Options -> ModuleIdent -> ValueEnv -> TCEnv -> ClassEnv -> [Decl]
>             -> ([Decl], [Message])
> syntaxCheck opts m tyEnv tcEnv cEnv decls =
>   case findMultiples $ concatMap constrs typeDecls of
>     []  -> runSC (checkModule decls) state
>     css -> (decls, map errMultipleDataConstructor css)
>   where
>     typeDecls  = filter isTypeDecl decls
>     rEnv       = globalEnv $ fmap (renameInfo tcEnv) tyEnv
>     state      = initState (optExtensions opts) m rEnv cEnv

\end{verbatim}
A global state transformer is used for generating fresh integer keys with
which the variables are renamed.
The state tracks the identifier of the current scope 'scopeId' as well as the
next fresh identifier, which is used for introducing new scopes as well as
renaming literals and underscore to disambiguate them.
\begin{verbatim}

> -- |Syntax check monad
> type SCM = S.State SCState

> -- |Internal state of the syntax check
> data SCState = SCState
>   { extensions  :: [Extension] -- ^ Enabled language extensions
>   , moduleIdent :: ModuleIdent -- ^ 'ModuleIdent' of the current module
>   , renameEnv   :: RenameEnv   -- ^ Information store
>   , scopeId     :: Integer     -- ^ Identifier for the current scope
>   , nextId      :: Integer     -- ^ Next fresh identifier
>   , errors      :: [Message]   -- ^ Syntactic errors in the module
>   , typeClassesCheck :: Bool   -- ^ Disable some checks when declarations in classes
>                                -- are checked, like checking for missing function bodies
>   , classMethods :: [Ident]    -- ^ the class methods defined by class declarations
>   , classEnv    :: ClassEnv    -- ^ the class environment with imported classes
>   }

> -- |Initial syntax check state
> initState :: [Extension] -> ModuleIdent -> RenameEnv -> ClassEnv -> SCState
> initState exts m rEnv cEnv = SCState exts m rEnv globalScopeId 1 [] False [] cEnv

> -- |Identifier for global (top-level) declarations
> globalScopeId :: Integer
> globalScopeId = idUnique (mkIdent "")

> -- |Run the syntax check monad
> runSC :: SCM a -> SCState -> (a, [Message])
> runSC scm s = let (a, s') = S.runState scm s in (a, reverse $ errors s')

> -- |Check for an enabled extension
> hasExtension :: Extension -> SCM Bool
> hasExtension ext = S.gets (elem ext . extensions)

> -- |Enable an additional 'Extension' to avoid redundant complaints about
> -- missing extensions
> enableExtension :: Extension -> SCM ()
> enableExtension e = S.modify $ \ s -> s { extensions = e : extensions s }

> -- |Retrieve the 'ModuleIdent' of the current module
> getModuleIdent :: SCM ModuleIdent
> getModuleIdent = S.gets moduleIdent

> -- |Retrieve the 'RenameEnv'
> getRenameEnv :: SCM RenameEnv
> getRenameEnv = S.gets renameEnv

> -- |Modify the 'RenameEnv'
> modifyRenameEnv :: (RenameEnv -> RenameEnv) -> SCM ()
> modifyRenameEnv f = S.modify $ \ s -> s { renameEnv = f $ renameEnv s }

> -- |Retrieve the current scope identifier
> getScopeId :: SCM Integer
> getScopeId = S.gets scopeId

> -- |Create a new identifier and return it
> newId :: SCM Integer
> newId = do
>   curId <- S.gets nextId
>   S.modify $ \ s -> s { nextId = succ curId }
>   return curId

> -- |Increase the nesting of the 'RenameEnv' to introduce a new local scope.
> -- This also increases the scope identifier.
> incNesting :: SCM ()
> incNesting = do
>   newScopeId <- newId
>   S.modify $ \ s -> s { scopeId = newScopeId }
>   modifyRenameEnv nestEnv

> withLocalEnv :: SCM a -> SCM a
> withLocalEnv act = do
>   oldEnv <- getRenameEnv
>   res    <- act
>   modifyRenameEnv $ const oldEnv
>   return res

> -- |Perform an action in a nested scope (by creating a nested 'RenameEnv')
> -- and discard the nested 'RenameEnv' afterwards
> inNestedScope :: SCM a -> SCM a
> inNestedScope act = withLocalEnv (incNesting >> act)

> -- |Report a syntax error
> report :: Message -> SCM ()
> report msg = S.modify $ \ s -> s { errors = msg : errors s }

> ok :: SCM ()
> ok = return ()

> tcCheck :: SCM Bool
> tcCheck = S.gets typeClassesCheck

> setClassMethods :: [Ident] -> SCM ()
> setClassMethods cms = S.modify $ \s -> s { classMethods = cms }

> getClassMethods :: SCM [Ident]
> getClassMethods = S.gets classMethods

> getClassEnv :: SCM ClassEnv
> getClassEnv = S.gets classEnv

\end{verbatim}
A nested environment is used for recording information about the data
constructors and variables in the module. For every data constructor
its arity is saved. This is used for checking that all constructor
applications in patterns are saturated. For local variables the
environment records the new name of the variable after renaming.
Global variables are recorded with qualified identifiers in order
to distinguish multiply declared entities.

Currently, records must explicitly be declared together with their labels.
When constructing or updating a record, it is necessary to compute
all its labels using just one of them. Thus for each label
the record identifier and all its labels are entered into the environment

\emph{Note:} the function \texttt{qualLookupVar} has been extended to
allow the usage of the qualified list constructor \texttt{(prelude.:)}.
\begin{verbatim}

> type RenameEnv = NestEnv RenameInfo

> data RenameInfo
>   -- |Arity of data constructor
>   = Constr QualIdent Int
>   -- |Record type and all labels for a single record label
>   | RecordLabel QualIdent [Ident]
>   -- |Arity of global function
>   | GlobalVar QualIdent Int
>   -- |Arity of local function
>   | LocalVar Ident Int
>     deriving (Eq, Show)

> ppRenameInfo :: RenameInfo -> Doc
> ppRenameInfo (Constr      qn _) = text (escQualName qn)
> ppRenameInfo (RecordLabel qn _) = text (escQualName qn)
> ppRenameInfo (GlobalVar   qn _) = text (escQualName qn)
> ppRenameInfo (LocalVar     n _) = text (escName      n)

\end{verbatim}
Since record types are currently translated into data types, it is necessary
to ensure that all identifiers for records and constructors are different.
Furthermore, it is not allowed to declare a label more than once.
\begin{verbatim}

> renameInfo :: TCEnv -> ValueInfo -> RenameInfo
<<<<<<< HEAD
> renameInfo _     (DataConstructor  _ a _) = Constr $ a
> renameInfo _     (NewtypeConstructor _ _) = Constr 1
> renameInfo _     (Value        qid a _ _) = GlobalVar a qid
> renameInfo tcEnv (Label            _ r _) = case qualLookupTC r tcEnv of
=======
> renameInfo _     (DataConstructor    qid a _) = Constr    qid a
> renameInfo _     (NewtypeConstructor qid   _) = Constr    qid 1
> renameInfo _     (Value              qid a _) = GlobalVar qid a
> renameInfo tcEnv (Label              _   r _) = case qualLookupTC r tcEnv of
>>>>>>> c799a5ac
>   [AliasType _ _ (TypeRecord fs _)] -> RecordLabel r $ map fst fs
>   _ -> internalError $ "SyntaxCheck.renameInfo: ambiguous record " ++ show r

> bindGlobal :: Bool -> ModuleIdent -> Ident -> RenameInfo -> RenameEnv -> RenameEnv
> bindGlobal tcCheck0 m c r = 
>   -- Disable binding completely when checking type classes or instances. 
>   -- This can be done because at the beginning of the syntax checking
>   -- all class methods are already bound. 
>   if not tcCheck0 then bindNestEnv c r . qualBindNestEnv (qualifyWith m c) r
>   else id

> bindLocal :: Ident -> RenameInfo -> RenameEnv -> RenameEnv
> bindLocal = bindNestEnv

------------------------------------------------------------------------------

> -- |Bind type constructor information
> bindTypeDecl :: Decl -> SCM ()
> bindTypeDecl (DataDecl    _ _ _ cs _) = mapM_ bindConstr cs
> bindTypeDecl (NewtypeDecl _ _ _ nc _) = bindNewConstr nc
> bindTypeDecl (TypeDecl _ t _ (RecordType fs _)) = do
>   m <- getModuleIdent
>   others <- qualLookupVar (qualifyWith m t) `liftM` getRenameEnv
>   when (any isConstr others) $ report $ errIllegalRecordId t
>   mapM_ (bindRecordLabel t allLabels) allLabels
>   where allLabels = concatMap fst fs
> bindTypeDecl _ = return ()

> bindConstr :: ConstrDecl -> SCM ()
> bindConstr (ConstrDecl _ _ c tys) = do
>   m <- getModuleIdent
<<<<<<< HEAD
>   tcc <- tcCheck
>   modifyRenameEnv $ bindGlobal tcc m c (Constr $ length tys)
> bindConstr (ConOpDecl _ _ _ op _) = do
>   m <- getModuleIdent
>   tcc <- tcCheck
>   modifyRenameEnv $ bindGlobal tcc m op (Constr 2)
=======
>   modifyRenameEnv $ bindGlobal m c (Constr (qualifyWith m c) $ length tys)
> bindConstr (ConOpDecl _ _ _ op _) = do
>   m <- getModuleIdent
>   modifyRenameEnv $ bindGlobal m op (Constr (qualifyWith m op) 2)
>>>>>>> c799a5ac

> bindNewConstr :: NewConstrDecl -> SCM ()
> bindNewConstr (NewConstrDecl _ _ c _) = do
>   m <- getModuleIdent
<<<<<<< HEAD
>   tcc <- tcCheck
>   modifyRenameEnv $ bindGlobal tcc m c (Constr 1)
=======
>   modifyRenameEnv $ bindGlobal m c (Constr (qualifyWith m c) 1)
>>>>>>> c799a5ac

> bindRecordLabel :: Ident -> [Ident] -> Ident -> SCM ()
> bindRecordLabel t allLabels l = do
>   m <- getModuleIdent
>   new <- (null . lookupVar l) `liftM` getRenameEnv
>   unless new $ report $ errDuplicateDefinition l
>   tcc <- tcCheck
>   modifyRenameEnv $ bindGlobal tcc m l (RecordLabel (qualifyWith m t) allLabels)

------------------------------------------------------------------------------

> -- |Bind a global function declaration in the 'RenameEnv'
<<<<<<< HEAD
> bindFuncDecl :: Bool -> ModuleIdent -> Decl -> RenameEnv -> RenameEnv
> bindFuncDecl tcc m (FunctionDecl _ _ _ ident equs) env
>   | null equs = internalError "SyntaxCheck.bindFuncDecl: no equations"
>   | otherwise = let arty = length $ snd $ getFlatLhs $ head equs
>                     qid  = qualifyWith m ident
>                 in  bindGlobal tcc m ident (GlobalVar arty qid) env
> bindFuncDecl tcc m (ForeignDecl _ _ _ ident texpr) env
>   = let arty = typeArity texpr
>         qid  = qualifyWith m ident
>     in bindGlobal tcc m ident (GlobalVar arty qid) env
> bindFuncDecl tcc m (TypeSig _ _ ids _cx texpr) env
>   = foldr bindTS env $ map (qualifyWith m) ids
>  where
>  bindTS qid env'
>   | null $ qualLookupVar qid env'
>   = bindGlobal tcc m (unqualify qid) (GlobalVar (typeArity texpr) qid) env'
=======
> bindFuncDecl :: ModuleIdent -> Decl -> RenameEnv -> RenameEnv
> bindFuncDecl _ (FunctionDecl _ _ []) _
>   = internalError "SyntaxCheck.bindFuncDecl: no equations"
> bindFuncDecl m (FunctionDecl _ f (eq:_)) env
>   = let arty = length $ snd $ getFlatLhs eq
>     in  bindGlobal m f (GlobalVar (qualifyWith m f) arty) env
> bindFuncDecl m (ForeignDecl _ _ _ f ty) env
>   = let arty = typeArity ty
>     in bindGlobal m f (GlobalVar (qualifyWith m f) arty) env
> bindFuncDecl m (TypeSig _ fs ty) env
>   = foldr bindTS env $ map (qualifyWith m) fs
>  where
>  bindTS qf env'
>   | null $ qualLookupVar qf env'
>   = bindGlobal m (unqualify qf) (GlobalVar qf (typeArity ty)) env'
>>>>>>> c799a5ac
>   | otherwise
>   = env'
> bindFuncDecl _ _ _ env = env

> bindClassMethods :: ModuleIdent -> [Decl] -> SCM ()
> bindClassMethods m decls = do
>   modifyRenameEnv $ \env -> foldr (bindFuncDecl False m) env decls

> instance Entity RenameInfo where
>   origName _x = qualify $ mkIdent ""
>   -- do no merging
>   merge _x _y = Nothing

> -- |binds imported class methods. All class methods are qualified with
> -- the module name under which the containing class is imported.  
> bindImportedClassMethods :: [(QualIdent, Class, Ident, Int)] -> SCM ()
> bindImportedClassMethods ms = do
>   modifyRenameEnv $ \env -> foldr bind env ms
>   where
>   bind :: (QualIdent, Class, Ident, Int) -> RenameEnv -> RenameEnv
>   bind (c, cls, m, n) env = globalEnv $ 
>       qualImportTopEnv' 
>         (fromJust' "bindImportedClassMethods" $ qidModule $ theClass cls) 
>         m' (GlobalVar n m') $ toplevelEnv env
>     where m' = qualifyLike c m

------------------------------------------------------------------------------

> -- |Bind a local declaration (function, variables) in the 'RenameEnv'
> bindVarDecl :: Decl -> RenameEnv -> RenameEnv
> bindVarDecl (FunctionDecl _ _ _ f eqs) env
>   | null eqs  = internalError "SyntaxCheck.bindVarDecl: no equations"
>   | otherwise = let arty = length $ snd $ getFlatLhs $ head eqs
<<<<<<< HEAD
>                 in  bindLocal (unRenameIdent f) (LocalVar arty f) env
> bindVarDecl (PatternDecl     _ _ _ t _) env = foldr bindVar env (bv t)
=======
>                 in  bindLocal (unRenameIdent f) (LocalVar f arty) env
> bindVarDecl (PatternDecl         _ t _) env = foldr bindVar env (bv t)
>>>>>>> c799a5ac
> bindVarDecl (FreeDecl             _ vs) env = foldr bindVar env vs
> bindVarDecl _                           env = env

> bindVar :: Ident -> RenameEnv -> RenameEnv
> bindVar v | isAnonId v = id
>           | otherwise  = bindLocal (unRenameIdent v) (LocalVar v 0)

> lookupVar :: Ident -> RenameEnv -> [RenameInfo]
> lookupVar v env = lookupNestEnv v env ++! lookupTupleConstr v

> qualLookupVar :: QualIdent -> RenameEnv -> [RenameInfo]
> qualLookupVar v env =  qualLookupNestEnv v env
>                    ++! qualLookupListCons v env
>                    ++! lookupTupleConstr (unqualify v)

> lookupTupleConstr :: Ident -> [RenameInfo]
> lookupTupleConstr v
>   | isTupleId v = let a = tupleArity v
>                   in  [Constr (qualifyWith preludeMIdent $ tupleId a) a]
>   | otherwise   = []

> qualLookupListCons :: QualIdent -> RenameEnv -> [RenameInfo]
> qualLookupListCons v env
>   | v == qualifyWith preludeMIdent consId
>   = qualLookupNestEnv (qualify $ qidIdent v) env
>   | otherwise
>   = []

\end{verbatim}
When a module is checked, the global declaration group is checked. The
resulting renaming environment can be discarded. The same is true for
a goal. Note that all declarations in the goal must be considered as
local declarations.
\begin{verbatim}

> checkModule :: [Decl] -> SCM [Decl]
> checkModule decls = do
>   mapM_ bindTypeDecl (rds ++ dds)
>   m <- getModuleIdent
>   cEnv <- getClassEnv
>   -- bind class methods so that references to class methods do not
>   -- cause errors
>   let classTypeSigs = extractTypeDeclsFromClasses decls
>       importedClassMethods = classMethodsFromClassEnv cEnv
>   bindClassMethods m classTypeSigs
>   bindImportedClassMethods importedClassMethods
>   -- now reserve class methods so that they cannot be redefined as top level 
>   -- functions... 
>   let classMethods0 = concatMap (\(TypeSig _ _ ids _ _) -> ids) classTypeSigs 
>   setClassMethods classMethods0
>   -- ... and type check the top declaration group
>   decls0 <- liftM2 (++) (mapM checkTypeDecl tds) (checkTopDecls vds)

>   -- check the declarations in classes and instances as well
>   theRenameEnv <- getRenameEnv
>   let classDecls = map extractCDecls $ filter isClassDecl decls0
>       instanceDecls = map extractIDecls $ filter isInstanceDecl decls0
>   -- reset the rename environment before checking each class or instance, so that
>   -- there will be no errors with multiple instance definitions that contain
>   -- implementations of the same function
>   cDecls <- typeClassesCheck_ $ mapM (declsCheck' theRenameEnv) classDecls
>   iDecls <- typeClassesCheck_ $ mapM (declsCheck' theRenameEnv) instanceDecls
>   let decls1 = updateClassDecls decls0 cDecls
>       decls2 = updateInstanceDecls decls1 iDecls
>   return decls2
>   where (tds, vds) = partition isTypeDecl decls
>         (rds, dds) = partition isRecordDecl tds
>         typeClassesCheck_ = S.withState (\s -> s { typeClassesCheck = True })
>         resetEnv re = S.modify (\s -> s { scopeId = 0, renameEnv = re})
>         declsCheck' theRenameEnv 
>           = (\ds -> resetEnv theRenameEnv >> checkClassOrInstanceDecls ds)

> checkTypeDecl :: Decl -> SCM Decl
> checkTypeDecl rec@(TypeDecl _ r _ (RecordType fs rty)) = do
>   checkRecordExtension $ idPosition r
>   when (isJust  rty) $ internalError
>                        "SyntaxCheck.checkTypeDecl: illegal record type"
>   when (null     fs) $ report $ errEmptyRecord $ idPosition r
>   return rec
> checkTypeDecl d = return d

> checkClassOrInstanceDecls :: [Decl] -> SCM [Decl]
> checkClassOrInstanceDecls decls = do
>   m <- getModuleIdent
>   tcc <- tcCheck
>   checkDeclGroup (bindFuncDecl tcc m) decls

> checkTopDecls :: [Decl] -> SCM [Decl]
> checkTopDecls decls = do
>   m <- getModuleIdent
>   tcc <- tcCheck
>   -- check that there are no class methods redefinitions on top level 
>   let vs = concatMap vars decls
>   cms <- getClassMethods
>   let intersection = intersect cms vs
>   case null intersection of
>     True -> checkDeclGroup (bindFuncDecl tcc m) decls
>     False -> report (errRedefiningClassMethods intersection) >> return decls  

> -- | returns all class methods from the class environment in the following
> -- form: (The name under which the class containing the methods is imported, 
> -- a name of a method, its arity)
> classMethodsFromClassEnv :: ClassEnv -> [(QualIdent, Class, Ident, Int)]
> classMethodsFromClassEnv cEnv =
>   -- return only class methods that are not hidden! 
>   concatMap 
>     (\(c, cls) -> 
>       zipWith3 (\x x2 (y, z) -> (x, x2, y, z))
>         (repeat c)
>         (repeat cls)
>         (map (\(m, _, ty) -> (m, typeArity ty)) $
>            filter (( `elem` publicMethods cls) . fst3) (methods cls)))
>     clss
>   where
>   clss = allClassBindings cEnv

\end{verbatim}
Each declaration group opens a new scope and uses a distinct key
for renaming the variables in this scope. In a declaration group,
first the left hand sides of all declarations are checked, next the
compiler checks that there is a definition for every type signature
and evaluation annotation in this group. Finally, the right hand sides
are checked and adjacent equations for the same function are merged
into a single definition.

The function \texttt{checkDeclLhs} also handles the case where a
pattern declaration is recognized as a function declaration by the
parser. This happens, e.g., for the declaration \verb|where Just x = y|
because the parser cannot distinguish nullary constructors and
functions. Note that pattern declarations are not allowed on the
top-level.
\begin{verbatim}

> checkDeclGroup :: (Decl -> RenameEnv -> RenameEnv) -> [Decl] -> SCM [Decl]
> checkDeclGroup bindDecl ds = do
>   checkedLhs <- mapM checkDeclLhs $ sortFuncDecls ds
>   joinEquations checkedLhs >>= checkDecls bindDecl

> checkDeclLhs :: Decl -> SCM Decl
> checkDeclLhs (InfixDecl   p fix' pr ops) =
>   liftM2 (InfixDecl p fix') (checkPrecedence p pr) (mapM renameVar ops)
> checkDeclLhs (TypeSig      p e vs cx ty) = do
>   (\vs' -> TypeSig p e vs' cx ty) `liftM` mapM (checkVar "type signature") vs
> checkDeclLhs (FunctionDecl  p _ _ _ eqs) =
>   checkEquationsLhs p eqs
> checkDeclLhs (ForeignDecl  p cc ie f ty) =
>   (\f' -> ForeignDecl p cc ie f' ty) `liftM` checkVar "foreign declaration" f
> checkDeclLhs (    ExternalDecl     p fs) =
>   ExternalDecl p `liftM` mapM (checkVar "external declaration") fs
> checkDeclLhs (PatternDecl p cty id0 t rhs) =
>     (\t' -> PatternDecl p cty id0 t' rhs) `liftM` checkPattern p t
> checkDeclLhs (FreeDecl             p vs) =
>   FreeDecl p `liftM` mapM (checkVar "free variables declaration") vs
> checkDeclLhs d                           = return d

> checkPrecedence :: Position -> Integer -> SCM Integer
> checkPrecedence p i = do
>   unless (0 <= i && i <= 9) $ report $ errPrecedenceOutOfRange p i
>   return i

> checkVar :: String -> Ident -> SCM Ident
> checkVar _what v = do
>   -- isDC <- S.gets (isDataConstr v . renameEnv)
>   -- when isDC $ report $ nonVariable what v -- TODO Why is this disabled?
>   renameVar v

> renameVar :: Ident -> SCM Ident
> renameVar v = renameIdent v `liftM` getScopeId

> checkEquationsLhs :: Position -> [Equation] -> SCM Decl
> checkEquationsLhs p [Equation p' lhs rhs] = do
>   lhs' <- checkEqLhs p' lhs
>   case lhs' of
>     Left  l -> return $ funDecl l
>     Right r -> patDecl r >>= checkDeclLhs
>   where funDecl (f, lhs') = FunctionDecl p Nothing (-1) f [Equation p' lhs' rhs]
>         patDecl t = do
>           k <- getScopeId
>           when (k == globalScopeId) $ report $ errToplevelPattern p
>           return $ PatternDecl p' Nothing (-1) t rhs
> checkEquationsLhs _ _ = internalError "SyntaxCheck.checkEquationsLhs"

> checkEqLhs :: Position -> Lhs -> SCM (Either (Ident, Lhs) Pattern)
> checkEqLhs p toplhs = do
>   m   <- getModuleIdent
>   k   <- getScopeId
>   env <- getRenameEnv
>   case toplhs of
>     FunLhs f ts
>       | not $ isDataConstr f env -> return left
>       | k /= globalScopeId       -> return right
>       | null infos               -> return left
>       | otherwise                -> do report $ errToplevelPattern p
>                                        return right
>       where f'    = renameIdent f k
>             infos = qualLookupVar (qualifyWith m f) env
>             left  = Left  (f', FunLhs f' ts)
>             right = Right $ ConstructorPattern (qualify f) ts
>     OpLhs t1 op t2
>       | not $ isDataConstr op env -> return left
>       | k /= globalScopeId        -> return right
>       | null infos                -> return left
>       | otherwise                 -> do report $ errToplevelPattern p
>                                         return right
>       where op'   = renameIdent op k
>             infos = qualLookupVar (qualifyWith m op) env
>             left  = Left (op', OpLhs t1 op' t2)
>             right = checkOpLhs k env (infixPattern t1 (qualify op)) t2
>             infixPattern (InfixPattern t1' op1 t2') op2 t3 =
>               InfixPattern t1' op1 (infixPattern t2' op2 t3)
>             infixPattern t1' op1 t2' = InfixPattern t1' op1 t2'
>     ApLhs lhs ts -> do
>       checked <- checkEqLhs p lhs
>       case checked of
>         Left (f', lhs') -> return $ Left (f', ApLhs lhs' ts)
>         r               -> do report $ errNonVariable "curried definition" f
>                               return $ r
>         where (f, _) = flatLhs lhs

> checkOpLhs :: Integer -> RenameEnv -> (Pattern -> Pattern)
>            -> Pattern -> Either (Ident, Lhs) Pattern
> checkOpLhs k env f (InfixPattern t1 op t2)
>   | isJust m || isDataConstr op' env
>   = checkOpLhs k env (f . InfixPattern t1 op) t2
>   | otherwise
>   = Left (op'', OpLhs (f t1) op'' t2)
>   where (m,op') = (qidModule op, qidIdent op)
>         op''    = renameIdent op' k
> checkOpLhs _ _ f t = Right (f t)

-- ---------------------------------------------------------------------------

> joinEquations :: [Decl] -> SCM [Decl]
> joinEquations [] = return []
> joinEquations (FunctionDecl p _ _ f eqs : FunctionDecl _ _ _ f' [eq] : ds)
>   | f == f' = do
<<<<<<< HEAD
>     when (getArity (head eqs) /= getArity eq) $ report $ errDifferentArity f
>     joinEquations (FunctionDecl p Nothing (-1) f (eqs ++ [eq]) : ds)
=======
>     when (getArity (head eqs) /= getArity eq) $ report $ errDifferentArity [f, f']
>     joinEquations (FunctionDecl p f (eqs ++ [eq]) : ds)
>>>>>>> c799a5ac
>   where getArity = length . snd . getFlatLhs
> joinEquations (d : ds) = (d :) `liftM` joinEquations ds

> checkDecls :: (Decl -> RenameEnv -> RenameEnv) -> [Decl] -> SCM [Decl]
> checkDecls bindDecl ds = do
>   let dblVar = findDouble bvs
>   onJust (report . errDuplicateDefinition) dblVar
>   let mulTys = findMultiples tys
>   mapM_ (report . errDuplicateTypeSig) mulTys
>   let missingTys = [f | ExternalDecl _ fs' <- ds, f <- fs', f `notElem` tys]
>   mapM_ (report . errNoTypeSig) missingTys
>   if isNothing dblVar && null mulTys && null missingTys
>     then do
>       modifyRenameEnv $ \env -> foldr bindDecl env (tds ++ vds)
>       mapM (checkDeclRhs bvs) ds
>     else return ds -- skip further checking
>   where vds    = filter isValueDecl ds
>         tds    = filter isTypeSig ds
>         bvs    = concatMap vars vds
>         tys    = concatMap vars tds
>         onJust = maybe (return ())

-- ---------------------------------------------------------------------------

> checkDeclRhs :: [Ident] -> Decl -> SCM Decl
> checkDeclRhs bvs (TypeSig p e vs cx ty) = do
>   (\vs' -> TypeSig p e vs' cx ty) `liftM` mapM (checkLocalVar bvs) vs
> checkDeclRhs _ (FunctionDecl p cty id0 f eqs) =
>   FunctionDecl p cty id0 f `liftM` mapM checkEquation eqs
> checkDeclRhs _ (PatternDecl p cty id0 t rhs) =
>   PatternDecl p cty id0 t `liftM` checkRhs rhs
> checkDeclRhs _   d                      = return d

> checkLocalVar :: [Ident] -> Ident -> SCM Ident
> checkLocalVar bvs v = do
>   tcs <- tcCheck
>   when (v `notElem` bvs && not tcs) $ report $ errNoBody v
>   return v

> checkEquation :: Equation -> SCM Equation
> checkEquation (Equation p lhs rhs) = inNestedScope $ do
>   lhs' <- checkLhs p lhs >>= addBoundVariables False
>   rhs' <- checkRhs rhs
>   return $ Equation p lhs' rhs'

> checkLhs :: Position -> Lhs -> SCM Lhs
> checkLhs p (FunLhs    f ts) = FunLhs f `liftM` mapM (checkPattern p) ts
> checkLhs p (OpLhs t1 op t2) = do
>   let wrongCalls = concatMap (checkParenPattern (Just $ qualify op)) [t1,t2]
>   unless (null wrongCalls) $ report $ errInfixWithoutParens
>     (idPosition op) wrongCalls
>   liftM2 (flip OpLhs op) (checkPattern p t1) (checkPattern p t2)
> checkLhs p (ApLhs   lhs ts) =
>   liftM2 ApLhs (checkLhs p lhs) (mapM (checkPattern p) ts)

checkParen
@param Aufrufende InfixFunktion
@param Pattern
@return Liste mit fehlerhaften Funktionsaufrufen
\begin{verbatim}

> checkParenPattern :: (Maybe QualIdent) -> Pattern -> [(QualIdent,QualIdent)]
> checkParenPattern _ (LiteralPattern          _) = []
> checkParenPattern _ (NegativePattern       _ _) = []
> checkParenPattern _ (VariablePattern         _) = []
> checkParenPattern _ (ConstructorPattern   _ cs) =
>   concatMap (checkParenPattern Nothing) cs
> checkParenPattern o (InfixPattern     t1 op t2) =
>   maybe [] (\c -> [(c, op)]) o
>   ++ checkParenPattern Nothing t1 ++ checkParenPattern Nothing t2
> checkParenPattern _ (ParenPattern            t) =
>   checkParenPattern Nothing t
> checkParenPattern _ (TuplePattern         _ ts) =
>   concatMap (checkParenPattern Nothing) ts
> checkParenPattern _ (ListPattern          _ ts) =
>   concatMap (checkParenPattern Nothing) ts
> checkParenPattern o (AsPattern             _ t) =
>   checkParenPattern o t
> checkParenPattern o (LazyPattern           _ t) =
>   checkParenPattern o t
> checkParenPattern _ (FunctionPattern      _ ts) =
>   concatMap (checkParenPattern Nothing) ts
> checkParenPattern o (InfixFuncPattern t1 op t2) =
>   maybe [] (\c -> [(c, op)]) o
>   ++ checkParenPattern Nothing t1 ++ checkParenPattern Nothing t2
> checkParenPattern _ (RecordPattern        fs t) =
>     maybe [] (checkParenPattern Nothing) t
>     ++ concatMap (\(Field _ _ t') -> checkParenPattern Nothing t') fs

> checkPattern :: Position -> Pattern -> SCM Pattern
> checkPattern _ (LiteralPattern        l) =
>   LiteralPattern `liftM` renameLiteral l
> checkPattern _ (NegativePattern    op l) =
>   NegativePattern op `liftM` renameLiteral l
> checkPattern p (VariablePattern       v)
>   | isAnonId v = (VariablePattern . renameIdent v) `liftM` newId
>   | otherwise  = checkConstructorPattern p (qualify v) []
> checkPattern p (ConstructorPattern c ts) =
>   checkConstructorPattern p c ts
> checkPattern p (InfixPattern   t1 op t2) =
>   checkInfixPattern p t1 op t2
> checkPattern p (ParenPattern          t) =
>   ParenPattern `liftM` checkPattern p t
> checkPattern p (TuplePattern     pos ts) =
>   TuplePattern pos `liftM` mapM (checkPattern p) ts
> checkPattern p (ListPattern      pos ts) =
>   ListPattern pos `liftM` mapM (checkPattern p) ts
> checkPattern p (AsPattern           v t) = do
>   liftM2 AsPattern (checkVar "@ pattern" v) (checkPattern p t)
> checkPattern p (LazyPattern       pos t) =
>   LazyPattern pos `liftM` checkPattern p t
> checkPattern p (RecordPattern      fs t) =
>   checkRecordPattern p fs t
> checkPattern _ (FunctionPattern     _ _) = internalError $
>   "SyntaxCheck.checkPattern: function pattern not defined"
> checkPattern _ (InfixFuncPattern  _ _ _) = internalError $
>   "SyntaxCheck.checkPattern: infix function pattern not defined"

> checkConstructorPattern :: Position -> QualIdent -> [Pattern]
>                         -> SCM Pattern
> checkConstructorPattern p c ts = do
>   env <- getRenameEnv
>   m <- getModuleIdent
>   k <- getScopeId
>   case qualLookupVar c env of
>     [Constr _ n] -> processCons c n
>     [r]          -> processVarFun r k
>     rs -> case qualLookupVar (qualQualify m c) env of
>       [Constr _ n] -> processCons (qualQualify m c) n
>       [r]          -> processVarFun r k
>       []
>         | null ts && not (isQualified c) ->
>             return $ VariablePattern $ renameIdent (unqualify c) k
>         | null rs -> do
>             ts' <- mapM (checkPattern p) ts
>             report $ errUndefinedData c
>             return $ ConstructorPattern c ts'
>       _ -> do ts' <- mapM (checkPattern p) ts
>               report $ errAmbiguousData rs c
>               return $ ConstructorPattern c ts'
>   where
>   n' = length ts
>   processCons qc n = do
>     when (n /= n') $ report $ errWrongArity c n n'
>     ConstructorPattern qc `liftM` mapM (checkPattern p) ts
>   processVarFun r k
>     | null ts && not (isQualified c)
>     = return $ VariablePattern $ renameIdent (unqualify c) k -- (varIdent r) k
>     | otherwise = do
>       let n = arity r
>       checkFuncPatsExtension p
>       ts' <- mapM (checkPattern p) ts
>       mapM_ (checkFPTerm p) ts'
>       return $ if n' > n
>                  then let (ts1, ts2) = splitAt n ts'
>                       in  genFuncPattAppl
>                           (FunctionPattern (qualVarIdent r) ts1) ts2
>                  else FunctionPattern (qualVarIdent r) ts'

> checkInfixPattern :: Position -> Pattern -> QualIdent -> Pattern
>                   -> SCM Pattern
> checkInfixPattern p t1 op t2 = do
>   m <- getModuleIdent
>   env <- getRenameEnv
>   case qualLookupVar op env of
>     [Constr _ n] -> infixPattern op n
>     [_]          -> funcPattern  op
>     rs           -> case qualLookupVar (qualQualify m op) env of
>       [Constr _ n] -> infixPattern (qualQualify m op) n
>       [_]          -> funcPattern  (qualQualify m op)
>       rs'          -> do if (null rs && null rs')
>                             then report $ errUndefinedData op
>                             else report $ errAmbiguousData rs op
>                          liftM2 (flip InfixPattern op) (checkPattern p t1)
>                                                        (checkPattern p t2)
>   where
>   infixPattern qop n = do
>     when (n /= 2) $ report $ errWrongArity op n 2
>     liftM2 (flip InfixPattern qop) (checkPattern p t1)
>                                    (checkPattern p t2)
>   funcPattern qop = do
>     checkFuncPatsExtension p
>     ts'@[t1',t2'] <- mapM (checkPattern p) [t1,t2]
>     mapM_ (checkFPTerm p) ts'
>     return $ InfixFuncPattern t1' qop t2'

> checkRecordPattern :: Position -> [Field Pattern]
>                    -> (Maybe Pattern) -> SCM Pattern
> checkRecordPattern p fs t = do
>   checkRecordExtension p
>   case fs of
>     [] -> do report (errEmptyRecord p)
>              return (RecordPattern fs t)
>     (Field _ l _ : _) -> do
>     env <- getRenameEnv
>     case lookupVar l env of
>       [RecordLabel r ls] -> do
>         when (isJust duplicate) $ report $ errDuplicateLabel
>                                          $ fromJust duplicate
>         if isNothing t
>           then do
>             when (not $ null missings) $ report $ errMissingLabel
>               (idPosition l) (head missings) r "record pattern"
>             flip RecordPattern t `liftM` mapM (checkFieldPatt r) fs
>           else if t == Just (VariablePattern anonId)
>             then liftM2 RecordPattern
>                         (mapM (checkFieldPatt r) fs)
>                         (Just `liftM` checkPattern p (fromJust t))
>             else do report (errIllegalRecordPattern p)
>                     return $ RecordPattern fs t
>         where ls'       = map fieldLabel fs
>               duplicate = findDouble ls'
>               missings  = ls \\ ls'
>       [] -> report (errUndefinedLabel l) >> return (RecordPattern fs t)
>       [_] -> report (errNotALabel l) >> return (RecordPattern fs t)
>       _   -> report (errDuplicateDefinition l) >> return (RecordPattern fs t)

> checkFieldPatt :: QualIdent -> Field Pattern -> SCM (Field Pattern)
> checkFieldPatt r (Field p l t) = do
>   env <- getRenameEnv
>   case lookupVar l env of
>     [RecordLabel r' _] -> when (r /= r') $ report $ errIllegalLabel l r
>     []                 -> report $ errUndefinedLabel l
>     [_]                -> report $ errNotALabel l
>     _                  -> report $ errDuplicateDefinition l
>   Field p l `liftM` checkPattern (idPosition l) t

> -- Note: process decls first
> checkRhs :: Rhs -> SCM Rhs
> checkRhs (SimpleRhs p e ds) = inNestedScope $ liftM2 (flip (SimpleRhs p))
>   (checkDeclGroup bindVarDecl ds) (checkExpr p e)
> checkRhs (GuardedRhs es ds) = inNestedScope $ liftM2 (flip GuardedRhs)
>   (checkDeclGroup bindVarDecl ds) (mapM checkCondExpr es)

> checkCondExpr :: CondExpr -> SCM CondExpr
> checkCondExpr (CondExpr p g e) =
>   liftM2 (CondExpr p) (checkExpr p g) (checkExpr p e)

> checkExpr :: Position -> Expression -> SCM Expression
> checkExpr _ (Literal     l) = Literal       `liftM` renameLiteral l
> checkExpr _ (Variable  _ v) = checkVariable v
> checkExpr _ (Constructor c) = checkVariable c
> checkExpr p (Paren       e) = Paren         `liftM` checkExpr p e
> checkExpr p (Typed cty e cx ty) = liftM3 (Typed cty) (checkExpr p e) (return cx) (return ty)
> checkExpr p (Tuple  pos es) = Tuple pos     `liftM` mapM (checkExpr p) es
> checkExpr p (List   pos es) = List pos      `liftM` mapM (checkExpr p) es
> checkExpr p (ListCompr      pos e qs) = withLocalEnv $
>   -- Note: must be flipped to insert qs into RenameEnv first
>   liftM2 (flip (ListCompr pos)) (mapM (checkStatement p) qs) (checkExpr p e)
> checkExpr p (EnumFrom cty          e) = EnumFrom cty `liftM` checkExpr p e
> checkExpr p (EnumFromThen cty  e1 e2) =
>   liftM2 (EnumFromThen cty) (checkExpr p e1) (checkExpr p e2)
> checkExpr p (EnumFromTo cty    e1 e2) =
>   liftM2 (EnumFromTo cty) (checkExpr p e1) (checkExpr p e2)
> checkExpr p (EnumFromThenTo cty e1 e2 e3) =
>   liftM3 (EnumFromThenTo cty) (checkExpr p e1) (checkExpr p e2) (checkExpr p e3)
> checkExpr p (UnaryMinus cty     op e) = UnaryMinus cty op `liftM` checkExpr p e
> checkExpr p (Apply             e1 e2) =
>   liftM2 Apply (checkExpr p e1) (checkExpr p e2)
> checkExpr p (InfixApply     e1 op e2) =
>   liftM3 InfixApply (checkExpr p e1) (checkOp op) (checkExpr p e2)
> checkExpr p (LeftSection        e op) =
>   liftM2 LeftSection (checkExpr p e) (checkOp op)
> checkExpr p (RightSection       op e) =
>   liftM2 RightSection (checkOp op) (checkExpr p e)
> checkExpr p (Lambda           r ts e) = inNestedScope $
>   liftM2 (Lambda r) (mapM (bindPattern p) ts) (checkExpr p e)
> checkExpr p (Let                ds e) = inNestedScope $
>   liftM2 Let (checkDeclGroup bindVarDecl ds) (checkExpr p e)
> checkExpr p (Do                sts e) = withLocalEnv $
>   liftM2 Do (mapM (checkStatement p) sts) (checkExpr p e)
> checkExpr p (IfThenElse r e1 e2 e3) =
>   liftM3 (IfThenElse r) (checkExpr p e1) (checkExpr p e2) (checkExpr p e3)
> checkExpr p (Case r ct e alts) =
>   liftM2 (Case r ct) (checkExpr p e) (mapM checkAlt alts)
> checkExpr p rec@(RecordConstr   fs) = do
>   checkRecordExtension p
>   env <- getRenameEnv
>   case fs of
>     []              -> report (errEmptyRecord p) >> return rec
>     Field _ l _ : _ -> case lookupVar l env of
>       [RecordLabel r ls] -> do
>         unless (null dups)     $ report $ errDuplicateLabel $ head dups
>         unless (null missings) $ report $ errMissingLabel
>              (idPosition l) (head missings) r "record construction"
>         RecordConstr `liftM` mapM (checkFieldExpr r) fs
>         where ls' = map fieldLabel fs
>               dups = maybeToList (findDouble ls')
>               missings = ls \\ ls'
>       []  -> report (errUndefinedLabel l)      >> return rec
>       [_] -> report (errNotALabel l)           >> return rec
>       _   -> report (errDuplicateDefinition l) >> return rec

> checkExpr p (RecordSelection e l) = do
>   checkRecordExtension p
>   env <- getRenameEnv
>   case lookupVar l env of
>     [RecordLabel _ _] -> return ()
>     []                -> report $ errUndefinedLabel l
>     [_]               -> report $ errNotALabel l
>     _                 -> report $ errDuplicateDefinition l
>   flip RecordSelection l `liftM` checkExpr p e
> checkExpr p rec@(RecordUpdate fs e) = do
>   checkRecordExtension p
>   env <- getRenameEnv
>   case fs of
>     []              -> report (errEmptyRecord p) >> return rec
>     Field _ l _ : _ -> case lookupVar l env of
>       [RecordLabel r _] -> do
>         unless (null dups) $ report $ errDuplicateLabel $ head dups
>         liftM2 RecordUpdate (mapM (checkFieldExpr r) fs)
>                             (checkExpr (idPosition l) e)
>         where dups = maybeToList $ findDouble $ map fieldLabel fs
>       []  -> report (errUndefinedLabel l)      >> return rec
>       [_] -> report (errNotALabel l)           >> return rec
>       _   -> report (errDuplicateDefinition l) >> return rec

> checkVariable :: QualIdent -> SCM Expression
> checkVariable v
>     -- anonymous free variable
>   | isAnonId (unqualify v) = do
>     checkAnonFreeVarsExtension $ qidPosition v
>     (\n -> Variable Nothing $ updQualIdent id (flip renameIdent n) v) `liftM` newId
>     -- return $ Variable v
>     -- normal variable
>   | otherwise             = do
>     env <- getRenameEnv
>     case qualLookupVar v env of
>       []              -> do report $ errUndefinedVariable v
<<<<<<< HEAD
>                             return $ Variable Nothing v
>       [Constr _]      -> return $ Constructor v
>       [GlobalVar _ _] -> return $ Variable Nothing v
>       [LocalVar _ v'] -> return $ Variable Nothing $ qualify v'
=======
>                             return $ Variable v
>       [Constr _ _]    -> return $ Constructor v
>       [GlobalVar _ _] -> return $ Variable v
>       [LocalVar v' _] -> return $ Variable $ qualify v'
>>>>>>> c799a5ac
>       rs -> do
>         m <- getModuleIdent
>         case qualLookupVar (qualQualify m v) env of
>           []              -> do report $ errAmbiguousIdent rs v
<<<<<<< HEAD
>                                 return $ Variable Nothing v
>           [Constr _]      -> return $ Constructor v
>           [GlobalVar _ _] -> return $ Variable Nothing v
>           [LocalVar _ v'] -> return $ Variable Nothing $ qualify v'
=======
>                                 return $ Variable v
>           [Constr _ _]    -> return $ Constructor v
>           [GlobalVar _ _] -> return $ Variable v
>           [LocalVar v' _] -> return $ Variable $ qualify v'
>>>>>>> c799a5ac
>           rs'             -> do report $ errAmbiguousIdent rs' v
>                                 return $ Variable Nothing v

> -- * Because patterns or decls eventually introduce new variables, the
> --   scope has to be nested one level.
> -- * Because statements are processed list-wise, inNestedEnv can not be
> --   used as this nesting must be visible to following statements.
> checkStatement :: Position -> Statement -> SCM Statement
> checkStatement p (StmtExpr   pos e) = StmtExpr pos `liftM` checkExpr p e
> checkStatement p (StmtBind pos t e) =
>   liftM2 (flip (StmtBind pos)) (checkExpr p e) (incNesting >> bindPattern p t)
> checkStatement _ (StmtDecl      ds) =
>   StmtDecl `liftM` (incNesting >> checkDeclGroup bindVarDecl ds)

> bindPattern :: Position -> Pattern -> SCM Pattern
> bindPattern p t = checkPattern p t >>= addBoundVariables True

> checkOp :: InfixOp -> SCM InfixOp
> checkOp op = do
>   env <- getRenameEnv
>   case qualLookupVar v env of
>     []              -> report (errUndefinedVariable v) >> return op
<<<<<<< HEAD
>     [Constr _]      -> return $ InfixConstr v
>     [GlobalVar _ _] -> return $ InfixOp Nothing v
>     [LocalVar _ v'] -> return $ InfixOp Nothing $ qualify v'
=======
>     [Constr _ _]    -> return $ InfixConstr v
>     [GlobalVar _ _] -> return $ InfixOp v
>     [LocalVar v' _] -> return $ InfixOp $ qualify v'
>>>>>>> c799a5ac
>     rs              -> do
>       m <- getModuleIdent
>       case qualLookupVar (qualQualify m v) env of
>         []              -> report (errAmbiguousIdent rs v) >> return op
<<<<<<< HEAD
>         [Constr _]      -> return $ InfixConstr v
>         [GlobalVar _ _] -> return $ InfixOp Nothing v
>         [LocalVar _ v'] -> return $ InfixOp Nothing $ qualify v'
=======
>         [Constr _ _]    -> return $ InfixConstr v
>         [GlobalVar _ _] -> return $ InfixOp v
>         [LocalVar v' _] -> return $ InfixOp $ qualify v'
>>>>>>> c799a5ac
>         rs'             -> report (errAmbiguousIdent rs' v) >> return op
>   where v = opName op

> checkAlt :: Alt -> SCM Alt
> checkAlt (Alt p t rhs) = inNestedScope $
>   liftM2 (Alt p) (bindPattern p t) (checkRhs rhs)

> addBoundVariables :: QuantExpr t => Bool -> t -> SCM t
> addBoundVariables checkDuplicates ts = do
>   when checkDuplicates $ maybe (return ()) (report . errDuplicateVariable)
>                        $ findDouble bvs
>   modifyRenameEnv $ \ env -> foldr bindVar env (nub bvs)
>   return ts
>   where bvs = bv ts

> checkFieldExpr :: QualIdent -> Field Expression -> SCM (Field Expression)
> checkFieldExpr r (Field p l e) = do
>   env <- getRenameEnv
>   case lookupVar l env of
>     [RecordLabel r' _] -> when (r /= r') $ report $ errIllegalLabel l r
>     []                 -> report $ errUndefinedLabel l
>     [_]                -> report $ errNotALabel l
>     _                  -> report $ errDuplicateDefinition l
>   Field p l `liftM` checkExpr (idPosition l) e

\end{verbatim}
Auxiliary definitions.
\begin{verbatim}

> constrs :: Decl -> [Ident]
> constrs (DataDecl _ _ _ cs _) = map constr cs
>   where constr (ConstrDecl   _ _ c _) = c
>         constr (ConOpDecl _ _ _ op _) = op
> constrs (NewtypeDecl _ _ _ (NewConstrDecl _ _ c _) _) = [c]
> constrs _ = []

> vars :: Decl -> [Ident]
> vars (TypeSig     _ _ fs _ _) = fs
> vars (FunctionDecl _ _ _ f _) = [f]
> vars (ForeignDecl  _ _ _ f _) = [f]
> vars (ExternalDecl      _ fs) = fs
> vars (PatternDecl  _ _ _ t _) = bv t
> vars (FreeDecl          _ vs) = vs
> vars _ = []

> renameLiteral :: Literal -> SCM Literal
> renameLiteral (Int v i) = liftM (flip Int i . renameIdent v) newId
> renameLiteral (Float v i) = liftM (flip Float i . renameIdent v) newId
> renameLiteral l = return l

Since the compiler expects all rules of the same function to be together,
it is necessary to sort the list of declarations.

> sortFuncDecls :: [Decl] -> [Decl]
> sortFuncDecls decls = sortFD Set.empty [] decls
>  where
>  sortFD _   res []              = reverse res
>  sortFD env res (decl : decls') = case decl of
>    FunctionDecl _ _ _ ident _
>     | ident `Set.member` env
>     -> sortFD env (insertBy cmpFuncDecl decl res) decls'
>     | otherwise
>     -> sortFD (Set.insert ident env) (decl:res) decls'
>    _    -> sortFD env (decl:res) decls'

> cmpFuncDecl :: Decl -> Decl -> Ordering
> cmpFuncDecl (FunctionDecl _ _ _ id1 _) (FunctionDecl _ _ _ id2 _)
>    | id1 == id2 = EQ
>    | otherwise  = GT
> cmpFuncDecl _ _ = GT

\end{verbatim}
Due to the lack of a capitalization convention in Curry, it is
possible that an identifier may ambiguously refer to a data
constructor and a function provided that both are imported from some
other module. When checking whether an identifier denotes a
constructor there are two options with regard to ambiguous
identifiers:
\begin{enumerate}
\item Handle the identifier as a data constructor if at least one of
  the imported names is a data constructor.
\item Handle the identifier as a data constructor only if all imported
  entities are data constructors.
\end{enumerate}
We choose the first possibility here because in the second case a
redefinition of a constructor can magically become possible if a
function with the same name is imported. It seems better to warn
the user about the fact that the identifier is ambiguous.
\begin{verbatim}

> isDataConstr :: Ident -> RenameEnv -> Bool
> isDataConstr v = any isConstr . lookupVar v . globalEnv . toplevelEnv

> isConstr :: RenameInfo -> Bool
> isConstr (Constr      _ _) = True
> isConstr (GlobalVar   _ _) = False
> isConstr (LocalVar    _ _) = False
> isConstr (RecordLabel _ _) = False

varIdent :: RenameInfo -> Ident
varIdent (GlobalVar _ v) = unqualify v
varIdent (LocalVar  _ v) = v
varIdent _ = internalError "SyntaxCheck.varIdent: no variable"

> qualVarIdent :: RenameInfo -> QualIdent
> qualVarIdent (GlobalVar v _) = v
> qualVarIdent (LocalVar  v _) = qualify v
> qualVarIdent _ = internalError "SyntaxCheck.qualVarIdent: no variable"

> arity :: RenameInfo -> Int
> arity (Constr      _  n) = n
> arity (GlobalVar   _  n) = n
> arity (LocalVar    _  n) = n
> arity (RecordLabel _ ls) = length ls

\end{verbatim}
Unlike expressions, constructor terms have no possibility to represent
over-applications in functional patterns. Therefore it is necessary to
transform them to nested function patterns using the prelude function
\texttt{apply}. E.g., the function pattern \texttt{(id id 10)} is transformed
to \texttt{(apply (id id) 10)}.
\begin{verbatim}

> genFuncPattAppl :: Pattern -> [Pattern] -> Pattern
> genFuncPattAppl term []     = term
> genFuncPattAppl term (t:ts)
>    = FunctionPattern qApplyId [genFuncPattAppl term ts, t]
>  where
>  qApplyId = qualifyWith preludeMIdent (mkIdent "apply")

> checkFPTerm :: Position -> Pattern -> SCM ()
> checkFPTerm _ (LiteralPattern         _) = ok
> checkFPTerm _ (NegativePattern      _ _) = ok
> checkFPTerm _ (VariablePattern        _) = ok
> checkFPTerm p (ConstructorPattern  _ ts) = mapM_ (checkFPTerm p) ts
> checkFPTerm p (InfixPattern     t1 _ t2) = mapM_ (checkFPTerm p) [t1, t2]
> checkFPTerm p (ParenPattern           t) = checkFPTerm p t
> checkFPTerm p (TuplePattern        _ ts) = mapM_ (checkFPTerm p) ts
> checkFPTerm p (ListPattern         _ ts) = mapM_ (checkFPTerm p) ts
> checkFPTerm p (AsPattern            _ t) = checkFPTerm p t
> checkFPTerm p t@(LazyPattern        _ _) = report $ errUnsupportedFPTerm "Lazy"   p t
> checkFPTerm p t@(RecordPattern      _ _) = report $ errUnsupportedFPTerm "Record" p t
> checkFPTerm _ (FunctionPattern      _ _) = ok -- dot not check again
> checkFPTerm _ (InfixFuncPattern   _ _ _) = ok -- dot not check again

\end{verbatim}
Miscellaneous functions.
\begin{verbatim}

> checkFuncPatsExtension :: Position -> SCM ()
> checkFuncPatsExtension p = checkExtension p
>   "Functional Patterns" FunctionalPatterns

> checkRecordExtension :: Position -> SCM ()
> checkRecordExtension p = checkExtension p "Records" Records

> checkAnonFreeVarsExtension :: Position -> SCM ()
> checkAnonFreeVarsExtension p = checkExtension p
>   "Anonymous free variables" AnonFreeVars

> checkExtension :: Position -> String -> Extension -> SCM ()
> checkExtension pos msg ext = do
>   enabled <- hasExtension ext
>   unless enabled $ do
>     report $ errMissingLanguageExtension pos msg ext
>     enableExtension ext

> typeArity :: TypeExpr -> Int
> typeArity (ArrowType _ t2) = 1 + typeArity t2
> typeArity _                = 0

> getFlatLhs :: Equation -> (Ident, [Pattern])
> getFlatLhs (Equation  _ lhs _) = flatLhs lhs

\end{verbatim}
Error messages.
\begin{verbatim}

> errUnsupportedFPTerm :: String -> Position -> Pattern -> Message
> errUnsupportedFPTerm s p pat = posMessage p $ text s
>   <+> text "patterns are not supported inside a functional pattern."
>   $+$ ppPattern 0 pat

> errPrecedenceOutOfRange :: Position -> Integer -> Message
> errPrecedenceOutOfRange p i = posMessage p $ hsep $ map text
>   ["Precedence of out range:", show i]

> errUndefinedVariable :: QualIdent -> Message
> errUndefinedVariable v = posMessage v $ hsep $ map text
>   [escQualName v, "is undefined"]

> errUndefinedData :: QualIdent -> Message
> errUndefinedData c = posMessage c $ hsep $ map text
>   ["Undefined data constructor", escQualName c]

> errUndefinedLabel :: Ident -> Message
> errUndefinedLabel l = posMessage l $  hsep $ map text
>   ["Undefined record label", escName l]

> errAmbiguousIdent :: [RenameInfo] -> QualIdent -> Message
> errAmbiguousIdent rs qn | any isConstr rs = errAmbiguousData rs qn
>                         | otherwise       = errAmbiguous "variable" rs qn

> errAmbiguousData :: [RenameInfo] -> QualIdent -> Message
> errAmbiguousData = errAmbiguous "data constructor"

> errAmbiguous :: String -> [RenameInfo] -> QualIdent -> Message
> errAmbiguous what rs qn = posMessage qn
>   $   text "Ambiguous" <+> text what <+> text (escQualName qn)
>   $+$ text "It could refer to:"
>   $+$ nest 2 (vcat (map ppRenameInfo rs))

> errDuplicateDefinition :: Ident -> Message
> errDuplicateDefinition v = posMessage v $ hsep $ map text
>   ["More than one definition for", escName v]

> errDuplicateVariable :: Ident -> Message
> errDuplicateVariable v = posMessage v $ hsep $ map text
>   [escName v, "occurs more than once in pattern"]

> errMultipleDataConstructor :: [Ident] -> Message
> errMultipleDataConstructor [] = internalError
>   "SyntaxCheck.errMultipleDataDeclaration: empty list"
> errMultipleDataConstructor (i:is) = posMessage i $
>   text "Multiple definitions for data constructor" <+> text (escName i)
>   <+> text "at:" $+$
>   nest 2 (vcat (map (ppPosition . getPosition) (i:is)))

> errDuplicateTypeSig :: [Ident] -> Message
> errDuplicateTypeSig [] = internalError
>   "SyntaxCheck.errDuplicateTypeSig: empty list"
> errDuplicateTypeSig (v:vs) = posMessage v $
>   text "More than one type signature for" <+> text (escName v)
>   <+> text "at:" $+$
>   nest 2 (vcat (map (ppPosition . getPosition) (v:vs)))

> errDuplicateLabel :: Ident -> Message
> errDuplicateLabel l = posMessage l $ hsep $ map text
>   ["Multiple occurrence of record label", escName l]

> errMissingLabel :: Position -> Ident -> QualIdent -> String -> Message
> errMissingLabel p l r what = posMessage p $ hsep $ map text
>   ["Missing label", escName l, "in the", what, "of", escQualName r]

> errIllegalLabel :: Ident -> QualIdent -> Message
> errIllegalLabel l r = posMessage l $ hsep $ map text
>   ["Label", escName l, "is not defined in record", escQualName r]

> errIllegalRecordId :: Ident -> Message
> errIllegalRecordId r = posMessage r $ hsep $ map text
>   ["Record identifier", escName r, "already assigned to a data constructor"]

> errNonVariable :: String -> Ident -> Message
> errNonVariable what c = posMessage c $ hsep $ map text
>   ["Data constructor", escName c, "in left hand side of", what]

> errNoBody :: Ident -> Message
> errNoBody v = posMessage v $  hsep $ map text ["No body for", escName v]

> errNoTypeSig :: Ident -> Message
> errNoTypeSig f = posMessage f $ hsep $ map text
>   ["No type signature for external function", escName f]

> errToplevelPattern :: Position -> Message
> errToplevelPattern p = posMessage p $ text
>   "Pattern declaration not allowed at top-level"

> errNotALabel :: Ident -> Message
> errNotALabel l = posMessage l $
>   text (escName l) <+> text "is not a record label"

> errDifferentArity :: [Ident] -> Message
> errDifferentArity [] = internalError
>   "SyntaxCheck.errDifferentArity: empty list"
> errDifferentArity (i:is) = posMessage i $
>   text "Equations for" <+> text (escName i) <+> text "have different arities"
>   <+> text "at:" $+$
>   nest 2 (vcat (map (ppPosition . getPosition) (i:is)))

> errWrongArity :: QualIdent -> Int -> Int -> Message
> errWrongArity c arity' argc = posMessage c $ hsep (map text
>   ["Data constructor", escQualName c, "expects", arguments arity'])
>   <> comma <+> text "but is applied to" <+> text (show argc)
>   where arguments 0 = "no arguments"
>         arguments 1 = "1 argument"
>         arguments n = show n ++ " arguments"

> errIllegalRecordPattern :: Position -> Message
> errIllegalRecordPattern p = posMessage p $ hsep $ map text
>   [ "Expexting", escName anonId, "after", escName (mkIdent "|")
>   , "in the record pattern" ]

> errMissingLanguageExtension :: Position -> String -> Extension -> Message
> errMissingLanguageExtension p what ext = posMessage p $
>   text what <+> text "are not supported in standard Curry." $+$
>   nest 2 (text "Use flag -e or -X" <> text (show ext)
>           <+> text "to enable this extension.")

> errEmptyRecord :: Position -> Message
> errEmptyRecord p = posMessage p $ text "Empty records are not allowed"

> errInfixWithoutParens :: Position -> [(QualIdent, QualIdent)] -> Message
> errInfixWithoutParens p calls = posMessage p $
>   text "Missing parens in infix patterns:" $+$
>   vcat (map showCall calls)
>   where
>   showCall (q1, q2) = showWithPos q1 <+> text "calls" <+> showWithPos q2
>   showWithPos q =  text (qualName q)
>                <+> parens (text $ showLine $ qidPosition q)

> -- TODO: a position would be nice...
> errRedefiningClassMethods :: [Ident] -> Message
> errRedefiningClassMethods ids = message $
>   text "Redefining the following class methods: " 
>   <+> (hsep $ punctuate comma (map (text . escName) ids))

\end{verbatim}
Type classes specific stuff
\begin{verbatim}

> updateClassDecls :: [Decl] -> [[Decl]] -> [Decl]
> updateClassDecls (ClassDecl p scon cls id0 _ : decls) (cDecls : cDeclss) 
>   = ClassDecl p scon cls id0 cDecls : updateClassDecls decls cDeclss
> updateClassDecls (d : decls) cDeclss = d : updateClassDecls decls cDeclss
> updateClassDecls [] [] = []
> updateClassDecls _ _ = internalError "updateClassDecls" 

> updateInstanceDecls :: [Decl] -> [[Decl]] -> [Decl]
> updateInstanceDecls (InstanceDecl p scon cls tc ids _ : decls) (iDecls : iDeclss) 
>   = InstanceDecl p scon cls tc ids iDecls : updateInstanceDecls decls iDeclss
> updateInstanceDecls (d : decls) iDeclss = d : updateInstanceDecls decls iDeclss
> updateInstanceDecls [] [] = [] 
> updateInstanceDecls _ _ = internalError "updateInstanceDecls"

> extractTypeDeclsFromClasses :: [Decl] -> [Decl]
> extractTypeDeclsFromClasses decls = 
>   filter isTypeSig $ concatMap extractCDecls $ filter isClassDecl decls


> extractCDecls :: Decl -> [Decl]
> extractCDecls (ClassDecl _ _ _ _ ds) = ds
> extractCDecls _ = internalError "extractCDecl"

> extractIDecls :: Decl -> [Decl]
> extractIDecls (InstanceDecl _ _ _ _ _ ds) = ds
> extractIDecls _ = internalError "extractIDecl"

\end{verbatim}<|MERGE_RESOLUTION|>--- conflicted
+++ resolved
@@ -29,15 +29,11 @@
 > import Data.List ((\\), insertBy, nub, partition, intersect)
 > import Data.Maybe (fromJust, isJust, isNothing, maybeToList)
 > import qualified Data.Set as Set (empty, insert, member)
-<<<<<<< HEAD
 > import Text.PrettyPrint
 > -- import Debug.Trace
-=======
->>>>>>> c799a5ac
 
 > import Curry.Base.Ident
 > import Curry.Base.Position
-> import Curry.Base.Pretty
 > import Curry.Syntax
 > import Curry.Syntax.Pretty (ppPattern)
 
@@ -227,17 +223,10 @@
 \begin{verbatim}
 
 > renameInfo :: TCEnv -> ValueInfo -> RenameInfo
-<<<<<<< HEAD
-> renameInfo _     (DataConstructor  _ a _) = Constr $ a
-> renameInfo _     (NewtypeConstructor _ _) = Constr 1
-> renameInfo _     (Value        qid a _ _) = GlobalVar a qid
-> renameInfo tcEnv (Label            _ r _) = case qualLookupTC r tcEnv of
-=======
 > renameInfo _     (DataConstructor    qid a _) = Constr    qid a
 > renameInfo _     (NewtypeConstructor qid   _) = Constr    qid 1
-> renameInfo _     (Value              qid a _) = GlobalVar qid a
+> renameInfo _     (Value            qid a _ _) = GlobalVar qid a
 > renameInfo tcEnv (Label              _   r _) = case qualLookupTC r tcEnv of
->>>>>>> c799a5ac
 >   [AliasType _ _ (TypeRecord fs _)] -> RecordLabel r $ map fst fs
 >   _ -> internalError $ "SyntaxCheck.renameInfo: ambiguous record " ++ show r
 
@@ -269,29 +258,18 @@
 > bindConstr :: ConstrDecl -> SCM ()
 > bindConstr (ConstrDecl _ _ c tys) = do
 >   m <- getModuleIdent
-<<<<<<< HEAD
 >   tcc <- tcCheck
->   modifyRenameEnv $ bindGlobal tcc m c (Constr $ length tys)
+>   modifyRenameEnv $ bindGlobal tcc m c (Constr (qualifyWith m c) $ length tys)
 > bindConstr (ConOpDecl _ _ _ op _) = do
 >   m <- getModuleIdent
 >   tcc <- tcCheck
->   modifyRenameEnv $ bindGlobal tcc m op (Constr 2)
-=======
->   modifyRenameEnv $ bindGlobal m c (Constr (qualifyWith m c) $ length tys)
-> bindConstr (ConOpDecl _ _ _ op _) = do
->   m <- getModuleIdent
->   modifyRenameEnv $ bindGlobal m op (Constr (qualifyWith m op) 2)
->>>>>>> c799a5ac
+>   modifyRenameEnv $ bindGlobal tcc m op (Constr (qualifyWith m op) 2)
 
 > bindNewConstr :: NewConstrDecl -> SCM ()
 > bindNewConstr (NewConstrDecl _ _ c _) = do
 >   m <- getModuleIdent
-<<<<<<< HEAD
 >   tcc <- tcCheck
->   modifyRenameEnv $ bindGlobal tcc m c (Constr 1)
-=======
->   modifyRenameEnv $ bindGlobal m c (Constr (qualifyWith m c) 1)
->>>>>>> c799a5ac
+>   modifyRenameEnv $ bindGlobal tcc m c (Constr (qualifyWith m c) 1)
 
 > bindRecordLabel :: Ident -> [Ident] -> Ident -> SCM ()
 > bindRecordLabel t allLabels l = do
@@ -304,40 +282,21 @@
 ------------------------------------------------------------------------------
 
 > -- |Bind a global function declaration in the 'RenameEnv'
-<<<<<<< HEAD
 > bindFuncDecl :: Bool -> ModuleIdent -> Decl -> RenameEnv -> RenameEnv
-> bindFuncDecl tcc m (FunctionDecl _ _ _ ident equs) env
->   | null equs = internalError "SyntaxCheck.bindFuncDecl: no equations"
->   | otherwise = let arty = length $ snd $ getFlatLhs $ head equs
->                     qid  = qualifyWith m ident
->                 in  bindGlobal tcc m ident (GlobalVar arty qid) env
-> bindFuncDecl tcc m (ForeignDecl _ _ _ ident texpr) env
->   = let arty = typeArity texpr
->         qid  = qualifyWith m ident
->     in bindGlobal tcc m ident (GlobalVar arty qid) env
-> bindFuncDecl tcc m (TypeSig _ _ ids _cx texpr) env
->   = foldr bindTS env $ map (qualifyWith m) ids
->  where
->  bindTS qid env'
->   | null $ qualLookupVar qid env'
->   = bindGlobal tcc m (unqualify qid) (GlobalVar (typeArity texpr) qid) env'
-=======
-> bindFuncDecl :: ModuleIdent -> Decl -> RenameEnv -> RenameEnv
-> bindFuncDecl _ (FunctionDecl _ _ []) _
+> bindFuncDecl _ _ (FunctionDecl _ _ _ _ []) _
 >   = internalError "SyntaxCheck.bindFuncDecl: no equations"
-> bindFuncDecl m (FunctionDecl _ f (eq:_)) env
+> bindFuncDecl tcc m (FunctionDecl _ _ _ f (eq:_)) env
 >   = let arty = length $ snd $ getFlatLhs eq
->     in  bindGlobal m f (GlobalVar (qualifyWith m f) arty) env
-> bindFuncDecl m (ForeignDecl _ _ _ f ty) env
+>     in  bindGlobal tcc m f (GlobalVar (qualifyWith m f) arty) env
+> bindFuncDecl tcc m (ForeignDecl _ _ _ f ty) env
 >   = let arty = typeArity ty
->     in bindGlobal m f (GlobalVar (qualifyWith m f) arty) env
-> bindFuncDecl m (TypeSig _ fs ty) env
+>     in bindGlobal tcc m f (GlobalVar (qualifyWith m f) arty) env
+> bindFuncDecl tcc m (TypeSig _ _ fs _cx ty) env
 >   = foldr bindTS env $ map (qualifyWith m) fs
 >  where
 >  bindTS qf env'
 >   | null $ qualLookupVar qf env'
->   = bindGlobal m (unqualify qf) (GlobalVar qf (typeArity ty)) env'
->>>>>>> c799a5ac
+>   = bindGlobal tcc m (unqualify qf) (GlobalVar qf (typeArity ty)) env'
 >   | otherwise
 >   = env'
 > bindFuncDecl _ _ _ env = env
@@ -361,7 +320,7 @@
 >   bind (c, cls, m, n) env = globalEnv $ 
 >       qualImportTopEnv' 
 >         (fromJust' "bindImportedClassMethods" $ qidModule $ theClass cls) 
->         m' (GlobalVar n m') $ toplevelEnv env
+>         m' (GlobalVar m' n) $ toplevelEnv env
 >     where m' = qualifyLike c m
 
 ------------------------------------------------------------------------------
@@ -371,13 +330,8 @@
 > bindVarDecl (FunctionDecl _ _ _ f eqs) env
 >   | null eqs  = internalError "SyntaxCheck.bindVarDecl: no equations"
 >   | otherwise = let arty = length $ snd $ getFlatLhs $ head eqs
-<<<<<<< HEAD
->                 in  bindLocal (unRenameIdent f) (LocalVar arty f) env
+>                 in  bindLocal (unRenameIdent f) (LocalVar f arty) env
 > bindVarDecl (PatternDecl     _ _ _ t _) env = foldr bindVar env (bv t)
-=======
->                 in  bindLocal (unRenameIdent f) (LocalVar f arty) env
-> bindVarDecl (PatternDecl         _ t _) env = foldr bindVar env (bv t)
->>>>>>> c799a5ac
 > bindVarDecl (FreeDecl             _ vs) env = foldr bindVar env vs
 > bindVarDecl _                           env = env
 
@@ -614,13 +568,8 @@
 > joinEquations [] = return []
 > joinEquations (FunctionDecl p _ _ f eqs : FunctionDecl _ _ _ f' [eq] : ds)
 >   | f == f' = do
-<<<<<<< HEAD
->     when (getArity (head eqs) /= getArity eq) $ report $ errDifferentArity f
+>     when (getArity (head eqs) /= getArity eq) $ report $ errDifferentArity [f, f']
 >     joinEquations (FunctionDecl p Nothing (-1) f (eqs ++ [eq]) : ds)
-=======
->     when (getArity (head eqs) /= getArity eq) $ report $ errDifferentArity [f, f']
->     joinEquations (FunctionDecl p f (eqs ++ [eq]) : ds)
->>>>>>> c799a5ac
 >   where getArity = length . snd . getFlatLhs
 > joinEquations (d : ds) = (d :) `liftM` joinEquations ds
 
@@ -950,32 +899,18 @@
 >     env <- getRenameEnv
 >     case qualLookupVar v env of
 >       []              -> do report $ errUndefinedVariable v
-<<<<<<< HEAD
 >                             return $ Variable Nothing v
->       [Constr _]      -> return $ Constructor v
+>       [Constr _ _]    -> return $ Constructor v
 >       [GlobalVar _ _] -> return $ Variable Nothing v
->       [LocalVar _ v'] -> return $ Variable Nothing $ qualify v'
-=======
->                             return $ Variable v
->       [Constr _ _]    -> return $ Constructor v
->       [GlobalVar _ _] -> return $ Variable v
->       [LocalVar v' _] -> return $ Variable $ qualify v'
->>>>>>> c799a5ac
+>       [LocalVar v' _] -> return $ Variable Nothing $ qualify v'
 >       rs -> do
 >         m <- getModuleIdent
 >         case qualLookupVar (qualQualify m v) env of
 >           []              -> do report $ errAmbiguousIdent rs v
-<<<<<<< HEAD
 >                                 return $ Variable Nothing v
->           [Constr _]      -> return $ Constructor v
+>           [Constr _ _]    -> return $ Constructor v
 >           [GlobalVar _ _] -> return $ Variable Nothing v
->           [LocalVar _ v'] -> return $ Variable Nothing $ qualify v'
-=======
->                                 return $ Variable v
->           [Constr _ _]    -> return $ Constructor v
->           [GlobalVar _ _] -> return $ Variable v
->           [LocalVar v' _] -> return $ Variable $ qualify v'
->>>>>>> c799a5ac
+>           [LocalVar v' _] -> return $ Variable Nothing $ qualify v'
 >           rs'             -> do report $ errAmbiguousIdent rs' v
 >                                 return $ Variable Nothing v
 
@@ -998,28 +933,16 @@
 >   env <- getRenameEnv
 >   case qualLookupVar v env of
 >     []              -> report (errUndefinedVariable v) >> return op
-<<<<<<< HEAD
->     [Constr _]      -> return $ InfixConstr v
+>     [Constr _ _]    -> return $ InfixConstr v
 >     [GlobalVar _ _] -> return $ InfixOp Nothing v
->     [LocalVar _ v'] -> return $ InfixOp Nothing $ qualify v'
-=======
->     [Constr _ _]    -> return $ InfixConstr v
->     [GlobalVar _ _] -> return $ InfixOp v
->     [LocalVar v' _] -> return $ InfixOp $ qualify v'
->>>>>>> c799a5ac
+>     [LocalVar v' _] -> return $ InfixOp Nothing $ qualify v'
 >     rs              -> do
 >       m <- getModuleIdent
 >       case qualLookupVar (qualQualify m v) env of
 >         []              -> report (errAmbiguousIdent rs v) >> return op
-<<<<<<< HEAD
->         [Constr _]      -> return $ InfixConstr v
+>         [Constr _ _]    -> return $ InfixConstr v
 >         [GlobalVar _ _] -> return $ InfixOp Nothing v
->         [LocalVar _ v'] -> return $ InfixOp Nothing $ qualify v'
-=======
->         [Constr _ _]    -> return $ InfixConstr v
->         [GlobalVar _ _] -> return $ InfixOp v
->         [LocalVar v' _] -> return $ InfixOp $ qualify v'
->>>>>>> c799a5ac
+>         [LocalVar v' _] -> return $ InfixOp Nothing $ qualify v'
 >         rs'             -> report (errAmbiguousIdent rs' v) >> return op
 >   where v = opName op
 
