--- conflicted
+++ resolved
@@ -73,17 +73,11 @@
 -- jrt 2014-10-16: record types are handled like data declarations; this is
 -- necessary because type constructors of record types are not expanded anymore
 -- and can occur in interfaces
-<<<<<<< HEAD
-bindType (ITypeDecl _ tc _ (RecordType _)) = qualBindTopEnv "" tc (Data tc [])
-bindType (ITypeDecl       _ tc _ _) = qualBindTopEnv "" tc (Alias tc)
+bindType (ITypeDecl _ tc _ (RecordType _)) = qualBindTopEnv tc (Data tc [])
+bindType (ITypeDecl       _ tc _ _) = qualBindTopEnv tc (Alias tc)
 bindType (IFunctionDecl  _ _ _ _ _) = id
 bindType (IClassDecl  _ _ _ _ _ _ _ _) = id
 bindType (IInstanceDecl _ _ _ _ _ _ _) = id
-=======
-bindType (ITypeDecl _ tc _ (RecordType _)) = qualBindTopEnv tc (Data tc [])
-bindType (ITypeDecl       _ tc _ _) = qualBindTopEnv tc (Alias tc)
-bindType (IFunctionDecl    _ _ _ _) = id
->>>>>>> d1b912fa
 
 -- The checks applied to the interface are similar to those performed
 -- during syntax checking of type expressions.
