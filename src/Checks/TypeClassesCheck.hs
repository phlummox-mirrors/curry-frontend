{- |
    Module      :  $Header$
    Description :  Type class related checks
    Copyright   :  (c) 2013 Matthias Böhm
    License     :  OtherLicense

    Maintainer  :  bjp@informatik.uni-kiel.de
    Stability   :  experimental
    Portability :  portable

    This file contains a lot of checks for typeclass elements (classes, 
    instances, contexts). It also contains transformation functions for
    the instance and class declarations. 
-}

module Checks.TypeClassesCheck (typeClassesCheck) where

import Curry.Syntax.Type as ST hiding (IDecl)
import Env.ClassEnv
import Env.TypeConstructor
import Base.Messages (Message, message, posMessage, internalError)

import Data.List
import Text.PrettyPrint hiding (sep)
import Data.Maybe
import Control.Monad.State

import Curry.Base.Ident
import Curry.Base.Position
import Curry.Syntax.Utils
import Curry.Syntax.Pretty
import Base.CurryTypes
import Base.Types as BT (TypeScheme, polyType, constrainBy, Type (..), arrowArity
                        , typeSchemeToType)
import qualified Base.Types as BTC (Context) 
import Base.SCC
import Base.Utils (findMultiples, fst3)
import Base.Names
import Base.TopEnv

import Checks.TypeCheck

-- ---------------------------------------------------------------------------
-- The state monad used (for gathering error messages)
-- ---------------------------------------------------------------------------

data TccState = TccState { errors :: [Message] }

type Tcc = State TccState

initTccState :: TccState
initTccState = TccState []

report :: Message -> Tcc ()
report w = modify $ \ s -> s { errors = w : errors s }

ok :: Tcc ()
ok = return ()

runTcc :: Tcc a -> TccState -> (a, [Message])
runTcc tcc s = let (a, s') = runState tcc s in (a, reverse $ errors s')

hasError :: Tcc Bool
hasError = liftM (not . null) $ gets errors

-- ---------------------------------------------------------------------------
-- main function
-- ---------------------------------------------------------------------------

-- |Checks class and instance declarations and removes these declarations; 
-- adds new data types/functions for the class and instance declarations. 
-- Also builds a corresponding class environment. 
typeClassesCheck :: ModuleIdent -> [Decl] -> ClassEnv -> TCEnv -> ([Decl], ClassEnv, [Message])
typeClassesCheck m decls (ClassEnv importedClasses importedInstances classMethodsMap) tcEnv0 = 
  case runTcc tcCheck initTccState of 
    ((newClasses, instances), []) -> 
      let newDecls = adjustContexts cEnv $ concatMap (transformInstance m cEnv tcEnv) $ 
            concatMap (transformClass2 cEnv) decls
          newClasses' = map (buildTypeSchemes m tcEnv 
                          . renameTypeSigVars) newClasses
          allClassesEnv = bindAll newClasses' importedClasses
          newClassMethodsMap = bindClassMethods m (allLocalClasses allClassesEnv) classMethodsMap
          cEnv = ClassEnv allClassesEnv instances newClassMethodsMap
      in (newDecls, cEnv, [])
    (_, errs@(_:_)) -> (decls, ClassEnv emptyTopEnv [] emptyTopEnv, errs)
  where
    classDecls = filter isClassDecl decls
    instDecls = filter isInstanceDecl decls
    typeSigs = gatherTypeSigs decls
    tcEnv = foldr (bindTC m tcEnv) tcEnv0 decls
    tcCheck = do
      phase1
      hasErr1 <- hasError
      case hasErr1 of
        True -> return ([], [])
        False -> do
          phase2
          hasErr2 <- hasError
          case hasErr2 of
            True -> return ([], [])
            False -> do
              phase3
    -- ----------------------------------------------------------------------
    -- phase 1: checks that don't need the class environment
    -- ----------------------------------------------------------------------
    phase1 = do
      mapM_ typeVariableInContext classDecls
      mapM_ classMethodSigsContainTypeVar classDecls
      mapM_ instanceTypeVarsDoNotAppearTwice instDecls
      
      -- currently disabled
      when False $ mapM_ checkCorrectTypeVarsInTypeSigs classDecls
      
      -- mapM_ checkTypeVarsInContext classDecls -- checked above (typeVariableInContext)
      mapM_ checkTypeVarsInContext instDecls
      mapM_ checkTypeVarsInContext typeSigs 
      
      mapM_ (checkInstanceDataTypeCorrect tcEnv) instDecls
      
      checkForDuplicateClassNames classDecls
      
      mapM_ (checkForDirectCycle m) classDecls
      
      noDoubleClassMethods m classDecls
    
    -- ----------------------------------------------------------------------
    -- phase 2: Checks that need the class environment, but mostly only for
    --          determining whether a given class exists or not. Qualified
    --          instance/superclass contexts are not yet needed. 
    -- ----------------------------------------------------------------------
    phase2 = do 
      let newClasses = map (classDeclToClass m) classDecls
          instances = map (instanceDeclToInstance m tcEnv) instDecls 
                      ++ importedInstances
          newClassEnv = ClassEnv (bindAll newClasses importedClasses) instances emptyTopEnv
      
      -- TODO: check also contexts of (imported) classes and interfaces?
      mapM_ (checkClassesInContext m newClassEnv) classDecls
      mapM_ (checkClassesInContext m newClassEnv) instDecls
      -- check also contexts in typed expressions
      mapM_ (checkClassesInContext m newClassEnv) typeSigs
          
      mapM_ (checkRulesInInstanceOrClass newClassEnv) instDecls
      mapM_ (checkRulesInInstanceOrClass newClassEnv) classDecls
      
      mapM_ (checkClassNameInInstance newClassEnv) instDecls
      
    -- ----------------------------------------------------------------------
    -- phase 3: checks that need the class environment, with
    --          qualified superclass/instance contexts 
    -- ----------------------------------------------------------------------
    phase3 = do  
      let newClasses' = 
            map (qualifyClass newClassEnv' . classDeclToClass m) 
                classDecls
          instances' =  
            map (qualifyInstance newClassEnv' . instanceDeclToInstance m tcEnv)
                instDecls 
            ++ importedInstances
          newClassEnv' = ClassEnv (bindAll newClasses' importedClasses) instances' emptyTopEnv
      
      mapM_ (checkForInstanceDataTypeExistAlsoInstancesForSuperclasses newClassEnv' tcEnv m) instDecls
      mapM_ (checkInstanceContextImpliesAllInstanceContextsOfSuperClasses newClassEnv' tcEnv m) instDecls
      
      checkForCyclesInClassHierarchy newClassEnv'
      
      checkForDuplicateInstances newClassEnv'
      
      return (newClasses', instances')
    -- |binds all classes into the given top environment
    -- (under the qualified as well as the unqualified name) 
    bindAll :: [Class] -> TopEnv Class -> TopEnv Class
    bindAll cls cEnv = foldr (\c env -> bindClass m env (unqualify $ theClass c) c) cEnv cls 

-- |converts a class declaration into the form of the class environment 
classDeclToClass :: ModuleIdent -> Decl -> Class
classDeclToClass m (ClassDecl _ (SContext scon) cls tyvar decls) 
  = Class { 
    superClasses = map fst scon, -- still unqualified!
    theClass = qualifyWith m cls, 
    typeVar = tyvar, 
    kind = -1, -- TODO
    methods = allMethods, 
    defaults = filter isFunctionDecl decls, 
    typeSchemes = []
  }
  where
    splitUpTypeSig :: Decl -> [Decl]
    splitUpTypeSig (TypeSig p ids cx ty) 
      = map (\id0 -> TypeSig p [id0] cx ty) ids
    splitUpTypeSig _ = internalError "splitUpTypeSig"
    allMethods = map (\(TypeSig _ [id0] cx ty) -> (id0, cx, ty)) $ 
      concatMap splitUpTypeSig $ filter isTypeSig decls
classDeclToClass _ _ = internalError "classDeclToClass"
  
-- |converts an instance declaration into the form of the class environment
instanceDeclToInstance :: ModuleIdent -> TCEnv -> Decl -> Instance
instanceDeclToInstance m tcEnv (InstanceDecl _ (SContext scon) cls tcon ids decls) = 
  Instance { 
    context = scon, -- still unqualified!
    iClass = cls,   -- still unqualified!
    iType = ty,     -- still unqualified!
    typeVars = ids, 
    rules = decls }
  where
  -- fromJust shouldn't fail here, because this function is first called
  -- after it has been checked that the given type exists
  ty = fromJust $ tyConToQualIdent m tcEnv tcon
instanceDeclToInstance _ _ _ = internalError "instanceDeclToInstance"

-- |Determines the qualified name for the given type constructor. This name 
-- refers always to the module where the given type constructor is defined, and
-- doesn't use the qualification in the source file (for example the qualification
-- used in connection with qualified module imports)
tyConToQualIdent :: ModuleIdent -> TCEnv -> TypeConstructor -> Maybe QualIdent
tyConToQualIdent m tcEnv (QualTC qid) = qualifyQid
  where
  qualifyQid = case qualLookupTC qid tcEnv of
    [DataType tc' _ _] -> Just tc'
    [RenamingType tc' _ _] -> Just tc'
    [AliasType _ _ _] -> Nothing
    _ -> case qualLookupTC (qualQualify m qid) tcEnv of
      [DataType tc' _ _] -> Just tc'
      [RenamingType tc' _ _] -> Just tc'
      [AliasType _ _ _] -> Nothing
      _ -> Nothing
tyConToQualIdent _ _ UnitTC = Just qUnitIdP
tyConToQualIdent _ _ (TupleTC n) = Just $ qTupleIdP n 
tyConToQualIdent _ _ ListTC = Just qListIdP
tyConToQualIdent _ _ ArrowTC = Just qArrowId

-- |qualifies superclasses in the class context
qualifyClass :: ClassEnv -> Class -> Class
qualifyClass cEnv cls = 
  cls { superClasses = 
    map (getCanonClassName cEnv)
        (superClasses cls) } 

-- |canonicalizes the class name: unqualified class names are qualified
-- with the module where the class is defined
getCanonClassName :: ClassEnv -> QualIdent -> QualIdent
getCanonClassName cEnv cls = theClass $ fromJust $ lookupClass cEnv cls

-- |qualifies superclasses in the instance context and the class in the instance
-- declaration
qualifyInstance :: ClassEnv -> Instance -> Instance
qualifyInstance cEnv i = 
  i { context = map (\(qid, id0) -> (getCanonClassName cEnv qid, id0)) (context i)
    , iClass = getCanonClassName cEnv (iClass i) }   

-- ----------------------------------------------------------------------------
-- functions for gathering/transforming type signatures
-- ----------------------------------------------------------------------------

-- |gathers *all* type signatures, also those that are in nested scopes and in
-- classes etc.
gatherTypeSigs :: [Decl] -> [Decl]
gatherTypeSigs decls = 
  -- filter isTypeSig decls ++ 
  concatMap gatherTS decls

gatherTS :: Decl -> [Decl]
gatherTS (ClassDecl _ _ _ _ decls) = gatherTypeSigs decls
gatherTS (InstanceDecl _ _ _ _ _ decls) = gatherTypeSigs decls
gatherTS (PatternDecl _ _ _ _ rhs) = gatherTSRhs rhs
gatherTS (FunctionDecl _ _ _ _ eqs) = concatMap gatherTSEqu eqs 
gatherTS ts@(TypeSig _ _ _ _) = [ts]
gatherTS _ = []

gatherTSRhs :: Rhs -> [Decl]
gatherTSRhs (SimpleRhs _ expr decls) = gatherTSExpr expr ++ gatherTypeSigs decls
gatherTSRhs (GuardedRhs cexps decls) = concatMap gatherTSCondExpr cexps ++ gatherTypeSigs decls

gatherTSEqu :: Equation -> [Decl]
gatherTSEqu (Equation _ _ rhs) = gatherTSRhs rhs

gatherTSExpr :: Expression -> [Decl]
gatherTSExpr (Literal _) = []
gatherTSExpr (Variable _ _) = []
gatherTSExpr (Constructor _) = []
gatherTSExpr (Paren expr) = gatherTSExpr expr
-- convert typification into type signatures without position (TODO: add
-- position somehow)
gatherTSExpr (Typed _ expr cx texp) = gatherTSExpr expr ++ [typeSig [] cx texp]
gatherTSExpr (Tuple _ exps) = concatMap gatherTSExpr exps
gatherTSExpr (List _ exps) = concatMap gatherTSExpr exps
gatherTSExpr (ListCompr _ expr stms) = gatherTSExpr expr ++ concatMap gatherTSStm stms
gatherTSExpr (EnumFrom expr) = gatherTSExpr expr
gatherTSExpr (EnumFromThen expr1 expr2) = gatherTSExpr expr1 ++ gatherTSExpr expr2
gatherTSExpr (EnumFromTo expr1 expr2) = gatherTSExpr expr1 ++ gatherTSExpr expr2
gatherTSExpr (EnumFromThenTo expr1 expr2 expr3) = 
  gatherTSExpr expr1 ++ gatherTSExpr expr2 ++ gatherTSExpr expr3
gatherTSExpr (UnaryMinus _ expr) = gatherTSExpr expr 
gatherTSExpr (Apply e1 e2) = gatherTSExpr e1 ++ gatherTSExpr e2
gatherTSExpr (InfixApply e1 _ e2) = gatherTSExpr e1 ++ gatherTSExpr e2
gatherTSExpr (LeftSection e _) = gatherTSExpr e
gatherTSExpr (RightSection _ e) = gatherTSExpr e
gatherTSExpr (Lambda _ _ e) = gatherTSExpr e
gatherTSExpr (Let decls expr) = gatherTypeSigs decls ++ gatherTSExpr expr
gatherTSExpr (Do stms e) = concatMap gatherTSStm stms ++ gatherTSExpr e
gatherTSExpr (IfThenElse _ e1 e2 e3) = 
  gatherTSExpr e1 ++ gatherTSExpr e2 ++ gatherTSExpr e3
gatherTSExpr (Case _ _ e alts) = gatherTSExpr e ++ concatMap gatherTSAlt alts
gatherTSExpr (RecordConstr fs) = concatMap gatherTSFieldExpr fs
gatherTSExpr (RecordSelection e _) = gatherTSExpr e
gatherTSExpr (RecordUpdate fs e) = concatMap gatherTSFieldExpr fs ++ gatherTSExpr e

gatherTSStm :: Statement -> [Decl]
gatherTSStm (StmtExpr _ e) = gatherTSExpr e
gatherTSStm (StmtDecl decls) = gatherTypeSigs decls
gatherTSStm (StmtBind _ _ e) = gatherTSExpr e

gatherTSCondExpr :: CondExpr -> [Decl]
gatherTSCondExpr (CondExpr _ e1 e2) = gatherTSExpr e1 ++ gatherTSExpr e2

gatherTSAlt :: Alt -> [Decl]
gatherTSAlt (Alt _ _ rhs) = gatherTSRhs rhs

gatherTSFieldExpr :: Field Expression -> [Decl]
gatherTSFieldExpr (Field _ _ e) = gatherTSExpr e

-- ---------------------------------------------------------------------------

-- |Translates the contexts in all type signatures by canonicalizing
-- all appearing class names (i.e., it replaces the given qualified class name
-- with a qualified class name in which the module identifier points to the
-- module where the class is actually defined)   
adjustContexts :: ClassEnv -> [Decl] -> [Decl]
adjustContexts cEnv ds = map (adjDecl cEnv) ds

adjDecl :: ClassEnv -> Decl -> Decl
adjDecl _    d@(InfixDecl _ _ _ _)   = d
adjDecl _    d@(DataDecl _ _ _ _)    = d
adjDecl _    d@(NewtypeDecl _ _ _ _) = d
adjDecl _    d@(TypeDecl _ _ _ _)    = d
adjDecl cEnv   (TypeSig p ids cx te) = TypeSig p ids (canonContext cEnv cx) te
adjDecl cEnv   (FunctionDecl p cty n f eqs) = 
  FunctionDecl p cty n f (map (adjEqu cEnv) eqs)
adjDecl _    d@(ForeignDecl _ _ _ _ _) = d
adjDecl _    d@(ExternalDecl _ _)      = d
adjDecl cEnv   (PatternDecl p cty n pt rhs) = PatternDecl p cty n pt (adjRhs cEnv rhs)
adjDecl _    d@(FreeDecl _ _) = d
adjDecl cEnv   (ClassDecl p scon cls v ds) = 
  ClassDecl p scon cls v (adjustContexts cEnv ds)
adjDecl cEnv   (InstanceDecl p scon cls ty vs ds) = 
  InstanceDecl p scon cls ty vs (adjustContexts cEnv ds)

adjEqu :: ClassEnv -> Equation -> Equation
adjEqu cEnv (Equation p lhs rhs) = Equation p lhs (adjRhs cEnv rhs)

adjRhs :: ClassEnv -> Rhs -> Rhs
adjRhs cEnv (SimpleRhs p e ds) = 
  SimpleRhs p (adjExpr cEnv e) (adjustContexts cEnv ds)
adjRhs cEnv (GuardedRhs ces ds) =
  GuardedRhs (map (adjCondExpr cEnv) ces) (adjustContexts cEnv ds)
 
adjCondExpr :: ClassEnv -> CondExpr -> CondExpr
adjCondExpr cEnv (CondExpr p e1 e2) = 
  CondExpr p (adjExpr cEnv e1) (adjExpr cEnv e2)

adjExpr :: ClassEnv -> Expression -> Expression
adjExpr _    e@(Literal _) = e
adjExpr _    e@(Variable _ _) = e
adjExpr _    e@(Constructor _) = e
adjExpr cEnv (Paren e) = Paren (adjExpr cEnv e)
adjExpr cEnv (Typed cty e cx ty) = 
  Typed cty (adjExpr cEnv e) (canonContext cEnv cx) ty
adjExpr cEnv (Tuple sref es) = Tuple sref (map (adjExpr cEnv) es)
adjExpr cEnv (List sref es) = List sref (map (adjExpr cEnv) es)
adjExpr cEnv (ListCompr sref e ss) = 
  ListCompr sref (adjExpr cEnv e) (map (adjStmt cEnv) ss)
adjExpr cEnv (EnumFrom e1) = EnumFrom (adjExpr cEnv e1)
adjExpr cEnv (EnumFromThen e1 e2) = EnumFromThen (adjExpr cEnv e1) (adjExpr cEnv e2)
adjExpr cEnv (EnumFromTo e1 e2) = EnumFromTo (adjExpr cEnv e1) (adjExpr cEnv e2)
adjExpr cEnv (EnumFromThenTo e1 e2 e3) = 
  EnumFromThenTo (adjExpr cEnv e1) (adjExpr cEnv e2) (adjExpr cEnv e3)
adjExpr cEnv (UnaryMinus i e) = UnaryMinus i (adjExpr cEnv e)
adjExpr cEnv (Apply e1 e2) = Apply (adjExpr cEnv e1) (adjExpr cEnv e2)
adjExpr cEnv (InfixApply e1 op e2) = InfixApply (adjExpr cEnv e1) op (adjExpr cEnv e2)
adjExpr cEnv (LeftSection e op) = LeftSection (adjExpr cEnv e) op
adjExpr cEnv (RightSection op e) = RightSection op (adjExpr cEnv e)
adjExpr cEnv (Lambda sref pts e) = Lambda sref pts (adjExpr cEnv e)
adjExpr cEnv (Let ds e) = Let (adjustContexts cEnv ds) (adjExpr cEnv e)
adjExpr cEnv (Do ss e) = Do (map (adjStmt cEnv) ss) (adjExpr cEnv e)
adjExpr cEnv (IfThenElse sref e1 e2 e3) = IfThenElse sref
  (adjExpr cEnv e1) (adjExpr cEnv e2) (adjExpr cEnv e3)
adjExpr cEnv (Case sref ct e alts) = 
  Case sref ct (adjExpr cEnv e) (map (adjAlt cEnv) alts)
adjExpr cEnv (RecordConstr fs) = RecordConstr (map (adjField cEnv) fs)
adjExpr cEnv (RecordSelection e i) = RecordSelection (adjExpr cEnv e) i
adjExpr cEnv (RecordUpdate fs e) = 
  RecordUpdate (map (adjField cEnv) fs) (adjExpr cEnv e)   

adjStmt :: ClassEnv -> Statement -> Statement
adjStmt cEnv (StmtExpr sref e) = StmtExpr sref (adjExpr cEnv e)
adjStmt cEnv (StmtDecl ds) = StmtDecl (adjustContexts cEnv ds)
adjStmt cEnv (StmtBind sref p e) = StmtBind sref p (adjExpr cEnv e)

adjAlt :: ClassEnv -> Alt -> Alt
adjAlt cEnv (Alt p pt rhs) = Alt p pt (adjRhs cEnv rhs)

adjField :: ClassEnv -> Field Expression -> Field Expression
adjField cEnv (Field p i e) = Field p i (adjExpr cEnv e)

-- |canonicalizes all classes in the given context: the given qualified class
-- name is replaced by the class name qualified with the module
-- where the class is in fact declared
canonContext :: ClassEnv -> Context -> Context
canonContext cEnv (Context cx) = 
  Context $ map 
    (\(ContextElem qid id0 tys) -> ContextElem (getCanonClassName cEnv qid) id0 tys) cx

-- ---------------------------------------------------------------------------
-- checks
-- ---------------------------------------------------------------------------

-- |check that in classes the type variables in the context are exactly the
-- one that is given after the class name
-- legal: Eq a => Ord a
-- illegal: Eq b => Ord a  
typeVariableInContext :: Decl -> Tcc ()
typeVariableInContext (ClassDecl p (SContext scon) _cls tyvar _decls) 
 = let idsInContext = map snd scon in 
   if not (null scon) && nub idsInContext /= [tyvar]
   then report (errTypeVariableInContext p (nub idsInContext \\ [tyvar]))
   else ok
typeVariableInContext _ = internalError "typeVariableInContext"

-- |check that the classes in superclass contexts or instance contexts are 
-- in scope and not ambiguous
checkClassesInContext :: ModuleIdent -> ClassEnv -> Decl -> Tcc ()
checkClassesInContext m cEnv (ClassDecl p (SContext scon) _ _ _) = 
  mapM_ (checkClassesInContext' m cEnv p) (map fst scon)
checkClassesInContext m cEnv (InstanceDecl p (SContext scon) _ _ _ _) = 
  mapM_ (checkClassesInContext' m cEnv p) (map fst scon)
checkClassesInContext m cEnv (TypeSig p _ (Context cx) _) = 
  mapM_ (checkClassesInContext' m cEnv p) (map (\(ContextElem qid _ _) -> qid) cx)
checkClassesInContext _ _ _ = internalError "TypeClassesCheck.checkClassesInContext"
    
checkClassesInContext' :: ModuleIdent -> ClassEnv -> Position -> QualIdent -> Tcc ()
checkClassesInContext' m cEnv p qid = 
  case lookupClass' cEnv (qualUnqualify m qid) of 
    []    -> report (errClassNotInScope p qid)
    [_]   -> ok
    (_:_) -> report (errAmbiguousClassName p qid) 

{-
lookupClassDecl :: [Decl] -> QualIdent -> Maybe Decl
lookupClassDecl (c@(ClassDecl _ _ cls _ _) : decls) cls' 
  | cls' == cls = Just c
  | otherwise   = lookupClassDecl decls cls'
lookupClassDecl [] _cls = Nothing
  -}

-- |check that there are no double class methods like in
-- class Foo1 a where fun :: a
-- class Foo2 a where fun :: a
-- TODO: improve position output
noDoubleClassMethods :: ModuleIdent -> [Decl] -> Tcc ()
noDoubleClassMethods m classDecls = 
  let allMethods = map fst3 $ concatMap (\(Class {methods=ms}) -> ms) classes
      theNub = nub allMethods -- nubBy (\ms1 ms2 -> fst3 ms1 == fst3 ms2) allMethods
  in if length theNub /= length allMethods
  then report (errDoubleClassMethods NoPos NoPos (allMethods \\ theNub))
  else ok
  where 
  classes = map (classDeclToClass m) classDecls

-- noConflictOfClassMethodsWithTopLevelBinding :: [Class] -> ValueEnv -> Tcc ()
-- noConflictOfClassMethodsWithTopLevelBinding = undefined

-- |check that the type variable of the class appears in all method type 
-- signatures. Example:
-- OK:
-- @
-- class C a where
--   fun1 :: a -> a
--   fun2 :: a -> b -> c -> d
-- @
-- Errors:
-- @ 
-- class C a where
--   fun3 :: b -> Int
--   fun4 :: Int
--   fun5 :: b -> c -> d -> Int
-- @
classMethodSigsContainTypeVar :: Decl -> Tcc ()
classMethodSigsContainTypeVar (ClassDecl _p _scon _tycon tyvar0 decls)
  = mapM_ (tyVarInTypeSig tyvar0) typeSigs
  where 
    typeSigs = filter isTypeSig decls
    tyVarInTypeSig tyvar (TypeSig p ids _con typeExpr) 
      = if tyvar `elem` typeVarsInTypeExpr typeExpr
        then ok
        else report (errTypeVarNotInMethodSig p tyvar ids)
    tyVarInTypeSig _ _ = internalError "TypeClassesCheck tyVarInTypeSig"
classMethodSigsContainTypeVar _ = internalError "TypeClassesCheck" 

-- |check that the rules in the instance declaration or default methods 
-- in a class declaration are for class methods only
-- Illegal:
-- class Eq a where fun1 :: a
-- instance Eq Int where fun2 = 1 -- fun2 is not a class method!
-- Illegal:
-- class Eq a where fun1 :: a -> a; fun2 = id 
checkRulesInInstanceOrClass :: ClassEnv -> Decl -> Tcc ()
checkRulesInInstanceOrClass cEnv decl = 
  mapM_ isDefinedFunctionClassMethod (getDecls decl)
  where 
    isDefinedFunctionClassMethod (cls, FunctionDecl p _ _ f _) 
      = let ms = maybe [] methods (lookupClass cEnv cls)
            eq = (\(id0, _, _) -> id0 == f)
        in 
        case find eq ms of
          Nothing -> report (errFunctionNoClassMethod p f)
          Just _ -> ok
    isDefinedFunctionClassMethod (_, TypeSig _ _ _ _) = ok
    isDefinedFunctionClassMethod _ = internalError "isDefinedFunctionClassMethod"

getDecls :: Decl -> [(QualIdent, Decl)]
getDecls (InstanceDecl _ _ cls _ _ decls) = zip (repeat cls) decls
getDecls (ClassDecl _ _ cls _ decls) = zip (repeat $ qualify cls) decls
getDecls _ = internalError "getDecls"

-- |Checks that there are no cycles in the class hierarchy. 
-- This can be determined by computing the strong connection components
-- and checking that each has only one element
checkForCyclesInClassHierarchy :: ClassEnv -> Tcc ()
checkForCyclesInClassHierarchy cEnv@(ClassEnv classes _ _) = 
  if all (==1) (map length sccs)
  then ok
  else mapM_ (report . errCyclesInClassHierarchy) (filter (\xs -> length xs > 1) sccs)
  where 
    sccs = scc (\qid -> [qid]) 
               (\qid -> (superClasses $ fromJust $ lookupClass cEnv qid))
               (map theClass (allClasses classes))

-- |Checks that in the superclass context the class declared doesn't appear
-- in the context (this is a special case of the "no cycles" check which 
-- doesn't cover this case):
-- @class A a => A a where ...@ is illegal 
-- Theoretically one could write this --- but who does? But well, we have
-- nevertheless to cover this case...
checkForDirectCycle :: ModuleIdent -> Decl -> Tcc ()
checkForDirectCycle m (ClassDecl _ (SContext cx) cls _ _) = 
  if (qualify cls) `elem` (map fst cx) || (qualifyWith m cls) `elem` (map fst cx)
  then report (errCyclesInClassHierarchy [qualify cls])
  else ok
checkForDirectCycle _ _ = internalError "checkForDirectCycle"

-- |Checks for duplicate class names like in 
-- @
-- class A a
-- class A a
-- @
checkForDuplicateClassNames :: [Decl] -> Tcc ()
checkForDuplicateClassNames classes = 
  let duplClassNames = findMultiples $ map idFromCls classes
  in if null duplClassNames
  then ok
  else report (errDuplicateClassNames (map head duplClassNames))
  where
  idFromCls (ClassDecl _ _ cls _ _) = cls
  idFromCls _ = internalError "checkForDuplicateClassNames"


-- |Checks that there is at most one instance for a given class and type
checkForDuplicateInstances :: ClassEnv -> Tcc ()
checkForDuplicateInstances (ClassEnv _classes instances _) 
  = let duplInstances 
          = findMultiples $ map (\i -> (iClass i, iType i)) instances
    in if null duplInstances
    then ok
    else report (errDuplicateInstances (map head duplInstances))


-- |Check that in an instance definition type variables don't appear twice like
-- in @instance C (T a a)@
instanceTypeVarsDoNotAppearTwice :: Decl -> Tcc ()
instanceTypeVarsDoNotAppearTwice (InstanceDecl p _scon cls tcon ids _) 
  = let duplTypeVars = findMultiples ids
    in if null duplTypeVars then ok
    else report (errDuplicateTypeVars p cls tcon (map head duplTypeVars))
instanceTypeVarsDoNotAppearTwice _ = internalError "instanceTypeVarsDoNotAppearTwice"

-- |Checks that the class name in an instance definition is in scope
-- and that it is not ambiguous
checkClassNameInInstance :: ClassEnv -> Decl -> Tcc ()
checkClassNameInInstance cEnv (InstanceDecl p _ cls _ _ _) = 
  case lookupClass' cEnv cls of
    []    -> report (errClassNameNotInScope p cls)
    [_]   -> ok
    (_:_) -> report (errAmbiguousClassName p cls)
checkClassNameInInstance _ _ = internalError "checkClassNameInScope"

-- |Checks whether the instance data type is in scope and not a type synonym. 
-- Check also that the arity of the data type in the instance declaration
-- is correct. 
checkInstanceDataTypeCorrect :: TCEnv -> Decl -> Tcc ()
checkInstanceDataTypeCorrect tcEnv (InstanceDecl p _ _ (QualTC qid) ids _) =
  if length tinfo > 1
  then report (errDataTypeAmbiguous p qid)
  else if null tinfo
  then report (errDataTypeNotInScope p qid)
  else do
    when (isAliasType $ head tinfo) $ report (errTypeInInstanceDecl p qid)
    when (tcArity (head tinfo) /= length ids) $ report (errDataTypeHasIncorrectArity p qid)  

  where tinfo = qualLookupTC qid tcEnv 
        isAliasType (AliasType _ _ _) = True
        isAliasType _ = False

checkInstanceDataTypeCorrect _ (InstanceDecl p _ _ UnitTC ids _) = 
  unless (null ids) $ report (errDataTypeHasIncorrectArity p qUnitId)
checkInstanceDataTypeCorrect _ (InstanceDecl p _ _ (TupleTC n) ids _) =
  unless (length ids == n) $ report (errDataTypeHasIncorrectArity p (qTupleId n))
checkInstanceDataTypeCorrect _ (InstanceDecl p _ _ ListTC ids _) =
  unless (length ids == 1) $ report (errDataTypeHasIncorrectArity p qListId)
checkInstanceDataTypeCorrect _ (InstanceDecl p _ _ ArrowTC ids _) =
  unless (length ids == 2) $ report (errDataTypeHasIncorrectArity p qArrowId)  
checkInstanceDataTypeCorrect _ _ = internalError "checkInstanceDataTypeCorrect"

-- |Checks that there are only type vars in the context that also appear on
-- the right side
checkTypeVarsInContext :: Decl -> Tcc ()
checkTypeVarsInContext (TypeSig p _ids cx tyexp) = 
  case null wrongVars of
    True -> ok
    False -> report (errContextVariableNotOnTheRightSide p wrongVars "type signature")
  -- TODO: check that all context elements are in head normal form
  where
    varsInTypeExp = nub $ typeVarsInTypeExpr tyexp
    varsInContext = nub $ typeVarsInContext cx
    wrongVars = varsInContext \\ varsInTypeExp
checkTypeVarsInContext (InstanceDecl p scx _qid _ ids _decls) = 
  case null wrongVars of
    True -> ok
    False -> report (errContextVariableNotOnTheRightSide p wrongVars "instance declaration")
  where
    varsInTypeExp = nub $ ids
    varsInContext = nub $ typeVarsInSContext scx
    wrongVars = varsInContext \\ varsInTypeExp
checkTypeVarsInContext _ = internalError "typeSigCorrect"

-- |Assuming we have an instance `instance C (T ...)`, we must verify that
-- for each superclass S of C there is also an instance declaration 
-- `instance S (T ...)`
checkForInstanceDataTypeExistAlsoInstancesForSuperclasses :: 
    ClassEnv -> TCEnv -> ModuleIdent -> Decl -> Tcc ()
checkForInstanceDataTypeExistAlsoInstancesForSuperclasses cEnv tcEnv m
    (InstanceDecl p _scon cls ty _tyvars _)
  = let -- TODO: is it sufficient to take only direct superclasses? 
        -- scs = superClasses (fromJust $ lookupClass cEnv cls)
        scs = allSuperClasses cEnv cls
        tyId = tyConToQualIdent m tcEnv ty
        insts = map (\c -> getInstance cEnv c (fromJust tyId)) scs 
        missingInsts = map fst $ filter (isNothing . snd) $ zip scs insts in
    when (isJust tyId) $ unless (all isJust insts) $ report $ 
      errMissingSuperClassInstances p ty missingInsts      
checkForInstanceDataTypeExistAlsoInstancesForSuperclasses _ _ _ _
  = internalError "checkForInstanceDataTypeExistAlsoInstancesForSuperclasses"
  

-- |Returns a Base.Types.Context for the given instance declaration. The type
-- variables are numbered beginning with zero. 
getContextFromInstDecl :: Decl -> BTC.Context
getContextFromInstDecl (InstanceDecl _p (SContext scon) _cls _ty tyvars _)
  = getContextFromSContext scon tyvars
getContextFromInstDecl _ = internalError "getContextFromInst"

-- |Returns a Base.Types.Context for the given instance. The type
-- variables are numbered beginning with zero. 
getContextFromInst :: Instance -> BTC.Context
getContextFromInst i = getContextFromSContext (context i) (typeVars i)

-- |Converts an SContext to a Base.Types.Context, considering the given
-- type variables from the instance declaration. 
getContextFromSContext :: [(QualIdent, Ident)] -> [Ident] -> BTC.Context
getContextFromSContext scon tyvars = 
  let mapping = zip tyvars [0::Int ..] in
  map (\(qid, id0) -> (qid, TypeVariable $ fromJust $ lookup id0 mapping)) scon

-- |Converts a Base.Types.Context back into a simple context, considering the
-- given type variables. 
getSContextFromContext :: BTC.Context -> [Ident] -> [(QualIdent, Ident)]
getSContextFromContext con tyvars = 
  let mapping = zip [0::Int ..] tyvars in
  map (\(qid, TypeVariable n) -> (qid, fromJust $ lookup n mapping)) con

-- |Checks that for a given instance declaration `instance cx => C (T ...)` 
-- the context cx implies *all* contexts of instance declarations for 
-- the same type and the superclasses of C
checkInstanceContextImpliesAllInstanceContextsOfSuperClasses :: 
    ClassEnv -> TCEnv -> ModuleIdent -> Decl -> Tcc ()
checkInstanceContextImpliesAllInstanceContextsOfSuperClasses cEnv tcEnv m
    inst@(InstanceDecl p _scon cls ty tyvars _)
  = let thisContext = getContextFromInstDecl inst
        scs = allSuperClasses cEnv cls
        tyId = tyConToQualIdent m tcEnv ty
        insts = map fromJust $ filter isJust $ 
          map (\c -> getInstance cEnv c (fromJust tyId)) scs
        instCxs = concatMap getContextFromInst insts
        
        thisContext' = getSContextFromContext thisContext tyvars
        instCxs' = getSContextFromContext instCxs tyvars
        notImplCxs = (filter (not . implies cEnv thisContext) instCxs)
        notImplCxs' = getSContextFromContext notImplCxs tyvars in
    when (isJust tyId) $ unless (implies' cEnv thisContext instCxs) $ report $  
      errContextNotImplied p thisContext' instCxs' notImplCxs'
        
checkInstanceContextImpliesAllInstanceContextsOfSuperClasses _ _ _ _
  = internalError "checkInstanceContextImpliesAllInstanceContextsOfSuperClasses"

-- | Check that in the type signatures of the class only the type variable
-- of the class is used. TODO: later allow this! 
checkCorrectTypeVarsInTypeSigs :: Decl -> Tcc ()
checkCorrectTypeVarsInTypeSigs (ClassDecl _ _ _ tyvar ds) = do
  mapM_ checkTypeVars tyVarsSigs
  where
  tySigs = filter isTypeSig ds
  tyVarsSigs = map tyVars tySigs
  tyVars (TypeSig p _ _ te) = (p, typeVarsInTypeExpr te)
  tyVars _ = internalError "checkTypeVarsInTypeSigs"
  checkTypeVars (p, tyvars) = 
    when (nub tyvars /= [tyvar]) $ 
      report $ errNotAllowedTypeVars p (nub tyvars \\ [tyvar])
checkCorrectTypeVarsInTypeSigs _ = internalError "checkCorrectTypeVarsInTypeSigs"
  


-- ---------------------------------------------------------------------------
-- source code transformation
-- ---------------------------------------------------------------------------

-- |Transforms class declarations by generating a special data type for 
-- the dictionaries. Disadvantage: Only class methods possible that do not contain
-- other type variables than the type variable given in the class declaration. 
-- Things like
-- @
-- class A a where
--   fun :: a -> b
-- @
-- are therefore not allowed.  
transformClass :: ClassEnv -> Decl -> [Decl]
transformClass cEnv (ClassDecl _p _scx cls tyvar _decls) = 
  [ DataDecl NoPos dataTypeName typeVars0 [
     ConstrDecl NoPos existTypeVars dataTypeName (scs ++ methodTypes) ]
  ] ++ concatMap genSuperClassDictSelMethod theSuperClasses 
    ++ concatMap genMethodSelMethod (zip theMethods0 [0..])
  where
  theClass0 = fromJust $ lookupClass cEnv (qualify cls)
  theMethods0 = methods theClass0
  -- existTypeVars = (nub $ concatMap (typeVarsInTypeExpr . third) theMethods0) \\ [tyvar]
  existTypeVars = []
  typeVars0 = [tyvar]
  third (_, _, x) = x
  dataTypeName = mkIdent $ dictTypePrefix ++ show cls
  theSuperClasses = map show $ superClasses theClass0
  qSuperClasses = map (dictTypePrefix ++) theSuperClasses
  scs = map (\s -> ConstructorType (mkQIdent s) [VariableType tyvar])
    qSuperClasses
  methodTypes = map third theMethods0
  genSuperClassDictSelMethod :: String -> [Decl]
  genSuperClassDictSelMethod scls = 
    let selMethodId = mkIdent $ selMethodName
        selMethodName = mkSelFunName (show $ theClass theClass0) scls in
    [ typeSig [selMethodId]
        emptyContext (ArrowType 
          (ConstructorType (qualify $ dataTypeName) [VariableType tyvar]) 
          (ConstructorType (mkQIdent $ dictTypePrefix ++ scls) [VariableType tyvar]))
    , fun selMethodId 
       [equation
         (equationsLhs selMethodName)
         (simpleRhs (qVar $ dictSelParam selMethodName scls))
       ]
    ]
  genMethodSelMethod :: ((Ident, Context, TypeExpr), Int) -> [Decl]
  genMethodSelMethod ((m, _cx, ty), i) = 
    let selMethodId = mkIdent $ selMethodName
        selMethodName = mkSelFunName (show $ theClass theClass0) (show m) in
    [ typeSig [selMethodId]
        emptyContext (ArrowType 
          (ConstructorType (mkQIdent $ dictTypePrefix ++ (show cls)) [VariableType tyvar]) 
          ty)
    , fun selMethodId 
       [equation
         (equationsLhs selMethodName)
         (simpleRhs (qVar $ methodSelParam selMethodName i))
       ]
    ]
  equationsLhs selMethodName = let selMethodId = mkIdent $ selMethodName in 
    FunLhs selMethodId [ConstructorPattern (qualify $ dataTypeName) 
      (map (\s -> VariablePattern $ dictSelParam selMethodName s) theSuperClasses
       ++ map (\(n, _) -> VariablePattern $ methodSelParam selMethodName n)
         (zip [0::Int ..] theMethods0))]
  
  -- the renamings are important so that the parameters are not handled as
  -- global functions    
  dictSelParam selMethodName s = flip renameIdent 1 $ 
    mkIdent (identPrefix ++ selMethodName ++ sep ++ s)
  methodSelParam selMethodName n = flip renameIdent 1 $ 
    mkIdent (identPrefix ++ selMethodName ++ sep ++ "x" ++ (show n))
  
transformClass _ d = [d]


-- |Transforms class declarations using tuples as dictionaries. This handles
-- class methods with other type variables than the type variable given in the class
-- declaration well (?)
transformClass2 :: ClassEnv -> Decl -> [Decl]
transformClass2 cEnv (ClassDecl p _scx cls _tyvar _decls) = 
  genDictType
  : concatMap genSuperClassDictSelMethod superClasses0
  ++ concatMap genMethodSelMethod (zip methods0 [0..])
  ++ concatMap genNonDirectSuperClassDictSelMethod nonDirectSuperClasses
  ++ concatMap genDefaultMethod (defaults theClass0)
  where
  theClass0 = fromJust $ lookupClass cEnv (qualify cls)
  superClasses0 = map show $ superClasses theClass0
  superClasses1 = superClasses theClass0
  methods0 = methods theClass0
  nonDirectSuperClasses = allSuperClasses cEnv (theClass theClass0) \\ superClasses1
  
  -- | Generates functions for extracting (direct) super class dictionaries 
  -- from a given dictionary
  genSuperClassDictSelMethod :: String -> [Decl]
  genSuperClassDictSelMethod scls = 
    let selMethodName = mkSelFunName (show $ theClass theClass0) scls in
    [ superClassSelMethodTypeSig selMethodName scls
    , fun (mkIdent selMethodName)
      [equation
        (equationLhs selMethodName)
        (simpleRhs (qVar $ dictSelParam selMethodName scls))
      ]
    ]
    
  -- | Generates functions for extracting the class functions from a given 
  -- dictionary
  genMethodSelMethod :: ((Ident, Context, TypeExpr), Int) -> [Decl]
  genMethodSelMethod ((m, _cx, ty), i) = 
    let selMethodName = mkSelFunName (show $ theClass theClass0) (show m) in
    [ typeSig [mkIdent selMethodName]
      emptyContext
      (ArrowType 
        (genDictTypeExpr (show $ theClass theClass0) (typeVar theClass0))
        (if not zeroArity then ty else ArrowType (TupleType []) ty)
      )
    , fun (mkIdent selMethodName)
      [equation
        (equationLhs selMethodName)
        (simpleRhs (qVar $ methodSelParam selMethodName i))
      ]
    ]
    where 
    zeroArity = arrowArity 
      (typeSchemeToType $ fromJust $ 
        lookupMethodTypeScheme' cEnv (theClass theClass0) m) == 0
  
  -- | The left side of the (direct) selection functions is always the same and
  -- created by this function  
  equationLhs selMethodName = 
    FunLhs (mkIdent selMethodName) [
      if length patterns > 1 then TuplePattern noRef patterns
      else if length patterns == 1 then head patterns
      else internalError "transformClass2"]
    where
    patterns = (
      map (\s -> VariablePattern $ dictSelParam selMethodName s) superClasses0
      ++ map (\(n, _) -> VariablePattern $ methodSelParam selMethodName n)
        (zip [0::Int ..] methods0))
  
  -- | generate selector function for a non-direct superclass of the given 
  -- class. If for example the superclass hierarchy is A -> B -> C -> D, then 
  -- among others the following selector functions are created:
  -- @ 
  -- sel.D.A = sel.B.A . sel.C.B . sel.D.C
  -- sel.C.A = sel.B.A . sel.C.B
  -- @
  genNonDirectSuperClassDictSelMethod :: QualIdent -> [Decl]
  genNonDirectSuperClassDictSelMethod scls = 
    let selMethodName = mkSelFunName (show $ theClass theClass0) (show scls) in
    [ superClassSelMethodTypeSig selMethodName (show scls)
    , fun (mkIdent selMethodName)
      [equation
        (FunLhs (mkIdent selMethodName) [])
        (simpleRhs expr)
      ]
    ]
    where
    -- we want the shortest path in the superclass hierarchy to the given 
    -- superclass
    path = fromJust $ findPath cEnv (theClass theClass0) scls 
    -- generate the names of the selector functions 
    names :: [QualIdent] -> [Expression]
    names (x:y:zs) = 
      (qVar $ mkIdent $ mkSelFunName (show x) (show y)) 
      : names (y:zs)
    names [_] = []
    names [] = internalError "genNonDirectSuperClassDictSelMethod"
    -- enchain the selector functions
    expr :: Expression
    expr = foldr1 (\e1 e2 -> InfixApply e1 (InfixOp Nothing point) e2) (reverse $ names path)
    point = mkQIdent "."
  
<<<<<<< HEAD
  -- |Generates a top-level function containing the implementation of the
  -- default implementation given in the class declaration
  genDefaultMethod :: Decl -> [Decl]
  genDefaultMethod (FunctionDecl p cty n f eqs) = 
    TypeSig p [rename toTopLevel f] cx ty : 
      -- TODO: arity == 0
      [FunctionDecl p cty n (rename toTopLevel f) (map (transEqu False toTopLevel) eqs)] 
    where
    (cx0, ty) = fromJust $ lookupMethodTypeSig' cEnv (theClass theClass0) f
    cx = combineContexts cx0 
          (Context [ContextElem (theClass theClass0) (typeVar theClass0) []])
    toTopLevel :: RenameFunc
    toTopLevel f0 = defMethodName (theClass theClass0) f0
  genDefaultMethod _ = internalError "genDefaultMethod"
=======
  -- |generates a type declaration for the type of the dictionary for the given class  
  genDictType :: Decl
  genDictType = 
    TypeDecl p (mkIdent $ mkDictTypeName $ show (theClass theClass0))
             [typeVar theClass0] (dictTypeExpr cEnv (theClass theClass0))
  
  -- |generates the typesignature of a superclass selection method
  superClassSelMethodTypeSig :: String -> String -> Decl
  superClassSelMethodTypeSig selMethodName scls =
    typeSig [mkIdent selMethodName]
      emptyContext
      (ArrowType 
        (genDictTypeExpr (show $ theClass theClass0) (mkIdent var))
        (genDictTypeExpr scls (mkIdent var))
      )
    where var = "a"
>>>>>>> 3aa1ec47
  
  -- the renamings are important so that the parameters are not handled as
  -- global functions. Also important is that the parameters are globally
  -- unique
  dictSelParam selMethodName s = flip renameIdent 1 $ 
    mkIdent (identPrefix ++ selMethodName ++ sep ++ s)
  methodSelParam selMethodName n = flip renameIdent 1 $ 
    mkIdent (identPrefix ++ selMethodName ++ sep ++ "x" ++ (show n))
  
  
transformClass2 _ d = [d]

-- |generates a type expression that represents the type of the dictionary 
-- of the given class 
genDictTypeExpr :: String -> Ident -> TypeExpr
genDictTypeExpr theClass0 var = 
  (ConstructorType (mkQIdent $ mkDictTypeName $ theClass0)
    [VariableType var])

type IDecl = Decl

-- |transformInstance creates top level functions for the methods 
-- of which rules are given in the instance declaration, and concrete 
-- dictionaries, as well as type signatures for the instance rules. 
transformInstance :: ModuleIdent -> ClassEnv -> TCEnv -> IDecl -> [Decl]
transformInstance m cEnv tcEnv idecl@(InstanceDecl _ _ cls tycon _ decls)
  = concatMap (transformMethod cEnv idecl ity) decls
  ++ concatMap (handleMissingFunc cEnv idecl ity) missingMethods
  -- create dictionary 
  ++ createDictionary2 cEnv idecl ity
  where
  ity = fromJust $ tyConToQualIdent m tcEnv tycon
  presentMethods = nub $ map (\(FunctionDecl _ _ _ id0 _) -> id0) decls
  theClass0 = fromJust $ lookupClass cEnv cls 
  theMethods0 = nub $ map fst3 $ methods theClass0
  missingMethods = theMethods0 \\ presentMethods
transformInstance _ _ _ d = [d]

-- |transforms one method defined in an instance to a top level function 
transformMethod :: ClassEnv -> IDecl -> QualIdent -> Decl -> [Decl]
transformMethod cEnv idecl@(InstanceDecl _ _ cls _ _ _) ity
                     decl@(FunctionDecl _ _ _ _ _) =
  -- create type signature
  createTypeSignature rfunc cEnv idecl decl
  -- create function rules
  : [createTopLevelFuncs cEnv rfunc idecl decl] 
  where 
    cls' = getCanonClassName cEnv cls
    -- rename for specific instance!
    rfunc = (\s -> instMethodName cls' ity s)
transformMethod _ _ _ _ = internalError "transformMethod"

-- |create a name for the (hidden) function that is implemented by the  
-- function definitions in the instance  
instMethodName :: QualIdent -> QualIdent -> String -> String
instMethodName cls tcon s = implPrefix ++ show cls ++ sep ++ show tcon ++ sep ++ s

-- |create a name for the default method in a class declaration
defMethodName :: QualIdent -> String -> String
defMethodName cls fun0 = defPrefix ++ show cls ++ sep ++ fun0

-- |creates a type signature for an instance method which is transformed to
-- a top level function
createTypeSignature :: RenameFunc -> ClassEnv -> IDecl -> Decl -> Decl
createTypeSignature rfunc cEnv (InstanceDecl _ scx cls tcon tyvars _) 
                    (FunctionDecl p _ _ f _eqs) 
  = TypeSig p [rename rfunc f] cx' ty''
  where
    (cx, ty) = fromJust $ lookupMethodTypeSig' cEnv cls f 
    theClass_ = fromJust $ lookupClass cEnv cls
     
    -- Substitute class typevar with given instance type. 
    -- Rename tyvars, so that they do not equal type vars in the class
    -- method type signature, like in the following example:
    -- class C a where fun :: a -> b -> Bool
    -- instance Eq b => C (S b) where fun = ...
    theType = SpecialConstructorType tcon (map (VariableType . flip renameIdent 1) tyvars)
    
    subst = [(typeVar theClass_, theType)]
    -- cx' = substInContext subst cx
    ty' = substInTypeExpr subst ty
    ty'' = if arrowArityTyExpr ty' == 0 then ArrowType (TupleType []) ty' else ty'
    
    -- add instance context. The variables have to be renamed here as well
    renamedSContext = (\(SContext elems) -> 
      SContext $ map (\(qid, id0) -> (qid, renameIdent id0 1)) elems) scx
    icx = simpleContextToContext renamedSContext
    cx' = combineContexts icx cx
createTypeSignature _ _ _ _ = internalError "createTypeSignature"    

combineContexts :: ST.Context -> ST.Context -> ST.Context
combineContexts (Context e1) (Context e2) = Context (e1 ++ e2)

type RenameFunc = String -> String

-- |All concrete implementations of class methods in an instance declaration are
-- shifted by this function to top level, using new generated function names
-- for the definitions. 
createTopLevelFuncs :: ClassEnv -> RenameFunc -> IDecl -> Decl -> Decl
createTopLevelFuncs cEnv rfunc (InstanceDecl _ _ cls _ _ _) 
                               (FunctionDecl p cty n id0 eqs) 
  = FunctionDecl p cty n (rename rfunc id0) (map (transEqu zeroArity rfunc) eqs)
  where
  (_, ty) = fromJust $ lookupMethodTypeSig' cEnv cls id0
  zeroArity = arrowArityTyExpr ty == 0
createTopLevelFuncs _ _ _ _ = internalError "createTopLevelFuncs"

-- |As we create top-level functions, all occurences of the prior function
-- name must be replaced with the new top-level function name. Therefore, in 
-- the left hand sides of the equations, the function names have to be updated.
transEqu :: Bool -> RenameFunc -> Equation -> Equation
transEqu zeroArity rfunc (Equation p lhs rhs) = 
  Equation p (transLhs zeroArity rfunc lhs) rhs

-- |Renames the given function names with the new top level function names. 
-- Also adds an additional unit argument for implementations of nullary class
-- methods. 
transLhs :: Bool -> RenameFunc -> Lhs -> Lhs
-- TODO: throw internal error when illegal combination is found?
-- transLhs False rfunc (FunLhs id0 ps@(_:_)) = FunLhs (rename rfunc id0) ps
-- transLhs True rfunc (FunLhs id0 []) = FunLhs (rename rfunc id0) [TuplePattern noRef []]
-- transLhs False rfunc (OpLhs ps1 id0 ps2) = OpLhs ps1 (rename rfunc id0) ps2
-- transLhs True _ (OpLhs _ _ _) = internalError "transLhs: zero arity with operator lhs"
transLhs zeroArity rfunc (FunLhs id0 ps) = 
  FunLhs (rename rfunc id0) (if zeroArity then TuplePattern noRef [] : ps else ps)
transLhs _ rfunc (OpLhs ps1 id0 ps2) = OpLhs ps1 (rename rfunc id0) ps2
transLhs zeroArity rfunc (ApLhs lhs ps) = ApLhs (transLhs zeroArity rfunc lhs) ps

rename :: RenameFunc -> Ident -> Ident
rename rfunc = updIdentName rfunc  

<<<<<<< HEAD
-- |calculates the arity of a given type signature
arrowArity :: TypeExpr -> Int
arrowArity (ArrowType _ ty) = 1 + arrowArity ty
arrowArity (SpecialConstructorType ArrowTC [_, ty]) = 1 + arrowArity ty
arrowArity _                = 0

-- |handles functions missing in an instance declaration. Searches first for a
-- default method, and if none present, inserts an error statement
=======
-- |handles functions missing in an instance declaration. Searches for a
-- default method (TODO!) and inserts this, else inserts an error statement
>>>>>>> 3aa1ec47
handleMissingFunc :: ClassEnv -> IDecl -> QualIdent -> Ident -> [Decl]
handleMissingFunc cEnv (InstanceDecl _ _ cls _tcon _ _) ity fun0 = 
  if not defaultMethodDefined then [ fun globalName [equ1] ] else []
  where
  cls' = getCanonClassName cEnv cls
  globalName = mkIdent $ instMethodName cls' ity (show fun0)
  equ1 = equation (FunLhs globalName []) 
    (simpleRhs (Apply (qVar . mkIdent $ "error") 
                      (Literal $ String (srcRef 0) errorString)))
  errorString = show fun0 ++ " not given in instance declaration of class "
    ++ show cls' ++ " and type " ++ show ity
  theClass0 = fromJust $ lookupClass cEnv cls
  defaultMethodDefined = fun0 `elem` getDefaultMethods theClass0
  
handleMissingFunc _ _ _ _ = internalError "handleMissingFunc"

-- |This function creates a dictionary for the given instance declaration, 
-- using dictionary data types instead of tuples
createDictionary :: ClassEnv -> IDecl -> QualIdent -> [Decl]
createDictionary cEnv (InstanceDecl _ _scx cls0 _ _tvars _decls) ity = 
  [ fun (dictName cls)
    [equation
      (FunLhs (dictName cls) [])
      (simpleRhs all')
      ]
  ] 
  where
  cls = getCanonClassName cEnv cls0
  dictName c = mkIdent $ mkDictName (show c) (show ity)
  theClass0 = fromJust $ lookupClass cEnv cls0
  superClasses0 = superClasses theClass0
  methods0 = methods theClass0
  scs = map (qVar . dictName) superClasses0
  ms = map (qVar . mkIdent . 
    (\s -> instMethodName cls ity s) . show . fst3) methods0
  all0 = scs ++ ms
  dict = mkQIdent $ dictTypePrefix ++ show cls
  all' = foldl Apply (Constructor dict) all0
createDictionary _ _ _ = internalError "createDictionary"

-- |This function creates a dictionary for the given instance declaration, 
-- using tuples
createDictionary2 :: ClassEnv -> IDecl -> QualIdent -> [Decl]
createDictionary2 cEnv (InstanceDecl _ scx cls0 tcon tvars _decls) ity = 
<<<<<<< HEAD
  [ fun (dictName cls)
=======
  [ typeSig [dictName cls] (simpleContextToContext scx) dictType0
  , fun (dictName cls)
>>>>>>> 3aa1ec47
    [equation
      (FunLhs (dictName cls) [])
      (simpleRhs 
        (if length all0 == 1 then head all0 else Tuple noRef all0))
      ]
  ] 
  where
  cls = getCanonClassName cEnv cls0
  dictName c = mkIdent $ mkDictName (show c) (show ity)
  theClass0 = fromJust $ lookupClass cEnv cls0
  superClasses0 = superClasses theClass0
  methods0 = methods theClass0
  defaultMethods = getDefaultMethods theClass0
  scs = map (qVar . dictName) superClasses0
  ms = map (addType . correctName . fst3) methods0
  correctName :: Ident -> (Ident, String)
  correctName s | s `elem` defaultMethods = (s, defMethodName cls (show s))
                | otherwise = (s, instMethodName cls ity (show s))
  addType :: (Ident, String) -> Expression
  addType (var, name)
      | var `elem` defaultMethods = 
        Typed Nothing (qVar $ mkIdent name) (sContextToContext scx) theType'
      | otherwise = qVar $ mkIdent name
    where 
    (_, theType) = fromJust $ lookupMethodTypeSig' cEnv cls0 var
    subst = [(typeVar theClass0, SpecialConstructorType tcon (map VariableType tvars))]
    theType' = substInTypeExpr subst theType
  all0 = scs ++ ms
  
  dictType0 = (ConstructorType (mkQIdent $ mkDictTypeName $ show $ theClass theClass0)
    $ [SpecialConstructorType tcon (map VariableType tvars)]) 
  
createDictionary2 _ _ _ = internalError "createDictionary"

-- |converts a simple context into a context
sContextToContext :: SContext -> Context
sContextToContext (SContext scx) = Context $ map scxElemToCxElem scx
  where
  scxElemToCxElem (qid, id0) = ContextElem qid id0 []

-- ---------------------------------------------------------------------------
-- helper functions
-- ---------------------------------------------------------------------------

qVar :: Ident -> Expression
qVar = Variable Nothing . qualify 

mkQIdent :: String -> QualIdent
mkQIdent = qualify . mkIdent

fun :: Ident -> [Equation] -> Decl
fun = FunctionDecl NoPos Nothing (-1)

equation :: Lhs -> Rhs -> Equation
equation = Equation NoPos

typeSig :: [Ident] -> Context -> TypeExpr -> Decl
typeSig = TypeSig NoPos

simpleRhs :: Expression -> Rhs
simpleRhs e = SimpleRhs NoPos e []

-- ---------------------------------------------------------------------------
-- other transformations
-- ---------------------------------------------------------------------------

-- |the variables in class method type signatures have to be renamed, so that
-- in the following example the type variable b in the first method declaration 
-- does not refer to the type variable b in the second method declaration:
-- class F a where
--   fun1 :: a -> b -> a
--   fun2 :: b -> a -> a 
renameTypeSigVars :: Class -> Class
renameTypeSigVars cls 
  = cls { methods = renameTypeSigVars' (typeVar cls) (methods cls) 1 }
  where
    renameTypeSigVars' :: Ident -> [(Ident, ST.Context, TypeExpr)] 
                      -> Int -> [(Ident, ST.Context, TypeExpr)]  
    renameTypeSigVars' _classTyvar [] _n = []
    renameTypeSigVars' classTyvar ((id0, cx, tyExp) : ms) n 
      = let allTypeVars = typeVarsInTypeExpr tyExp
            subst = buildSubst classTyvar allTypeVars n
        in (id0, renameVarsInContext subst cx, renameVarsInTypeExpr subst tyExp)
         : renameTypeSigVars' classTyvar ms (n+1)

buildSubst :: Ident -> [Ident] -> Int -> (Subst Ident)
buildSubst classTyvar ids n = map 
  (\id0 -> if id0 == classTyvar then (id0, id0)
           else (id0, updIdentName (\i -> i ++ show n) id0))
  ids

-- ---------------------------------------------------------------------------

-- |translates the methods to type schemes. The type variable of the class
-- has always the index 0!
buildTypeSchemes :: ModuleIdent -> TCEnv -> Class -> Class
buildTypeSchemes m tcEnv cls@(Class { theClass = tc, methods = ms, typeVar = classTypeVar }) 
  = cls { typeSchemes = map buildTypeScheme ms }
  where 
    buildTypeScheme :: (Ident, ST.Context, TypeExpr) -> (Ident, TypeScheme)
    buildTypeScheme (id0, (Context cElems), typeExpr) =
      -- add also the class to the context!
      let extendedCx = Context (ContextElem tc classTypeVar [] : cElems)
          (translatedContext, theType) = toConstrType [classTypeVar] (extendedCx, typeExpr) 
      in (id0, polyType (expandType m tcEnv theType) `constrainBy` translatedContext)



-- ---------------------------------------------------------------------------
-- various substitutions
-- ---------------------------------------------------------------------------

-- |The type for substitutions
type Subst a = [(Ident, a)]

applySubst :: (Subst Ident) -> Ident -> Ident
applySubst subst id0 = case lookup id0 subst of
  Nothing -> id0
  Just x -> x

-- | renames the type variables in the given context by using the given 
-- substitution
renameVarsInContext :: (Subst Ident) -> ST.Context -> ST.Context
renameVarsInContext subst (Context elems) = 
  Context $ map (renameVarsInContextElem subst) elems

renameVarsInContextElem :: (Subst Ident) -> ContextElem -> ContextElem
renameVarsInContextElem subst (ContextElem qid i texps)
  = ContextElem qid (applySubst subst i) (map (renameVarsInTypeExpr subst) texps)

renameVarsInTypeExpr :: (Subst Ident) -> TypeExpr -> TypeExpr
renameVarsInTypeExpr subst (ConstructorType qid texps) 
  = ConstructorType qid (map (renameVarsInTypeExpr subst) texps)
renameVarsInTypeExpr subst (SpecialConstructorType tcon texps) 
  = SpecialConstructorType tcon (map (renameVarsInTypeExpr subst) texps)
renameVarsInTypeExpr subst (VariableType id0) = VariableType $ applySubst subst id0
renameVarsInTypeExpr subst (TupleType texps) 
  = TupleType (map (renameVarsInTypeExpr subst) texps)
renameVarsInTypeExpr subst (ListType texp) = ListType $ renameVarsInTypeExpr subst texp
renameVarsInTypeExpr subst (ArrowType t1 t2) 
  = ArrowType (renameVarsInTypeExpr subst t1) (renameVarsInTypeExpr subst t2)
renameVarsInTypeExpr _subst (RecordType _ _) = internalError "TypeClassesCheck"

-- ---------------------------------------------------------------------------

applySubst' :: (Subst TypeExpr) -> Ident -> TypeExpr
applySubst' subst id0 = case lookup id0 subst of
  Nothing -> VariableType id0
  Just x -> x

-- |replaces the variables in the given type expression by type expressions, 
-- using the given substitution
substInTypeExpr :: (Subst TypeExpr) -> TypeExpr -> TypeExpr
substInTypeExpr subst (ConstructorType qid texps) 
  = ConstructorType qid (map (substInTypeExpr subst) texps)
substInTypeExpr subst (SpecialConstructorType tcon texps) 
  = SpecialConstructorType tcon (map (substInTypeExpr subst) texps)
substInTypeExpr subst (VariableType id0) = applySubst' subst id0
substInTypeExpr subst (TupleType texps) 
  = TupleType (map (substInTypeExpr subst) texps)
substInTypeExpr subst (ListType texp) = ListType $ substInTypeExpr subst texp
substInTypeExpr subst (ArrowType t1 t2) 
  = ArrowType (substInTypeExpr subst t1) (substInTypeExpr subst t2)
substInTypeExpr _subst (RecordType _ _) = internalError "TypeClassesCheck"

-- ---------------------------------------------------------------------------
-- error messages
-- ---------------------------------------------------------------------------

errTypeVariableInContext :: Position -> [Ident] -> Message
errTypeVariableInContext p ids 
  = posMessage p 
  (text "Illegal type variable(s)" <+> text (show ids) 
   <+> text "in class context")
  
errClassNotInScope :: Position -> QualIdent -> Message
errClassNotInScope p qid = 
  posMessage p (text "Class" <+> text (show qid)
  <+> text "not in scope") 
  
errDoubleClassMethods :: Position -> Position -> [Ident] -> Message
errDoubleClassMethods _p1 _p2 methods_ = 
  message (text "double class methods:" <+> text (show methods_) )

errTypeVarNotInMethodSig :: Position -> Ident -> [Ident] -> Message
errTypeVarNotInMethodSig p tyvar ids = 
  posMessage p (text "the type variable of the class definition" 
  <+> parens (ppIdent tyvar) 
  <+> text "not in method signature of" 
  <+> brackets (hsep $ punctuate comma (map ppIdent ids)))

errFunctionNoClassMethod :: Position -> Ident -> Message
errFunctionNoClassMethod p id0
  = posMessage p (text "the function" <+> text (escName id0) 
  <+> text "is not a class method! ") 
  
errCyclesInClassHierarchy :: [QualIdent] -> Message
errCyclesInClassHierarchy qids
  = message (text "There are cycles in the class hierarchy. Classes concerned: "
  <+> hsep (punctuate comma (map ppQIdent qids)))

errDuplicateClassNames :: [Ident] -> Message
errDuplicateClassNames clss 
  = message (text "Two or more classes with the same name: "  
  <+> hsep (punctuate comma (map ppIdent clss)))
  
errDuplicateInstances :: [(QualIdent, QualIdent)] -> Message
errDuplicateInstances is
  = message (text "Two or more instances for the same class and type: "
  <+> (hsep $ punctuate comma $ 
       map (\(qid, tcon) -> parens $ ppQIdent qid <> comma <+> text (show tcon)) is))

errDuplicateTypeVars :: Position -> QualIdent -> TypeConstructor -> [Ident] -> Message
errDuplicateTypeVars p cls tcon ids
  = posMessage p 
     (text "Type variables appear more than once in instance definition of class"
      <+> ppQIdent cls <+> text "and type" <+> text (show tcon) <+> text ":"
      <+> (hsep $ punctuate comma $ map ppIdent ids))
      
      
errClassNameNotInScope :: Position -> QualIdent -> Message
errClassNameNotInScope p cls = posMessage p 
  (text "Error in instance declaration: Class name not in scope: " <> text (show cls))


errDataTypeNotInScope :: Position -> QualIdent -> Message
errDataTypeNotInScope p dt = posMessage p
  (text "Data type not in scope: " <> text (show dt))

errDataTypeHasIncorrectArity :: Position -> QualIdent -> Message
errDataTypeHasIncorrectArity p ty = posMessage p
  (text "Data type has incorrect arity in instance declaration: " <> text (show ty))
 
errDataTypeAmbiguous :: Position -> QualIdent -> Message
errDataTypeAmbiguous p id0 = posMessage p
  (text "Data type in instance declaration ambiguous: " <> text (show id0))
  
errContextVariableNotOnTheRightSide :: Position -> [Ident] -> String -> Message
errContextVariableNotOnTheRightSide p ids what = posMessage p $
  text "Variable(s)" <+> (hsep $ punctuate comma (map (text . escName) ids))
  <+> text ("in context, but not on the right side of the " ++ what)  
  
errMissingSuperClassInstances :: Position -> TypeConstructor -> [QualIdent] -> Message
errMissingSuperClassInstances p tycon clss = posMessage p $
  text "Missing superclass instances for type" <+> text (show tycon) <+>
  text "and the following classes:" <+> (hsep $ punctuate comma $ map (text . show) clss)

type SCon = [(QualIdent, Ident)]

showSCon :: SCon -> Doc
showSCon scon = parens $ hsep $ 
  punctuate comma (map (\(qid, ty) -> text (show qid) <+> text (show ty)) scon)

errContextNotImplied :: Position -> SCon -> SCon -> SCon -> Message
errContextNotImplied p thisContext _instsCxs notImplCxs = posMessage p $ 
  text ("Context of instance declaration doesn't imply contexts of instance declarations"
    ++ " for superclasses:") $$ text ("Context: ") <> (showSCon thisContext) $$
  text ("Not implied: ") <> (showSCon notImplCxs)  

errTypeInInstanceDecl :: Position -> QualIdent -> Message
errTypeInInstanceDecl p qid = posMessage p $ 
  text "Alias type in instance declaration: " <> text (show qid)

errNotAllowedTypeVars :: Position -> [Ident] -> Message
errNotAllowedTypeVars p ids = posMessage p $ 
  text ("Different type variables than the type variable given in the class declaration" ++ 
  " (currently) unfortunately not supported! ")
  $$ text "These are: " <> text (show ids)
    
errAmbiguousClassName :: Position -> QualIdent -> Message
errAmbiguousClassName p id0 = posMessage p $ 
  text "Ambiguous class name: " <> text (show id0) 
  
  <|MERGE_RESOLUTION|>--- conflicted
+++ resolved
@@ -902,7 +902,6 @@
     expr = foldr1 (\e1 e2 -> InfixApply e1 (InfixOp Nothing point) e2) (reverse $ names path)
     point = mkQIdent "."
   
-<<<<<<< HEAD
   -- |Generates a top-level function containing the implementation of the
   -- default implementation given in the class declaration
   genDefaultMethod :: Decl -> [Decl]
@@ -917,7 +916,7 @@
     toTopLevel :: RenameFunc
     toTopLevel f0 = defMethodName (theClass theClass0) f0
   genDefaultMethod _ = internalError "genDefaultMethod"
-=======
+
   -- |generates a type declaration for the type of the dictionary for the given class  
   genDictType :: Decl
   genDictType = 
@@ -934,7 +933,6 @@
         (genDictTypeExpr scls (mkIdent var))
       )
     where var = "a"
->>>>>>> 3aa1ec47
   
   -- the renamings are important so that the parameters are not handled as
   -- global functions. Also important is that the parameters are globally
@@ -1066,19 +1064,8 @@
 rename :: RenameFunc -> Ident -> Ident
 rename rfunc = updIdentName rfunc  
 
-<<<<<<< HEAD
--- |calculates the arity of a given type signature
-arrowArity :: TypeExpr -> Int
-arrowArity (ArrowType _ ty) = 1 + arrowArity ty
-arrowArity (SpecialConstructorType ArrowTC [_, ty]) = 1 + arrowArity ty
-arrowArity _                = 0
-
 -- |handles functions missing in an instance declaration. Searches first for a
 -- default method, and if none present, inserts an error statement
-=======
--- |handles functions missing in an instance declaration. Searches for a
--- default method (TODO!) and inserts this, else inserts an error statement
->>>>>>> 3aa1ec47
 handleMissingFunc :: ClassEnv -> IDecl -> QualIdent -> Ident -> [Decl]
 handleMissingFunc cEnv (InstanceDecl _ _ cls _tcon _ _) ity fun0 = 
   if not defaultMethodDefined then [ fun globalName [equ1] ] else []
@@ -1123,12 +1110,8 @@
 -- using tuples
 createDictionary2 :: ClassEnv -> IDecl -> QualIdent -> [Decl]
 createDictionary2 cEnv (InstanceDecl _ scx cls0 tcon tvars _decls) ity = 
-<<<<<<< HEAD
-  [ fun (dictName cls)
-=======
   [ typeSig [dictName cls] (simpleContextToContext scx) dictType0
   , fun (dictName cls)
->>>>>>> 3aa1ec47
     [equation
       (FunLhs (dictName cls) [])
       (simpleRhs 
