--- conflicted
+++ resolved
@@ -845,13 +845,8 @@
       []              -> do report $ errUndefinedVariable v
                             return $ Variable v
       [Constr    _ _]   -> return $ Constructor v
-<<<<<<< HEAD
-      [GlobalVar _ _]   -> return $ Variable v
+      [GlobalVar f _]   -> addGlobalDep f >> return (Variable v)
       [LocalVar v' _]   -> return $ Variable $ qualify v' @> v
-=======
-      [GlobalVar f _]   -> addGlobalDep f >> return (Variable v)
-      [LocalVar v' _]   -> return $ Variable $ qualify v'
->>>>>>> c002d3c8
       [RecordLabel _ _] -> return $ Variable v
       rs -> do
         m <- getModuleIdent
@@ -859,13 +854,8 @@
           []              -> do report $ errAmbiguousIdent rs v
                                 return $ Variable v
           [Constr    _ _]   -> return $ Constructor v
-<<<<<<< HEAD
-          [GlobalVar _ _]   -> return $ Variable v
+          [GlobalVar f _]   -> addGlobalDep f >> return (Variable v)
           [LocalVar v' _]   -> return $ Variable $ qualify v' @> v
-=======
-          [GlobalVar f _]   -> addGlobalDep f >> return (Variable v)
-          [LocalVar v' _]   -> return $ Variable $ qualify v'
->>>>>>> c002d3c8
           [RecordLabel _ _] -> return $ Variable v
           rs'               -> do report $ errAmbiguousIdent rs' v
                                   return $ Variable v
