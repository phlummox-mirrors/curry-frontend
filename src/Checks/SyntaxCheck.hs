{- |
    Module      :  $Header$
    Description :  Syntax checks
    Copyright   :  (c) 1999 - 2004 Wolfgang Lux
                                   Martin Engelke
                                   Björn Peemöller
    License     :  OtherLicense

    Maintainer  :  bjp@informatik.uni-kiel.de
    Stability   :  experimental
    Portability :  portable

   After the type declarations have been checked, the compiler performs
   a syntax check on the remaining declarations. This check disambiguates
   nullary data constructors and variables which -- in contrast to Haskell --
   is not possible on purely syntactic criteria. In addition, this pass checks
   for undefined as well as ambiguous variables and constructors. In order to
   allow lifting of local definitions in later phases, all local variables are
   renamed by adding a key identifying their scope. Therefore, all variables
   defined in the same scope share the same key so that multiple definitions
   can be recognized. Finally, all (adjacent) equations of a function are
   merged into a single definition.
-}

module Checks.SyntaxCheck (syntaxCheck) where

<<<<<<< HEAD
import Control.Monad (liftM, liftM2, liftM3, unless, when)
import qualified Control.Monad.State as S (State, runState, gets, modify
                                          , withState)
import Data.List ((\\), insertBy, nub, partition, intersect)
import Data.Maybe (fromJust, isJust, isNothing, maybeToList)
import qualified Data.Set as Set (empty, insert, member)
=======
import           Control.Monad            (liftM, liftM2, liftM3, unless, when)
import qualified Control.Monad.State as S (State, runState, gets, modify)
import           Data.List                ((\\), insertBy, nub, partition)
import           Data.Maybe               (isJust, isNothing, maybeToList)
import qualified Data.Set          as Set (empty, insert, member)
>>>>>>> 58131c1e

import Curry.Base.Ident
import Curry.Base.Position
import Curry.Base.Pretty
import Curry.Syntax
import Curry.Syntax.Pretty (ppPattern)

import Base.Expr
import Base.Messages (Message, posMessage, internalError, message)
import Base.NestEnv
import Base.Types
import Base.Utils ((++!), findDouble, findMultiples, fst3, fromJust')

import Env.TypeConstructor (TCEnv, TypeInfo (..), qualLookupTC)
import Env.Value (ValueEnv, ValueInfo (..))
import Env.ClassEnv hiding (classMethods, bindClassMethods)

import CompilerOpts

-- The syntax checking proceeds as follows. First, the compiler extracts
-- information about all imported values and data constructors from the
-- imported (type) environments. Next, the data constructors defined in
-- the current module are entered into this environment. After this,
-- all record labels are entered into the environment too. If a record
-- identifier is already assigned to a constructor, then an error will be
-- generated. Finally, all declarations are checked within the resulting
-- environment. In addition, this process will also rename the local variables.

syntaxCheck :: Options -> ValueEnv -> TCEnv -> ClassEnv -> Module
            -> ((Module, [KnownExtension]), [Message])
syntaxCheck opts tyEnv tcEnv cEnv mdl@(Module _ m _ _ ds) =
  case findMultiples $ concatMap constrs typeDecls of
    []  -> runSC (checkModule mdl) state
    css -> ((mdl, exts), map errMultipleDataConstructor css)
  where
    typeDecls  = filter isTypeDecl ds
    rEnv       = globalEnv $ fmap (renameInfo tcEnv) tyEnv
    state      = initState exts m rEnv cEnv
    exts       = optExtensions opts

-- A global state transformer is used for generating fresh integer keys with
-- which the variables are renamed.
-- The state tracks the identifier of the current scope 'scopeId' as well as
-- the next fresh identifier, which is used for introducing new scopes as well
-- as renaming literals and underscore to disambiguate them.

-- |Syntax check monad
type SCM = S.State SCState

-- |Internal state of the syntax check
data SCState = SCState
  { extensions       :: [KnownExtension] -- ^ Enabled language extensions
  , moduleIdent      :: ModuleIdent      -- ^ 'ModuleIdent' of the current module
  , renameEnv        :: RenameEnv        -- ^ Information store
  , scopeId          :: Integer          -- ^ Identifier for the current scope
  , nextId           :: Integer          -- ^ Next fresh identifier
  , errors           :: [Message]        -- ^ Syntactic errors in the module
  , typeClassesCheck :: Bool             -- ^ Disable some checks when declarations in classes
                                         -- are checked, like checking for missing function bodies
  , classMethods     :: [Ident]          -- ^ the class methods defined by class declarations
  , classEnv         :: ClassEnv         -- ^ the class environment with imported classes
  }

-- |Initial syntax check state
initState :: [KnownExtension] -> ModuleIdent -> RenameEnv -> ClassEnv -> SCState
initState exts m rEnv cEnv = SCState exts m rEnv globalScopeId 1 [] False [] cEnv

-- |Identifier for global (top-level) declarations
globalScopeId :: Integer
globalScopeId = idUnique (mkIdent "")

-- |Run the syntax check monad
runSC :: SCM a -> SCState -> (a, [Message])
runSC scm s = let (a, s') = S.runState scm s in (a, reverse $ errors s')

-- |Check for an enabled extension
hasExtension :: KnownExtension -> SCM Bool
hasExtension ext = S.gets (elem ext . extensions)

-- |Enable an additional 'Extension' to avoid redundant complaints about
-- missing extensions
enableExtension :: KnownExtension -> SCM ()
enableExtension e = S.modify $ \ s -> s { extensions = e : extensions s }

-- |Retrieve all enabled extensions
getExtensions :: SCM [KnownExtension]
getExtensions = S.gets extensions

-- |Retrieve the 'ModuleIdent' of the current module
getModuleIdent :: SCM ModuleIdent
getModuleIdent = S.gets moduleIdent

-- |Retrieve the 'RenameEnv'
getRenameEnv :: SCM RenameEnv
getRenameEnv = S.gets renameEnv

-- |Modify the 'RenameEnv'
modifyRenameEnv :: (RenameEnv -> RenameEnv) -> SCM ()
modifyRenameEnv f = S.modify $ \ s -> s { renameEnv = f $ renameEnv s }

-- |Retrieve the current scope identifier
getScopeId :: SCM Integer
getScopeId = S.gets scopeId

-- |Create a new identifier and return it
newId :: SCM Integer
newId = do
  curId <- S.gets nextId
  S.modify $ \ s -> s { nextId = succ curId }
  return curId

-- |Increase the nesting of the 'RenameEnv' to introduce a new local scope.
-- This also increases the scope identifier.
incNesting :: SCM ()
incNesting = do
  newScopeId <- newId
  S.modify $ \ s -> s { scopeId = newScopeId }
  modifyRenameEnv nestEnv

withLocalEnv :: SCM a -> SCM a
withLocalEnv act = do
  oldEnv <- getRenameEnv
  res    <- act
  modifyRenameEnv $ const oldEnv
  return res

-- |Perform an action in a nested scope (by creating a nested 'RenameEnv')
-- and discard the nested 'RenameEnv' afterwards
inNestedScope :: SCM a -> SCM a
inNestedScope act = withLocalEnv (incNesting >> act)

-- |Report a syntax error
report :: Message -> SCM ()
report msg = S.modify $ \ s -> s { errors = msg : errors s }

ok :: SCM ()
ok = return ()

tcCheck :: SCM Bool
tcCheck = S.gets typeClassesCheck

setClassMethods :: [Ident] -> SCM ()
setClassMethods cms = S.modify $ \s -> s { classMethods = cms }

getClassMethods :: SCM [Ident]
getClassMethods = S.gets classMethods

getClassEnv :: SCM ClassEnv
getClassEnv = S.gets classEnv

-- A nested environment is used for recording information about the data
-- constructors and variables in the module. For every data constructor
-- its arity is saved. This is used for checking that all constructor
-- applications in patterns are saturated. For local variables the
-- environment records the new name of the variable after renaming.
-- Global variables are recorded with qualified identifiers in order
-- to distinguish multiply declared entities.

-- Currently, records must explicitly be declared together with their labels.
-- When constructing or updating a record, it is necessary to compute
-- all its labels using just one of them. Thus for each label
-- the record identifier and all its labels are entered into the environment

-- Note: the function 'qualLookupVar' has been extended to allow the usage of
-- the qualified list constructor (prelude.:).

type RenameEnv = NestEnv RenameInfo

data RenameInfo
  -- |Arity of data constructor
  = Constr QualIdent Int
  -- |Record type and all labels for a single record label
  | RecordLabel QualIdent [Ident]
  -- |Arity of global function
  | GlobalVar QualIdent Int
  -- |Arity of local function
  | LocalVar Ident Int
    deriving (Eq, Show)

ppRenameInfo :: RenameInfo -> Doc
ppRenameInfo (Constr      qn _) = text (escQualName qn)
ppRenameInfo (RecordLabel qn _) = text (escQualName qn)
ppRenameInfo (GlobalVar   qn _) = text (escQualName qn)
ppRenameInfo (LocalVar     n _) = text (escName      n)

-- Since record types are currently translated into data types, it is necessary
-- to ensure that all identifiers for records and constructors are different.
-- Furthermore, it is not allowed to declare a label more than once.

renameInfo :: TCEnv -> ValueInfo -> RenameInfo
renameInfo _     (DataConstructor    qid a _) = Constr    qid a
renameInfo _     (NewtypeConstructor qid   _) = Constr    qid 1
renameInfo _     (Value            qid a _ _) = GlobalVar qid a
renameInfo tcEnv (Label              _   r _) = case qualLookupTC r tcEnv of
  [AliasType _ _ (TypeRecord fs)] -> RecordLabel r $ map fst fs
  _ -> internalError $ "SyntaxCheck.renameInfo: ambiguous record " ++ show r

bindGlobal :: Bool -> ModuleIdent -> Ident -> RenameInfo -> RenameEnv -> RenameEnv
bindGlobal tcCheck0 m c r =
  -- Disable binding completely when checking type classes or instances. 
  -- This can be done because at the beginning of the syntax checking
  -- all class methods are already bound. 
  if not tcCheck0
    then bindNestEnv c r . qualBindNestEnv (qualifyWith m c) r
    else id
bindLocal :: Ident -> RenameInfo -> RenameEnv -> RenameEnv
bindLocal = bindNestEnv

-- ------------------------------------------------------------------------------

-- |Bind type constructor information
bindTypeDecl :: Decl -> SCM ()
<<<<<<< HEAD
bindTypeDecl (DataDecl    _ _ _ cs _) = mapM_ bindConstr cs
bindTypeDecl (NewtypeDecl _ _ _ nc _) = bindNewConstr nc
bindTypeDecl (TypeDecl _ t _ (RecordType fs _)) = do
=======
bindTypeDecl (DataDecl    _ _ _ cs) = mapM_ bindConstr cs
bindTypeDecl (NewtypeDecl _ _ _ nc) = bindNewConstr nc
bindTypeDecl (TypeDecl _ t _ (RecordType fs)) = do
>>>>>>> 58131c1e
  m <- getModuleIdent
  others <- qualLookupVar (qualifyWith m t) `liftM` getRenameEnv
  when (any isConstr others) $ report $ errIllegalRecordId t
  mapM_ (bindRecordLabel t allLabels) allLabels
  where allLabels = concatMap fst fs
bindTypeDecl _ = return ()

bindConstr :: ConstrDecl -> SCM ()
bindConstr (ConstrDecl _ _ c tys) = do
  m <- getModuleIdent
  tcc <- tcCheck
  modifyRenameEnv $ bindGlobal tcc m c (Constr (qualifyWith m c) $ length tys)
bindConstr (ConOpDecl _ _ _ op _) = do
  m <- getModuleIdent
  tcc <- tcCheck
  modifyRenameEnv $ bindGlobal tcc m op (Constr (qualifyWith m op) 2)

bindNewConstr :: NewConstrDecl -> SCM ()
bindNewConstr (NewConstrDecl _ _ c _) = do
  m <- getModuleIdent
  tcc <- tcCheck
  modifyRenameEnv $ bindGlobal tcc m c (Constr (qualifyWith m c) 1)

bindRecordLabel :: Ident -> [Ident] -> Ident -> SCM ()
bindRecordLabel t allLabels l = do
  m <- getModuleIdent
  new <- (null . lookupVar l) `liftM` getRenameEnv
  unless new $ report $ errDuplicateDefinition l
  tcc <- tcCheck
  modifyRenameEnv $ bindGlobal tcc m l (RecordLabel (qualifyWith m t) allLabels)

-- ------------------------------------------------------------------------------

-- |Bind a global function declaration in the 'RenameEnv'
bindFuncDecl :: Bool -> ModuleIdent -> Decl -> RenameEnv -> RenameEnv
bindFuncDecl _ _ (FunctionDecl _ _ _ _ []) _
  = internalError "SyntaxCheck.bindFuncDecl: no equations"
bindFuncDecl tcc m (FunctionDecl _ _ _ f (eq:_)) env
  = let arty = length $ snd $ getFlatLhs eq
    in  bindGlobal tcc m f (GlobalVar (qualifyWith m f) arty) env
bindFuncDecl tcc m (ForeignDecl _ _ _ f ty) env
  = let arty = typeArity ty
    in bindGlobal tcc m f (GlobalVar (qualifyWith m f) arty) env
bindFuncDecl tcc m (TypeSig _ _ fs _cx ty) env
  = foldr bindTS env $ map (qualifyWith m) fs
 where
 bindTS qf env'
  | null $ qualLookupVar qf env'
  = bindGlobal tcc m (unqualify qf) (GlobalVar qf (typeArity ty)) env'
  | otherwise
  = env'
bindFuncDecl _ _ _ env = env

bindClassMethods :: ModuleIdent -> [Decl] -> SCM ()
bindClassMethods m decls = do
  modifyRenameEnv $ \env -> foldr (bindFuncDecl False m) env decls

instance Entity RenameInfo where
  origName _x = qualify $ mkIdent ""
  -- do no merging
  merge _x _y = Nothing

-- |binds imported class methods. All class methods are qualified with
-- the module name under which the containing class is imported.  
bindImportedClassMethods :: [(QualIdent, Class, Ident, Int)] -> SCM ()
bindImportedClassMethods ms = do
  modifyRenameEnv $ \env -> foldr bind env ms
  where
  bind :: (QualIdent, Class, Ident, Int) -> RenameEnv -> RenameEnv
  bind (c, cls, m, n) env = globalEnv $ 
      qualImportTopEnv' 
        (fromJust' "bindImportedClassMethods" $ qidModule $ theClass cls) 
        m' (GlobalVar m' n) $ toplevelEnv env
    where m' = qualifyLike c m

-- ------------------------------------------------------------------------------

-- |Bind a local declaration (function, variables) in the 'RenameEnv'
bindVarDecl :: Decl -> RenameEnv -> RenameEnv
bindVarDecl (FunctionDecl _ _ _ f eqs) env
  | null eqs  = internalError "SyntaxCheck.bindVarDecl: no equations"
  | otherwise = let arty = length $ snd $ getFlatLhs $ head eqs
                in  bindLocal (unRenameIdent f) (LocalVar f arty) env
bindVarDecl (PatternDecl     _ _ _ t _) env = foldr bindVar env (bv t)
bindVarDecl (FreeDecl             _ vs) env = foldr bindVar env vs
bindVarDecl _                           env = env

bindVar :: Ident -> RenameEnv -> RenameEnv
bindVar v | isAnonId v = id
          | otherwise  = bindLocal (unRenameIdent v) (LocalVar v 0)

lookupVar :: Ident -> RenameEnv -> [RenameInfo]
lookupVar v env = lookupNestEnv v env ++! lookupTupleConstr v

qualLookupVar :: QualIdent -> RenameEnv -> [RenameInfo]
qualLookupVar v env =  qualLookupNestEnv v env
                   ++! qualLookupListCons v env
                   ++! lookupTupleConstr (unqualify v)

lookupTupleConstr :: Ident -> [RenameInfo]
lookupTupleConstr v
  | isTupleId v = let a = tupleArity v
                  in  [Constr (qualifyWith preludeMIdent $ tupleId a) a]
  | otherwise   = []

qualLookupListCons :: QualIdent -> RenameEnv -> [RenameInfo]
qualLookupListCons v env
  | v == qualifyWith preludeMIdent consId
  = qualLookupNestEnv (qualify $ qidIdent v) env
  | otherwise
  = []

-- When a module is checked, the global declaration group is checked. The
-- resulting renaming environment can be discarded. The same is true for
-- a goal. Note that all declarations in the goal must be considered as
-- local declarations.

checkModule :: Module -> SCM (Module, [KnownExtension])
checkModule (Module ps m es is decls) = do
  mapM_ checkPragma ps
  mapM_ bindTypeDecl (rds ++ dds)
  exts <- getExtensions
  cEnv <- getClassEnv
  -- bind class methods so that references to class methods do not
  -- cause errors
  let classTypeSigs = extractTypeDeclsFromClasses decls
      importedClassMethods = classMethodsFromClassEnv cEnv
  bindClassMethods m classTypeSigs
  bindImportedClassMethods importedClassMethods
  -- now reserve class methods so that they cannot be redefined as top level 
  -- functions... 
  let classMethods0 = concatMap (\(TypeSig _ _ ids _ _) -> ids) classTypeSigs 
  setClassMethods classMethods0
  -- ... and type check the top declaration group
  decls0 <- liftM2 (++) (mapM checkTypeDecl tds) (checkTopDecls vds)

  -- check the declarations in classes and instances as well
  theRenameEnv <- getRenameEnv
  let classDecls = map extractCDecls $ filter isClassDecl decls0
      instanceDecls = map extractIDecls $ filter isInstanceDecl decls0
  -- reset the rename environment before checking each class or instance, so that
  -- there will be no errors with multiple instance definitions that contain
  -- implementations of the same function
  cDecls <- typeClassesCheck_ $ mapM (declsCheck' theRenameEnv) classDecls
  iDecls <- typeClassesCheck_ $ mapM (declsCheck' theRenameEnv) instanceDecls
  let decls1 = updateClassDecls decls0 cDecls
      decls2 = updateInstanceDecls decls1 iDecls
  return (Module ps m es is decls2, exts)
  where (tds, vds) = partition isTypeDecl decls
        (rds, dds) = partition isRecordDecl tds
        typeClassesCheck_ = S.withState (\s -> s { typeClassesCheck = True })
        resetEnv re = S.modify (\s -> s { scopeId = 0, renameEnv = re})
        declsCheck' theRenameEnv =
          (\ds -> resetEnv theRenameEnv >> checkClassOrInstanceDecls ds)

checkPragma :: ModulePragma -> SCM ()
checkPragma (LanguagePragma _ exts) = mapM_ checkExtension exts
checkPragma (OptionsPragma  _  _ _) = ok

checkExtension :: Extension -> SCM ()
checkExtension (KnownExtension   _ e) = enableExtension e
checkExtension (UnknownExtension p e) = report $ errUnknownExtension p e

checkTypeDecl :: Decl -> SCM Decl
checkTypeDecl rec@(TypeDecl _ r _ (RecordType fs)) = do
  checkRecordExtension $ idPosition r
  when (null     fs) $ report $ errEmptyRecord $ idPosition r
  return rec
checkTypeDecl d = return d

checkClassOrInstanceDecls :: [Decl] -> SCM [Decl]
checkClassOrInstanceDecls decls = do
  m <- getModuleIdent
  tcc <- tcCheck
  checkDeclGroup (bindFuncDecl tcc m) decls

checkTopDecls :: [Decl] -> SCM [Decl]
checkTopDecls decls = do
  m <- getModuleIdent
  tcc <- tcCheck
  -- check that there are no class methods redefinitions on top level 
  let vs = concatMap vars decls
  cms <- getClassMethods
  let intersection = intersect cms vs
  case null intersection of
    True -> checkDeclGroup (bindFuncDecl tcc m) decls
    False -> report (errRedefiningClassMethods intersection) >> return decls  

-- | returns all class methods from the class environment in the following
-- form: (The name under which the class containing the methods is imported, 
-- a name of a method, its arity)
classMethodsFromClassEnv :: ClassEnv -> [(QualIdent, Class, Ident, Int)]
classMethodsFromClassEnv cEnv =
  -- return only class methods that are not hidden! 
  concatMap 
    (\(c, cls) -> 
      zipWith3 (\x x2 (y, z) -> (x, x2, y, z))
        (repeat c)
        (repeat cls)
        (map (\(m, _, ty) -> (m, typeArity ty)) $
           filter (( `elem` publicMethods cls) . fst3) (methods cls)))
    clss
  where
  clss = allClassBindings cEnv

-- Each declaration group opens a new scope and uses a distinct key
-- for renaming the variables in this scope. In a declaration group,
-- first the left hand sides of all declarations are checked, next the
-- compiler checks that there is a definition for every type signature
-- and evaluation annotation in this group. Finally, the right hand sides
-- are checked and adjacent equations for the same function are merged
-- into a single definition.

-- The function 'checkDeclLhs' also handles the case where a pattern
-- declaration is recognized as a function declaration by the parser.
-- This happens, e.g., for the declaration
--      where Just x = y
-- because the parser cannot distinguish nullary constructors and functions.
-- Note that pattern declarations are not allowed on the top-level.

checkDeclGroup :: (Decl -> RenameEnv -> RenameEnv) -> [Decl] -> SCM [Decl]
checkDeclGroup bindDecl ds = do
  checkedLhs <- mapM checkDeclLhs $ sortFuncDecls ds
  joinEquations checkedLhs >>= checkDecls bindDecl

checkDeclLhs :: Decl -> SCM Decl
checkDeclLhs (InfixDecl     p fix' pr ops) =
  liftM2 (InfixDecl p fix') (checkPrecedence p pr) (mapM renameVar ops)
checkDeclLhs (TypeSig        p e vs cx ty) =
  (\vs' -> TypeSig p e vs' cx ty) `liftM` mapM (checkVar "type signature") vs
checkDeclLhs (FunctionDecl    p _ _ _ eqs) =
  checkEquationsLhs p eqs
checkDeclLhs (ForeignDecl    p cc ie f ty) =
  (\f' -> ForeignDecl p cc ie f' ty) `liftM` checkVar "foreign declaration" f
checkDeclLhs (ExternalDecl           p fs) =
  ExternalDecl p `liftM` mapM (checkVar "external declaration") fs
checkDeclLhs (PatternDecl p cty id0 t rhs) =
    (\t' -> PatternDecl p cty id0 t' rhs) `liftM` checkPattern p t
checkDeclLhs (FreeDecl               p vs) =
  FreeDecl p `liftM` mapM (checkVar "free variables declaration") vs
checkDeclLhs d                             = return d

checkPrecedence :: Position -> Maybe Precedence -> SCM (Maybe Precedence)
checkPrecedence _ Nothing  = return Nothing
checkPrecedence p (Just i) = do
  unless (0 <= i && i <= 9) $ report $ errPrecedenceOutOfRange p i
  return $ Just i

checkVar :: String -> Ident -> SCM Ident
checkVar _what v = do
  -- isDC <- S.gets (isDataConstr v . renameEnv)
  -- when isDC $ report $ nonVariable what v -- TODO Why is this disabled?
  renameVar v

renameVar :: Ident -> SCM Ident
renameVar v = renameIdent v `liftM` getScopeId

checkEquationsLhs :: Position -> [Equation] -> SCM Decl
checkEquationsLhs p [Equation p' lhs rhs] = do
  lhs' <- checkEqLhs p' lhs
  case lhs' of
    Left  l -> return $ funDecl l
    Right r -> patDecl r >>= checkDeclLhs
  where funDecl (f, lhs') = FunctionDecl p Nothing (-1) f [Equation p' lhs' rhs]
        patDecl t = do
          k <- getScopeId
          when (k == globalScopeId) $ report $ errToplevelPattern p
          return $ PatternDecl p' Nothing (-1) t rhs
checkEquationsLhs _ _ = internalError "SyntaxCheck.checkEquationsLhs"

checkEqLhs :: Position -> Lhs -> SCM (Either (Ident, Lhs) Pattern)
checkEqLhs p toplhs = do
  m   <- getModuleIdent
  k   <- getScopeId
  env <- getRenameEnv
  case toplhs of
    FunLhs f ts
      | not $ isDataConstr f env -> return left
      | k /= globalScopeId       -> return right
      | null infos               -> return left
      | otherwise                -> do report $ errToplevelPattern p
                                       return right
      where f'    = renameIdent f k
            infos = qualLookupVar (qualifyWith m f) env
            left  = Left  (f', FunLhs f' ts)
            right = Right $ ConstructorPattern (qualify f) ts
    OpLhs t1 op t2
      | not $ isDataConstr op env -> return left
      | k /= globalScopeId        -> return right
      | null infos                -> return left
      | otherwise                 -> do report $ errToplevelPattern p
                                        return right
      where op'   = renameIdent op k
            infos = qualLookupVar (qualifyWith m op) env
            left  = Left (op', OpLhs t1 op' t2)
            right = checkOpLhs k env (infixPattern t1 (qualify op)) t2
            infixPattern (InfixPattern t1' op1 t2') op2 t3 =
              InfixPattern t1' op1 (infixPattern t2' op2 t3)
            infixPattern t1' op1 t2' = InfixPattern t1' op1 t2'
    ApLhs lhs ts -> do
      checked <- checkEqLhs p lhs
      case checked of
        Left (f', lhs') -> return $ Left (f', ApLhs lhs' ts)
        r               -> do report $ errNonVariable "curried definition" f
                              return $ r
        where (f, _) = flatLhs lhs

checkOpLhs :: Integer -> RenameEnv -> (Pattern -> Pattern)
           -> Pattern -> Either (Ident, Lhs) Pattern
checkOpLhs k env f (InfixPattern t1 op t2)
  | isJust m || isDataConstr op' env
  = checkOpLhs k env (f . InfixPattern t1 op) t2
  | otherwise
  = Left (op'', OpLhs (f t1) op'' t2)
  where (m,op') = (qidModule op, qidIdent op)
        op''    = renameIdent op' k
checkOpLhs _ _ f t = Right (f t)

-- -- ---------------------------------------------------------------------------

joinEquations :: [Decl] -> SCM [Decl]
joinEquations [] = return []
joinEquations (FunctionDecl p _ _ f eqs : FunctionDecl _ _ _ f' [eq] : ds)
  | f == f' = do
    when (getArity (head eqs) /= getArity eq) $ report $ errDifferentArity [f, f']
    joinEquations (FunctionDecl p Nothing (-1) f (eqs ++ [eq]) : ds)
  where getArity = length . snd . getFlatLhs
joinEquations (d : ds) = (d :) `liftM` joinEquations ds

checkDecls :: (Decl -> RenameEnv -> RenameEnv) -> [Decl] -> SCM [Decl]
checkDecls bindDecl ds = do
  let dblVar = findDouble bvs
  onJust (report . errDuplicateDefinition) dblVar
  let mulTys = findMultiples tys
  mapM_ (report . errDuplicateTypeSig) mulTys
  let missingTys = [f | ExternalDecl _ fs' <- ds, f <- fs', f `notElem` tys]
  mapM_ (report . errNoTypeSig) missingTys
  if isNothing dblVar && null mulTys && null missingTys
    then do
      modifyRenameEnv $ \env -> foldr bindDecl env (tds ++ vds)
      mapM (checkDeclRhs bvs) ds
    else return ds -- skip further checking
  where vds    = filter isValueDecl ds
        tds    = filter isTypeSig ds
        bvs    = concatMap vars vds
        tys    = concatMap vars tds
        onJust = maybe (return ())

-- -- ---------------------------------------------------------------------------

checkDeclRhs :: [Ident] -> Decl -> SCM Decl
checkDeclRhs bvs (TypeSig         p e vs cx ty) =
  (\vs' -> TypeSig p e vs' cx ty) `liftM` mapM (checkLocalVar bvs) vs
checkDeclRhs _   (FunctionDecl p cty id0 f eqs) =
  FunctionDecl p cty id0 f `liftM` mapM checkEquation eqs
checkDeclRhs _   (PatternDecl  p cty id0 t rhs) =
  PatternDecl p cty id0 t `liftM` checkRhs rhs
checkDeclRhs _   d                              = return d

checkLocalVar :: [Ident] -> Ident -> SCM Ident
checkLocalVar bvs v = do
  tcs <- tcCheck
  when (v `notElem` bvs && not tcs) $ report $ errNoBody v
  return v

checkEquation :: Equation -> SCM Equation
checkEquation (Equation p lhs rhs) = inNestedScope $ do
  lhs' <- checkLhs p lhs >>= addBoundVariables False
  rhs' <- checkRhs rhs
  return $ Equation p lhs' rhs'

checkLhs :: Position -> Lhs -> SCM Lhs
checkLhs p (FunLhs    f ts) = FunLhs f `liftM` mapM (checkPattern p) ts
checkLhs p (OpLhs t1 op t2) = do
  let wrongCalls = concatMap (checkParenPattern (Just $ qualify op)) [t1,t2]
  unless (null wrongCalls) $ report $ errInfixWithoutParens
    (idPosition op) wrongCalls
  liftM2 (flip OpLhs op) (checkPattern p t1) (checkPattern p t2)
checkLhs p (ApLhs   lhs ts) =
  liftM2 ApLhs (checkLhs p lhs) (mapM (checkPattern p) ts)

-- checkParen
-- @param Aufrufende InfixFunktion
-- @param Pattern
-- @return Liste mit fehlerhaften Funktionsaufrufen

checkParenPattern :: (Maybe QualIdent) -> Pattern -> [(QualIdent,QualIdent)]
checkParenPattern _ (LiteralPattern          _) = []
checkParenPattern _ (NegativePattern       _ _) = []
checkParenPattern _ (VariablePattern         _) = []
checkParenPattern _ (ConstructorPattern   _ cs) =
  concatMap (checkParenPattern Nothing) cs
checkParenPattern o (InfixPattern     t1 op t2) =
  maybe [] (\c -> [(c, op)]) o
  ++ checkParenPattern Nothing t1 ++ checkParenPattern Nothing t2
checkParenPattern _ (ParenPattern            t) =
  checkParenPattern Nothing t
checkParenPattern _ (TuplePattern         _ ts) =
  concatMap (checkParenPattern Nothing) ts
checkParenPattern _ (ListPattern          _ ts) =
  concatMap (checkParenPattern Nothing) ts
checkParenPattern o (AsPattern             _ t) =
  checkParenPattern o t
checkParenPattern o (LazyPattern           _ t) =
  checkParenPattern o t
checkParenPattern _ (FunctionPattern      _ ts) =
  concatMap (checkParenPattern Nothing) ts
checkParenPattern o (InfixFuncPattern t1 op t2) =
  maybe [] (\c -> [(c, op)]) o
  ++ checkParenPattern Nothing t1 ++ checkParenPattern Nothing t2
checkParenPattern _ (RecordPattern        fs t) =
    maybe [] (checkParenPattern Nothing) t
    ++ concatMap (\(Field _ _ t') -> checkParenPattern Nothing t') fs

checkPattern :: Position -> Pattern -> SCM Pattern
checkPattern _ (LiteralPattern        l) =
  LiteralPattern `liftM` renameLiteral l
checkPattern _ (NegativePattern    op l) =
  NegativePattern op `liftM` renameLiteral l
checkPattern p (VariablePattern       v)
  | isAnonId v = (VariablePattern . renameIdent v) `liftM` newId
  | otherwise  = checkConstructorPattern p (qualify v) []
checkPattern p (ConstructorPattern c ts) =
  checkConstructorPattern p c ts
checkPattern p (InfixPattern   t1 op t2) =
  checkInfixPattern p t1 op t2
checkPattern p (ParenPattern          t) =
  ParenPattern `liftM` checkPattern p t
checkPattern p (TuplePattern     pos ts) =
  TuplePattern pos `liftM` mapM (checkPattern p) ts
checkPattern p (ListPattern      pos ts) =
  ListPattern pos `liftM` mapM (checkPattern p) ts
checkPattern p (AsPattern           v t) = do
  liftM2 AsPattern (checkVar "@ pattern" v) (checkPattern p t)
checkPattern p (LazyPattern       pos t) =
  LazyPattern pos `liftM` checkPattern p t
checkPattern p (RecordPattern      fs t) =
  checkRecordPattern p fs t
checkPattern _ (FunctionPattern     _ _) = internalError $
  "SyntaxCheck.checkPattern: function pattern not defined"
checkPattern _ (InfixFuncPattern  _ _ _) = internalError $
  "SyntaxCheck.checkPattern: infix function pattern not defined"

checkConstructorPattern :: Position -> QualIdent -> [Pattern]
                        -> SCM Pattern
checkConstructorPattern p c ts = do
  env <- getRenameEnv
  m <- getModuleIdent
  k <- getScopeId
  case qualLookupVar c env of
    [Constr _ n] -> processCons c n
    [r]          -> processVarFun r k
    rs -> case qualLookupVar (qualQualify m c) env of
      [Constr _ n] -> processCons (qualQualify m c) n
      [r]          -> processVarFun r k
      []
        | null ts && not (isQualified c) ->
            return $ VariablePattern $ renameIdent (unqualify c) k
        | null rs -> do
            ts' <- mapM (checkPattern p) ts
            report $ errUndefinedData c
            return $ ConstructorPattern c ts'
      _ -> do ts' <- mapM (checkPattern p) ts
              report $ errAmbiguousData rs c
              return $ ConstructorPattern c ts'
  where
  n' = length ts
  processCons qc n = do
    when (n /= n') $ report $ errWrongArity c n n'
    ConstructorPattern qc `liftM` mapM (checkPattern p) ts
  processVarFun r k
    | null ts && not (isQualified c)
    = return $ VariablePattern $ renameIdent (unqualify c) k -- (varIdent r) k
    | otherwise = do
      let n = arity r
      checkFuncPatsExtension p
      ts' <- mapM (checkPattern p) ts
      mapM_ (checkFPTerm p) ts'
      return $ if n' > n
                 then let (ts1, ts2) = splitAt n ts'
                      in  genFuncPattAppl
                          (FunctionPattern (qualVarIdent r) ts1) ts2
                 else FunctionPattern (qualVarIdent r) ts'

checkInfixPattern :: Position -> Pattern -> QualIdent -> Pattern
                  -> SCM Pattern
checkInfixPattern p t1 op t2 = do
  m <- getModuleIdent
  env <- getRenameEnv
  case qualLookupVar op env of
    [Constr _ n] -> infixPattern op n
    [_]          -> funcPattern  op
    rs           -> case qualLookupVar (qualQualify m op) env of
      [Constr _ n] -> infixPattern (qualQualify m op) n
      [_]          -> funcPattern  (qualQualify m op)
      rs'          -> do if (null rs && null rs')
                            then report $ errUndefinedData op
                            else report $ errAmbiguousData rs op
                         liftM2 (flip InfixPattern op) (checkPattern p t1)
                                                       (checkPattern p t2)
  where
  infixPattern qop n = do
    when (n /= 2) $ report $ errWrongArity op n 2
    liftM2 (flip InfixPattern qop) (checkPattern p t1)
                                   (checkPattern p t2)
  funcPattern qop = do
    checkFuncPatsExtension p
    ts'@[t1',t2'] <- mapM (checkPattern p) [t1,t2]
    mapM_ (checkFPTerm p) ts'
    return $ InfixFuncPattern t1' qop t2'

checkRecordPattern :: Position -> [Field Pattern]
                   -> (Maybe Pattern) -> SCM Pattern
checkRecordPattern p fs t = do
  checkRecordExtension p
  case fs of
    [] -> do report (errEmptyRecord p)
             return (RecordPattern fs t)
    (Field _ l _ : _) -> do
    env <- getRenameEnv
    case lookupVar l env of
      [RecordLabel r ls] -> do
        case findDouble ls' of
          Just l' -> report $ errDuplicateLabel l'
          _       -> ok
        case t of
          Nothing -> do
            when (not $ null missings) $ report $ errMissingLabel
              (idPosition l) (head missings) r "record pattern"
            flip RecordPattern t `liftM` mapM (checkFieldPatt r) fs
          Just pat | pat == VariablePattern anonId -> do
            liftM2 RecordPattern (mapM (checkFieldPatt r) fs)
                                 (Just `liftM` checkPattern p pat)
          _ -> do
            report (errIllegalRecordPattern p)
            return $ RecordPattern fs t
        where ls'       = map fieldLabel fs
              missings  = ls \\ ls'
      [] -> report (errUndefinedLabel l) >> return (RecordPattern fs t)
      [_] -> report (errNotALabel l) >> return (RecordPattern fs t)
      _   -> report (errDuplicateDefinition l) >> return (RecordPattern fs t)

checkFieldPatt :: QualIdent -> Field Pattern -> SCM (Field Pattern)
checkFieldPatt r (Field p l t) = do
  env <- getRenameEnv
  case lookupVar l env of
    [RecordLabel r' _] -> when (r /= r') $ report $ errIllegalLabel l r
    []                 -> report $ errUndefinedLabel l
    [_]                -> report $ errNotALabel l
    _                  -> report $ errDuplicateDefinition l
  Field p l `liftM` checkPattern (idPosition l) t

-- Note: process decls first
checkRhs :: Rhs -> SCM Rhs
checkRhs (SimpleRhs p e ds) = inNestedScope $ liftM2 (flip (SimpleRhs p))
  (checkDeclGroup bindVarDecl ds) (checkExpr p e)
checkRhs (GuardedRhs es ds) = inNestedScope $ liftM2 (flip GuardedRhs)
  (checkDeclGroup bindVarDecl ds) (mapM checkCondExpr es)

checkCondExpr :: CondExpr -> SCM CondExpr
checkCondExpr (CondExpr p g e) =
  liftM2 (CondExpr p) (checkExpr p g) (checkExpr p e)

checkExpr :: Position -> Expression -> SCM Expression
checkExpr _ (Literal     l) = Literal       `liftM` renameLiteral l
checkExpr _ (Variable  _ v) = checkVariable v
checkExpr _ (Constructor c) = checkVariable c
checkExpr p (Paren       e) = Paren         `liftM` checkExpr p e
checkExpr p (Typed cty e cx ty) =
  liftM3 (Typed cty) (checkExpr p e) (return cx) (return ty)
checkExpr p (Tuple  pos es) = Tuple pos     `liftM` mapM (checkExpr p) es
checkExpr p (List   pos es) = List pos      `liftM` mapM (checkExpr p) es
checkExpr p (ListCompr      pos e qs)
 = withLocalEnv $ liftM2 (flip (ListCompr pos))
    -- Note: must be flipped to insert qs into RenameEnv first
    (mapM (checkStatement "list comprehension" p) qs) (checkExpr p e)
checkExpr p (EnumFrom cty          e) = EnumFrom cty `liftM` checkExpr p e
checkExpr p (EnumFromThen cty  e1 e2) =
  liftM2 (EnumFromThen cty) (checkExpr p e1) (checkExpr p e2)
checkExpr p (EnumFromTo cty    e1 e2) =
  liftM2 (EnumFromTo cty) (checkExpr p e1) (checkExpr p e2)
checkExpr p (EnumFromThenTo cty e1 e2 e3) =
  liftM3 (EnumFromThenTo cty) (checkExpr p e1) (checkExpr p e2) (checkExpr p e3)
checkExpr p (UnaryMinus cty     op e) = UnaryMinus cty op `liftM` checkExpr p e
checkExpr p (Apply             e1 e2) =
  liftM2 Apply (checkExpr p e1) (checkExpr p e2)
checkExpr p (InfixApply     e1 op e2) =
  liftM3 InfixApply (checkExpr p e1) (checkOp op) (checkExpr p e2)
checkExpr p (LeftSection        e op) =
  liftM2 LeftSection (checkExpr p e) (checkOp op)
checkExpr p (RightSection       op e) =
  liftM2 RightSection (checkOp op) (checkExpr p e)
checkExpr p (Lambda           r ts e) = inNestedScope $ liftM2 (Lambda r)
  (mapM (bindPattern "lambda expression" p) ts) (checkExpr p e)
checkExpr p (Let                ds e) = inNestedScope $
  liftM2 Let (checkDeclGroup bindVarDecl ds) (checkExpr p e)
checkExpr p (Do                sts e) = withLocalEnv $
  liftM2 Do (mapM (checkStatement "do sequence" p) sts) (checkExpr p e)
checkExpr p (IfThenElse r e1 e2 e3) =
  liftM3 (IfThenElse r) (checkExpr p e1) (checkExpr p e2) (checkExpr p e3)
checkExpr p (Case r ct e alts) =
  liftM2 (Case r ct) (checkExpr p e) (mapM checkAlt alts)
checkExpr p rec@(RecordConstr   fs) = do
  checkRecordExtension p
  env <- getRenameEnv
  case fs of
    []              -> report (errEmptyRecord p) >> return rec
    Field _ l _ : _ -> case lookupVar l env of
      [RecordLabel r ls] -> do
        unless (null dups)     $ report $ errDuplicateLabel $ head dups
        unless (null missings) $ report $ errMissingLabel
             (idPosition l) (head missings) r "record construction"
        RecordConstr `liftM` mapM (checkFieldExpr r) fs
        where ls' = map fieldLabel fs
              dups = maybeToList (findDouble ls')
              missings = ls \\ ls'
      []  -> report (errUndefinedLabel l)      >> return rec
      [_] -> report (errNotALabel l)           >> return rec
      _   -> report (errDuplicateDefinition l) >> return rec

checkExpr p (RecordSelection e l) = do
  checkRecordExtension p
  env <- getRenameEnv
  case lookupVar l env of
    [RecordLabel _ _] -> return ()
    []                -> report $ errUndefinedLabel l
    [_]               -> report $ errNotALabel l
    _                 -> report $ errDuplicateDefinition l
  flip RecordSelection l `liftM` checkExpr p e
checkExpr p rec@(RecordUpdate fs e) = do
  checkRecordExtension p
  env <- getRenameEnv
  case fs of
    []              -> report (errEmptyRecord p) >> return rec
    Field _ l _ : _ -> case lookupVar l env of
      [RecordLabel r _] -> do
        unless (null dups) $ report $ errDuplicateLabel $ head dups
        liftM2 RecordUpdate (mapM (checkFieldExpr r) fs)
                            (checkExpr (idPosition l) e)
        where dups = maybeToList $ findDouble $ map fieldLabel fs
      []  -> report (errUndefinedLabel l)      >> return rec
      [_] -> report (errNotALabel l)           >> return rec
      _   -> report (errDuplicateDefinition l) >> return rec

checkVariable :: QualIdent -> SCM Expression
checkVariable v
    -- anonymous free variable
  | isAnonId (unqualify v) = do
    checkAnonFreeVarsExtension $ qidPosition v
    (\n -> Variable Nothing $ updQualIdent id (flip renameIdent n) v) `liftM` newId
    -- return $ Variable v
    -- normal variable
  | otherwise             = do
    env <- getRenameEnv
    case qualLookupVar v env of
      []              -> do report $ errUndefinedVariable v
                            return $ Variable Nothing v
      [Constr _ _]    -> return $ Constructor v
      [GlobalVar _ _] -> return $ Variable Nothing v
      [LocalVar v' _] -> return $ Variable Nothing $ qualify v'
      rs -> do
        m <- getModuleIdent
        case qualLookupVar (qualQualify m v) env of
          []              -> do report $ errAmbiguousIdent rs v
                                return $ Variable Nothing v
          [Constr _ _]    -> return $ Constructor v
          [GlobalVar _ _] -> return $ Variable Nothing v
          [LocalVar v' _] -> return $ Variable Nothing $ qualify v'
          rs'             -> do report $ errAmbiguousIdent rs' v
                                return $ Variable Nothing v

-- * Because patterns or decls eventually introduce new variables, the
--   scope has to be nested one level.
-- * Because statements are processed list-wise, inNestedEnv can not be
--   used as this nesting must be visible to following statements.
checkStatement :: String -> Position -> Statement -> SCM Statement
checkStatement _ p (StmtExpr   pos e) = StmtExpr pos `liftM` checkExpr p e
checkStatement s p (StmtBind pos t e) =
  liftM2 (flip (StmtBind pos)) (checkExpr p e) (incNesting >> bindPattern s p t)
checkStatement _ _ (StmtDecl      ds) =
  StmtDecl `liftM` (incNesting >> checkDeclGroup bindVarDecl ds)

bindPattern :: String -> Position -> Pattern -> SCM Pattern
bindPattern s p t = do
  t' <- checkPattern p t
  banFPTerm s p t'
  addBoundVariables True t'

banFPTerm :: String -> Position -> Pattern -> SCM ()
banFPTerm _ _ (LiteralPattern            _) = ok
banFPTerm _ _ (NegativePattern         _ _) = ok
banFPTerm _ _ (VariablePattern           _) = ok
banFPTerm s p (ConstructorPattern     _ ts) = mapM_ (banFPTerm s p) ts
banFPTerm s p (InfixPattern        t1 _ t2) = mapM_ (banFPTerm s p) [t1, t2]
banFPTerm s p (ParenPattern              t) = banFPTerm s p t
banFPTerm s p (TuplePattern           _ ts) = mapM_ (banFPTerm s p) ts
banFPTerm s p (ListPattern            _ ts) = mapM_ (banFPTerm s p) ts
banFPTerm s p (AsPattern               _ t) = banFPTerm s p t
banFPTerm s p (LazyPattern             _ t) = banFPTerm s p t
banFPTerm s p (RecordPattern          _ mt) = maybe ok (banFPTerm s p) mt
banFPTerm s p pat@(FunctionPattern     _ _)
 = report $ errUnsupportedFuncPattern s p pat
banFPTerm s p pat@(InfixFuncPattern  _ _ _)
 = report $ errUnsupportedFuncPattern s p pat

checkOp :: InfixOp -> SCM InfixOp
checkOp op = do
  env <- getRenameEnv
  case qualLookupVar v env of
    []              -> report (errUndefinedVariable v) >> return op
    [Constr _ _]    -> return $ InfixConstr v
    [GlobalVar _ _] -> return $ InfixOp Nothing v
    [LocalVar v' _] -> return $ InfixOp Nothing $ qualify v'
    rs              -> do
      m <- getModuleIdent
      case qualLookupVar (qualQualify m v) env of
        []              -> report (errAmbiguousIdent rs v) >> return op
        [Constr _ _]    -> return $ InfixConstr v
        [GlobalVar _ _] -> return $ InfixOp Nothing v
        [LocalVar v' _] -> return $ InfixOp Nothing $ qualify v'
        rs'             -> report (errAmbiguousIdent rs' v) >> return op
  where v = opName op

checkAlt :: Alt -> SCM Alt
checkAlt (Alt p t rhs) = inNestedScope $
  liftM2 (Alt p) (bindPattern "case expression" p t) (checkRhs rhs)

addBoundVariables :: QuantExpr t => Bool -> t -> SCM t
addBoundVariables checkDuplicates ts = do
  when checkDuplicates $ maybe (return ()) (report . errDuplicateVariable)
                       $ findDouble bvs
  modifyRenameEnv $ \ env -> foldr bindVar env (nub bvs)
  return ts
  where bvs = bv ts

checkFieldExpr :: QualIdent -> Field Expression -> SCM (Field Expression)
checkFieldExpr r (Field p l e) = do
  env <- getRenameEnv
  case lookupVar l env of
    [RecordLabel r' _] -> when (r /= r') $ report $ errIllegalLabel l r
    []                 -> report $ errUndefinedLabel l
    [_]                -> report $ errNotALabel l
    _                  -> report $ errDuplicateDefinition l
  Field p l `liftM` checkExpr (idPosition l) e

-- ---------------------------------------------------------------------------
-- Auxiliary definitions
-- ---------------------------------------------------------------------------

constrs :: Decl -> [Ident]
constrs (DataDecl _ _ _ cs _) = map constr cs
 where
  constr (ConstrDecl   _ _ c _) = c
  constr (ConOpDecl _ _ _ op _) = op
constrs (NewtypeDecl _ _ _ (NewConstrDecl _ _ c _) _) = [c]
constrs _ = []

vars :: Decl -> [Ident]
vars (TypeSig     _ _ fs _ _) = fs
vars (FunctionDecl _ _ _ f _) = [f]
vars (ForeignDecl  _ _ _ f _) = [f]
vars (ExternalDecl      _ fs) = fs
vars (PatternDecl  _ _ _ t _) = bv t
vars (FreeDecl          _ vs) = vs
vars _ = []

renameLiteral :: Literal -> SCM Literal
renameLiteral (Int v i) = liftM (flip Int i . renameIdent v) newId
renameLiteral l = return l

-- Since the compiler expects all rules of the same function to be together,
-- it is necessary to sort the list of declarations.

sortFuncDecls :: [Decl] -> [Decl]
sortFuncDecls decls = sortFD Set.empty [] decls
 where
 sortFD _   res []              = reverse res
 sortFD env res (decl : decls') = case decl of
   FunctionDecl _ _ _ ident _
    | ident `Set.member` env
    -> sortFD env (insertBy cmpFuncDecl decl res) decls'
    | otherwise
    -> sortFD (Set.insert ident env) (decl:res) decls'
   _    -> sortFD env (decl:res) decls'

cmpFuncDecl :: Decl -> Decl -> Ordering
cmpFuncDecl (FunctionDecl _ _ _ id1 _) (FunctionDecl _ _ _ id2 _)
   | id1 == id2 = EQ
   | otherwise  = GT
cmpFuncDecl _ _ = GT

-- Due to the lack of a capitalization convention in Curry, it is
-- possible that an identifier may ambiguously refer to a data
-- constructor and a function provided that both are imported from some
-- other module. When checking whether an identifier denotes a
-- constructor there are two options with regard to ambiguous
-- identifiers:
--   * Handle the identifier as a data constructor if at least one of
--     the imported names is a data constructor.
--   * Handle the identifier as a data constructor only if all imported
--     entities are data constructors.
-- We choose the first possibility here because in the second case a
-- redefinition of a constructor can magically become possible if a
-- function with the same name is imported. It seems better to warn
-- the user about the fact that the identifier is ambiguous.

isDataConstr :: Ident -> RenameEnv -> Bool
isDataConstr v = any isConstr . lookupVar v . globalEnv . toplevelEnv

isConstr :: RenameInfo -> Bool
isConstr (Constr      _ _) = True
isConstr (GlobalVar   _ _) = False
isConstr (LocalVar    _ _) = False
isConstr (RecordLabel _ _) = False

-- varIdent :: RenameInfo -> Ident
-- varIdent (GlobalVar _ v) = unqualify v
-- varIdent (LocalVar  _ v) = v
-- varIdent _ = internalError "SyntaxCheck.varIdent: no variable"

qualVarIdent :: RenameInfo -> QualIdent
qualVarIdent (GlobalVar v _) = v
qualVarIdent (LocalVar  v _) = qualify v
qualVarIdent _ = internalError "SyntaxCheck.qualVarIdent: no variable"

arity :: RenameInfo -> Int
arity (Constr      _  n) = n
arity (GlobalVar   _  n) = n
arity (LocalVar    _  n) = n
arity (RecordLabel _ ls) = length ls

-- Unlike expressions, constructor terms have no possibility to represent
-- over-applications in functional patterns. Therefore it is necessary to
-- transform them to nested function patterns using the prelude function
-- apply. E.g., the function pattern (id id 10) is transformed to
-- (apply (id id) 10).

genFuncPattAppl :: Pattern -> [Pattern] -> Pattern
genFuncPattAppl term []     = term
genFuncPattAppl term (t:ts)
   = FunctionPattern qApplyId [genFuncPattAppl term ts, t]
 where
 qApplyId = qualifyWith preludeMIdent (mkIdent "apply")

checkFPTerm :: Position -> Pattern -> SCM ()
checkFPTerm _ (LiteralPattern         _) = ok
checkFPTerm _ (NegativePattern      _ _) = ok
checkFPTerm _ (VariablePattern        _) = ok
checkFPTerm p (ConstructorPattern  _ ts) = mapM_ (checkFPTerm p) ts
checkFPTerm p (InfixPattern     t1 _ t2) = mapM_ (checkFPTerm p) [t1, t2]
checkFPTerm p (ParenPattern           t) = checkFPTerm p t
checkFPTerm p (TuplePattern        _ ts) = mapM_ (checkFPTerm p) ts
checkFPTerm p (ListPattern         _ ts) = mapM_ (checkFPTerm p) ts
checkFPTerm p (AsPattern            _ t) = checkFPTerm p t
checkFPTerm p t@(LazyPattern        _ _) = report $ errUnsupportedFPTerm "Lazy"   p t
checkFPTerm p t@(RecordPattern      _ _) = report $ errUnsupportedFPTerm "Record" p t
checkFPTerm _ (FunctionPattern      _ _) = ok -- do not check again
checkFPTerm _ (InfixFuncPattern   _ _ _) = ok -- do not check again

-- ---------------------------------------------------------------------------
-- Miscellaneous functions
-- ---------------------------------------------------------------------------

checkFuncPatsExtension :: Position -> SCM ()
checkFuncPatsExtension p = checkUsedExtension p
  "Functional Patterns" FunctionalPatterns

checkRecordExtension :: Position -> SCM ()
checkRecordExtension p = checkUsedExtension p "Records" Records

checkAnonFreeVarsExtension :: Position -> SCM ()
checkAnonFreeVarsExtension p = checkUsedExtension p
  "Anonymous free variables" AnonFreeVars

checkUsedExtension :: Position -> String -> KnownExtension -> SCM ()
checkUsedExtension pos msg ext = do
  enabled <- hasExtension ext
  unless enabled $ do
    report $ errMissingLanguageExtension pos msg ext
    enableExtension ext -- to avoid multiple warnings

typeArity :: TypeExpr -> Int
typeArity (ArrowType _ t2) = 1 + typeArity t2
typeArity _                = 0

getFlatLhs :: Equation -> (Ident, [Pattern])
getFlatLhs (Equation  _ lhs _) = flatLhs lhs

-- ---------------------------------------------------------------------------
-- Error messages
-- ---------------------------------------------------------------------------

errUnsupportedFPTerm :: String -> Position -> Pattern -> Message
errUnsupportedFPTerm s p pat = posMessage p $ text s
  <+> text "patterns are not supported inside a functional pattern."
  $+$ ppPattern 0 pat

errUnsupportedFuncPattern :: String -> Position -> Pattern -> Message
errUnsupportedFuncPattern s p pat = posMessage p $
  text "Functional patterns are not supported inside a" <+> text s <> dot
  $+$ ppPattern 0 pat

errPrecedenceOutOfRange :: Position -> Integer -> Message
errPrecedenceOutOfRange p i = posMessage p $ hsep $ map text
  ["Precedence of out range:", show i]

errUndefinedVariable :: QualIdent -> Message
errUndefinedVariable v = posMessage v $ hsep $ map text
  [escQualName v, "is undefined"]

errUndefinedData :: QualIdent -> Message
errUndefinedData c = posMessage c $ hsep $ map text
  ["Undefined data constructor", escQualName c]

errUndefinedLabel :: Ident -> Message
errUndefinedLabel l = posMessage l $  hsep $ map text
  ["Undefined record label", escName l]

errAmbiguousIdent :: [RenameInfo] -> QualIdent -> Message
errAmbiguousIdent rs qn | any isConstr rs = errAmbiguousData rs qn
                        | otherwise       = errAmbiguous "variable" rs qn

errAmbiguousData :: [RenameInfo] -> QualIdent -> Message
errAmbiguousData = errAmbiguous "data constructor"

errAmbiguous :: String -> [RenameInfo] -> QualIdent -> Message
errAmbiguous what rs qn = posMessage qn
  $   text "Ambiguous" <+> text what <+> text (escQualName qn)
  $+$ text "It could refer to:"
  $+$ nest 2 (vcat (map ppRenameInfo rs))

errDuplicateDefinition :: Ident -> Message
errDuplicateDefinition v = posMessage v $ hsep $ map text
  ["More than one definition for", escName v]

errDuplicateVariable :: Ident -> Message
errDuplicateVariable v = posMessage v $ hsep $ map text
  [escName v, "occurs more than once in pattern"]

errMultipleDataConstructor :: [Ident] -> Message
errMultipleDataConstructor [] = internalError
  "SyntaxCheck.errMultipleDataDeclaration: empty list"
errMultipleDataConstructor (i:is) = posMessage i $
  text "Multiple definitions for data constructor" <+> text (escName i)
  <+> text "at:" $+$
  nest 2 (vcat (map (ppPosition . getPosition) (i:is)))

errDuplicateTypeSig :: [Ident] -> Message
errDuplicateTypeSig [] = internalError
  "SyntaxCheck.errDuplicateTypeSig: empty list"
errDuplicateTypeSig (v:vs) = posMessage v $
  text "More than one type signature for" <+> text (escName v)
  <+> text "at:" $+$
  nest 2 (vcat (map (ppPosition . getPosition) (v:vs)))

errDuplicateLabel :: Ident -> Message
errDuplicateLabel l = posMessage l $ hsep $ map text
  ["Multiple occurrence of record label", escName l]

errMissingLabel :: Position -> Ident -> QualIdent -> String -> Message
errMissingLabel p l r what = posMessage p $ hsep $ map text
  ["Missing label", escName l, "in the", what, "of", escQualName r]

errIllegalLabel :: Ident -> QualIdent -> Message
errIllegalLabel l r = posMessage l $ hsep $ map text
  ["Label", escName l, "is not defined in record", escQualName r]

errIllegalRecordId :: Ident -> Message
errIllegalRecordId r = posMessage r $ hsep $ map text
  ["Record identifier", escName r, "already assigned to a data constructor"]

errNonVariable :: String -> Ident -> Message
errNonVariable what c = posMessage c $ hsep $ map text
  ["Data constructor", escName c, "in left hand side of", what]

errNoBody :: Ident -> Message
errNoBody v = posMessage v $  hsep $ map text ["No body for", escName v]

errNoTypeSig :: Ident -> Message
errNoTypeSig f = posMessage f $ hsep $ map text
  ["No type signature for external function", escName f]

errToplevelPattern :: Position -> Message
errToplevelPattern p = posMessage p $ text
  "Pattern declaration not allowed at top-level"

errNotALabel :: Ident -> Message
errNotALabel l = posMessage l $
  text (escName l) <+> text "is not a record label"

errDifferentArity :: [Ident] -> Message
errDifferentArity [] = internalError
  "SyntaxCheck.errDifferentArity: empty list"
errDifferentArity (i:is) = posMessage i $
  text "Equations for" <+> text (escName i) <+> text "have different arities"
  <+> text "at:" $+$
  nest 2 (vcat (map (ppPosition . getPosition) (i:is)))

errWrongArity :: QualIdent -> Int -> Int -> Message
errWrongArity c arity' argc = posMessage c $ hsep (map text
  ["Data constructor", escQualName c, "expects", arguments arity'])
  <> comma <+> text "but is applied to" <+> text (show argc)
  where arguments 0 = "no arguments"
        arguments 1 = "1 argument"
        arguments n = show n ++ " arguments"

errIllegalRecordPattern :: Position -> Message
errIllegalRecordPattern p = posMessage p $ hsep $ map text
  [ "Expexting", escName anonId, "after", escName (mkIdent "|")
  , "in the record pattern" ]

errUnknownExtension :: Position -> String -> Message
errUnknownExtension p e = posMessage p $
  text "Unknown language extension:" <+> text e

errMissingLanguageExtension :: Position -> String -> KnownExtension -> Message
errMissingLanguageExtension p what ext = posMessage p $
  text what <+> text "are not supported in standard Curry." $+$
  nest 2 (text "Use flag -e or -X" <> text (show ext)
          <+> text "to enable this extension.")

errEmptyRecord :: Position -> Message
errEmptyRecord p = posMessage p $ text "Empty records are not allowed"

errInfixWithoutParens :: Position -> [(QualIdent, QualIdent)] -> Message
errInfixWithoutParens p calls = posMessage p $
  text "Missing parens in infix patterns:" $+$
  vcat (map showCall calls)
  where
  showCall (q1, q2) = showWithPos q1 <+> text "calls" <+> showWithPos q2
  showWithPos q =  text (qualName q)
               <+> parens (text $ showLine $ qidPosition q)

-- TODO: a position would be nice...
errRedefiningClassMethods :: [Ident] -> Message
errRedefiningClassMethods ids = message $
  text "Redefining the following class methods: " 
  <+> (hsep $ punctuate comma (map (text . escName) ids))


-- type classes specific stuff
updateClassDecls :: [Decl] -> [[Decl]] -> [Decl]
updateClassDecls (ClassDecl p scon cls id0 _ : decls) (cDecls : cDeclss) 
  = ClassDecl p scon cls id0 cDecls : updateClassDecls decls cDeclss
updateClassDecls (d : decls) cDeclss = d : updateClassDecls decls cDeclss
updateClassDecls [] [] = []
updateClassDecls _ _ = internalError "updateClassDecls" 

updateInstanceDecls :: [Decl] -> [[Decl]] -> [Decl]
updateInstanceDecls (InstanceDecl p scon cls tc ids _ : decls) (iDecls : iDeclss) 
  = InstanceDecl p scon cls tc ids iDecls : updateInstanceDecls decls iDeclss
updateInstanceDecls (d : decls) iDeclss = d : updateInstanceDecls decls iDeclss
updateInstanceDecls [] [] = [] 
updateInstanceDecls _ _ = internalError "updateInstanceDecls"

extractTypeDeclsFromClasses :: [Decl] -> [Decl]
extractTypeDeclsFromClasses decls = 
  filter isTypeSig $ concatMap extractCDecls $ filter isClassDecl decls


extractCDecls :: Decl -> [Decl]
extractCDecls (ClassDecl _ _ _ _ ds) = ds
extractCDecls _ = internalError "extractCDecl"

extractIDecls :: Decl -> [Decl]
extractIDecls (InstanceDecl _ _ _ _ _ ds) = ds
extractIDecls _ = internalError "extractIDecl"<|MERGE_RESOLUTION|>--- conflicted
+++ resolved
@@ -24,20 +24,11 @@
 
 module Checks.SyntaxCheck (syntaxCheck) where
 
-<<<<<<< HEAD
-import Control.Monad (liftM, liftM2, liftM3, unless, when)
-import qualified Control.Monad.State as S (State, runState, gets, modify
-                                          , withState)
-import Data.List ((\\), insertBy, nub, partition, intersect)
-import Data.Maybe (fromJust, isJust, isNothing, maybeToList)
-import qualified Data.Set as Set (empty, insert, member)
-=======
 import           Control.Monad            (liftM, liftM2, liftM3, unless, when)
 import qualified Control.Monad.State as S (State, runState, gets, modify)
-import           Data.List                ((\\), insertBy, nub, partition)
+import           Data.List                ((\\), insertBy, nub, partition, intersect)
 import           Data.Maybe               (isJust, isNothing, maybeToList)
 import qualified Data.Set          as Set (empty, insert, member)
->>>>>>> 58131c1e
 
 import Curry.Base.Ident
 import Curry.Base.Position
@@ -250,15 +241,9 @@
 
 -- |Bind type constructor information
 bindTypeDecl :: Decl -> SCM ()
-<<<<<<< HEAD
 bindTypeDecl (DataDecl    _ _ _ cs _) = mapM_ bindConstr cs
 bindTypeDecl (NewtypeDecl _ _ _ nc _) = bindNewConstr nc
-bindTypeDecl (TypeDecl _ t _ (RecordType fs _)) = do
-=======
-bindTypeDecl (DataDecl    _ _ _ cs) = mapM_ bindConstr cs
-bindTypeDecl (NewtypeDecl _ _ _ nc) = bindNewConstr nc
 bindTypeDecl (TypeDecl _ t _ (RecordType fs)) = do
->>>>>>> 58131c1e
   m <- getModuleIdent
   others <- qualLookupVar (qualifyWith m t) `liftM` getRenameEnv
   when (any isConstr others) $ report $ errIllegalRecordId t
