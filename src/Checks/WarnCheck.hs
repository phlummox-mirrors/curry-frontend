--- conflicted
+++ resolved
@@ -254,15 +254,9 @@
 checkTypeExpr (TupleType           tys) = mapM_ checkTypeExpr tys
 checkTypeExpr (ListType             ty) = checkTypeExpr ty
 checkTypeExpr (ArrowType       ty1 ty2) = mapM_ checkTypeExpr [ty1, ty2]
-<<<<<<< HEAD
-checkTypeExpr (RecordType       fs rty) = do
-  mapM_ checkTypeExpr (map snd fs)
-  maybe ok checkTypeExpr rty
 checkTypeExpr s@(SpecialConstructorType _ _) = 
   checkTypeExpr $ specialConsToTyExpr s
-=======
 checkTypeExpr (RecordType           fs) = mapM_ checkTypeExpr (map snd fs)
->>>>>>> 58131c1e
 
 -- Checks locally declared identifiers (i.e. functions and logic variables)
 -- for shadowing
@@ -934,13 +928,8 @@
 insertTypeExpr (ArrowType     ty1 ty2) = mapM_ insertTypeExpr [ty1,ty2]
 insertTypeExpr (RecordType          _) = ok
   --mapM_ insertVar (concatMap fst fs)
-<<<<<<< HEAD
-  maybe (return ()) insertTypeExpr rty
 insertTypeExpr s@(SpecialConstructorType _ _) = 
   insertTypeExpr $ specialConsToTyExpr s 
-=======
-  --maybe (return ()) insertTypeExpr rty
->>>>>>> 58131c1e
 
 insertConstrDecl :: ConstrDecl -> WCM ()
 insertConstrDecl (ConstrDecl _ _    c _) = insertConsId c
