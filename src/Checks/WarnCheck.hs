--- conflicted
+++ resolved
@@ -407,15 +407,9 @@
 -- For external function declarations, this check is already performed
 -- during syntax checking.
 checkMissingTypeSignatures :: [Decl] -> WCM ()
-<<<<<<< HEAD
-checkMissingTypeSignatures decls = warnFor WarnMissingSignatures $ do
+checkMissingTypeSignatures ds = warnFor WarnMissingSignatures $ do
   let typedFs   = [f | TypeSig  _ _ fs _ _ <- decls, f <- fs]
       untypedFs = [f | FunctionDecl _ _ _ f _ <- decls, f `notElem` typedFs]
-=======
-checkMissingTypeSignatures ds = warnFor WarnMissingSignatures $ do
-  let typedFs   = [f | TypeSig     _ fs _ <- ds, f <- fs]
-      untypedFs = [f | FunctionDecl _ f _ <- ds, f `notElem` typedFs]
->>>>>>> 0f3765d6
   unless (null untypedFs) $ do
     mid   <- getModuleIdent
     tyScs <- mapM getTyScheme untypedFs
