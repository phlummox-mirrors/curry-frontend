{- |
    Module      :  $Header$
    Description :  Type checking Curry programs
    Copyright   :  (c) 1999 - 2004 Wolfgang Lux
                                   Martin Engelke
<<<<<<< HEAD
                                   Björn Peemöller
                       2014 - 2015 Jan Tikovsky
=======
                       2011 - 2015 Björn Peemöller
                                   Jan Tikovsky
>>>>>>> b2e357a2
    License     :  OtherLicense

    Maintainer  :  bjp@informatik.uni-kiel.de
    Stability   :  experimental
    Portability :  portable

   This module implements the type checker of the Curry compiler. The
   type checker is invoked after the syntactic correctness of the program
   has been verified. Local variables have been renamed already. Thus the
   compiler can maintain a flat type environment (which is necessary in
   order to pass the type information to later phases of the compiler).
   The type checker now checks the correct typing of all expressions and
   also verifies that the type signatures given by the user match the
   inferred types. The type checker uses the algorithm by Damas and Milner
   (1982) for inferring the types of unannotated declarations, but allows
   for polymorphic recursion when a type annotation is present.
-}
{-# LANGUAGE CPP #-}
module Checks.TypeCheck (typeCheck) where

#if __GLASGOW_HASKELL__ >= 710
import           Control.Applicative        ((<$>))
#else
import           Control.Applicative        ((<$>), (<*>))
#endif
import           Control.Monad              (replicateM, unless)
import qualified Control.Monad.State as S   (State, execState, gets, modify)
import           Data.List                  (nub, nubBy, partition)
import qualified Data.Map            as Map (Map, delete, empty, insert, lookup)
import           Data.Maybe
  (catMaybes, fromMaybe)
import qualified Data.Set            as Set
  (Set, fromList, member, notMember, unions)

import Curry.Base.Ident
import Curry.Base.Position
import Curry.Base.Pretty
import Curry.Syntax
import Curry.Syntax.Pretty

import Base.CurryTypes (toType, toTypes, ppType, ppTypeScheme)
import Base.Expr
import Base.Messages (Message, posMessage, internalError)
import Base.SCC
import Base.TopEnv
import Base.Types
import Base.TypeSubst
import Base.Utils (foldr2)

import Env.TypeConstructor (TCEnv, TypeInfo (..), bindTypeInfo, qualLookupTC)
import Env.Value ( ValueEnv, ValueInfo (..), bindFun, rebindFun
  , bindGlobalInfo, bindLabel, lookupValue, qualLookupValue )

infixl 5 $-$

($-$) :: Doc -> Doc -> Doc
x $-$ y = x $$ space $$ y

-- Type checking proceeds as follows. First, the type constructor
-- environment is initialized by adding all types defined in the current
-- module. Next, the types of all data constructors and field labels
-- are entered into the type environment and then a type inference
-- for all function and value definitions is performed.
-- The type checker returns the resulting type constructor and type
-- environments.

typeCheck :: ModuleIdent -> TCEnv -> ValueEnv -> [Decl]
          -> (TCEnv, ValueEnv, [Message])
typeCheck m tcEnv tyEnv decls = execTCM check initState
  where
  check      = checkTypeSynonyms m tds &&> mapM_ checkFieldLabel tds
                                       &&> checkDecls
  checkDecls = do
    bindTypes tds
    bindConstrs
    bindLabels
    tcDecls vds
  (tds, vds) = partition isTypeDecl decls
  initState  = TcState m tcEnv tyEnv idSubst emptySigEnv 0 []

-- The type checker makes use of a state monad in order to maintain the type
-- environment, the current substitution, and a counter which is used for
-- generating fresh type variables.

data TcState = TcState
  { moduleIdent :: ModuleIdent -- read only
  , tyConsEnv   :: TCEnv
  , valueEnv    :: ValueEnv
  , typeSubst   :: TypeSubst
  , sigEnv      :: SigEnv
  , nextId      :: Int         -- automatic counter
  , errors      :: [Message]
  }

type TCM = S.State TcState

getModuleIdent :: TCM ModuleIdent
getModuleIdent = S.gets moduleIdent

getTyConsEnv :: TCM TCEnv
getTyConsEnv = S.gets tyConsEnv

setTyConsEnv :: TCEnv -> TCM ()
setTyConsEnv tcEnv = S.modify $ \ s -> s { tyConsEnv = tcEnv }

getValueEnv :: TCM ValueEnv
getValueEnv = S.gets valueEnv

modifyValueEnv :: (ValueEnv -> ValueEnv) -> TCM ()
modifyValueEnv f = S.modify $ \ s -> s { valueEnv = f $ valueEnv s }

getTypeSubst :: TCM TypeSubst
getTypeSubst = S.gets typeSubst

modifyTypeSubst :: (TypeSubst -> TypeSubst) -> TCM ()
modifyTypeSubst f = S.modify $ \ s -> s { typeSubst = f $ typeSubst s }

getSigEnv :: TCM SigEnv
getSigEnv = S.gets sigEnv

modifySigEnv :: (SigEnv -> SigEnv) -> TCM ()
modifySigEnv f = S.modify $ \ s -> s { sigEnv = f $ sigEnv s }

getNextId :: TCM Int
getNextId = do
  nid <- S.gets nextId
  S.modify $ \ s -> s { nextId = succ nid }
  return nid

report :: Message -> TCM ()
report err = S.modify $ \ s -> s { errors = err : errors s }

(&&>) :: TCM () -> TCM () -> TCM ()
pre &&> suf = do
  errs <- pre >> S.gets errors
  if null errs then suf else return ()

execTCM :: TCM a -> TcState -> (TCEnv, ValueEnv, [Message])
execTCM tcm s = let s' = S.execState tcm s
                in  ( tyConsEnv s'
                    , typeSubst s' `subst` valueEnv s'
                    , reverse $ errors s'
                    )

-- Defining Types:
-- Before type checking starts, the types defined in the local module
-- have to be entered into the type constructor environment. All type
-- synonyms occurring in the definitions are fully expanded (except for
-- record types) and all type constructors are qualified with the name
-- of the module in which they are defined. This is possible because
-- Curry does not allow (mutually) recursive type synonyms.
-- In order to simplify the expansion of type synonyms, the compiler
-- first performs a dependency analysis on the type definitions.
-- This also makes it easy to identify (mutually) recursive synonyms.

-- Note that 'bindTC' is passed the final type constructor environment in
-- order to handle the expansion of type synonyms. This does not lead to a
-- termination problem because 'checkTypeDecls' already has checked that there
-- are no recursive type synonyms.

-- We have to be careful with existentially quantified type variables for
-- data constructors. An existentially quantified type variable may
-- shadow a universally quantified variable from the left hand side of
-- the type declaration. In order to avoid wrong indices being assigned
-- to these variables, we replace all shadowed variables in the left hand
-- side by anonId before passing them to 'expandMonoType' and
-- 'expandMonoTypes', respectively.

checkTypeSynonyms :: ModuleIdent -> [Decl] -> TCM ()
checkTypeSynonyms m = mapM_ (checkTypeDecls m) . scc bound free
  where
  bound (DataDecl    _ tc _ _) = [tc]
  bound (NewtypeDecl _ tc _ _) = [tc]
  bound (TypeDecl    _ tc _ _) = [tc]
  bound _                      = []
  free  (DataDecl     _ _ _ _) = []
  free  (NewtypeDecl  _ _ _ _) = []
  free  (TypeDecl    _ _ _ ty) = ft m ty []
  free _                       = []

checkTypeDecls :: ModuleIdent -> [Decl] -> TCM ()
checkTypeDecls _ []                    =
  internalError "TypeCheck.checkTypeDecls: empty list"
checkTypeDecls _ [DataDecl    _ _ _ _] = return ()
checkTypeDecls _ [NewtypeDecl _ _ _ _] = return ()
checkTypeDecls m [TypeDecl  _ tc _ ty]
  | tc `elem` ft m ty [] = report $ errRecursiveTypes [tc]
  | otherwise            = return ()
checkTypeDecls _ (TypeDecl _ tc _ _ : ds) =
      report $ errRecursiveTypes $ tc : [tc' | TypeDecl _ tc' _ _ <- ds]
checkTypeDecls _ _                     =
  internalError "TypeCheck.checkTypeDecls: no type synonym"

ft :: ModuleIdent -> TypeExpr -> [Ident] -> [Ident]
ft m (ConstructorType tc tys) tcs =
  maybe id (:) (localIdent m tc) (foldr (ft m) tcs tys)
ft _ (VariableType         _) tcs = tcs
ft m (TupleType          tys) tcs = foldr (ft m) tcs tys
ft m (ListType            ty) tcs = ft m ty tcs
ft m (ArrowType      ty1 ty2) tcs = ft m ty1 $ ft m ty2 $ tcs

-- When a field label occurs in more than one constructor declaration of
-- a data type, the compiler ensures that the label is defined
-- consistently, i.e. both occurrences have the same type. In addition,
-- the compiler ensures that no existentially quantified type variable occurs
-- in the type of a field label because such type variables necessarily escape
-- their scope with the type of the record selection function associated with
-- the field label.

checkFieldLabel :: Decl -> TCM ()
checkFieldLabel (DataDecl p tc tvs cs) = do
  ls' <- mapM (tcFieldLabel tvs) ls
  mapM_ tcFieldLabels (groupLabels ls')
  where ls = [(l, p, ty) | RecordDecl _ _ _ fs <- cs,
                           FieldDecl p ls ty <- fs, l <- ls]

tcFieldLabel :: [Ident] -> (Ident, Position, TypeExpr) -> TCM (Ident, Type)
tcFieldLabel tvs (l, p, ty)
  | n <= length tvs = return (l, ty')
  | otherwise       = do
      m <- getModuleIdent
      report $ errSkolemEscapingScope p m "record selection" ty'
      return (l, ty')
  where
    Forall n ty' = polyType $ expandMonoType tvs ty

groupLabels :: Eq a => [(a,b)] -> [(a,[b])]
groupLabels []             = []
groupLabels ((x,y):xys) =
  (x,y:map snd xys') : groupLabels xys''
  where (xys',xys'') = partition ((x ==) . fst) xys

tcFieldLabels :: (Ident, [Type]) -> TCM ()
tcFieldLabels (l,ty:tys) = do
  m <- getModuleIdent
  unless (null (filter (ty /=) tys)) $
    report $ errIncompatibleLabelTypes m l ty (head tys)

-- The type constructor environment 'tcEnv' maintains all types
-- in fully expanded form.
bindTypes :: [Decl] -> TCM ()
bindTypes ds = do
  m      <- getModuleIdent
  tcEnv  <- getTyConsEnv
  let tcEnv'  = foldr (bindTC m tcEnv') tcEnv ds
  setTyConsEnv tcEnv'

bindTC :: ModuleIdent -> TCEnv -> Decl -> TCEnv -> TCEnv
bindTC m tcEnv (DataDecl _ tc tvs cs) =
  bindTypeInfo DataType m tc tvs (map (Just . mkData) cs)
  where
  mkData (ConstrDecl _ evs     c  tys) = mkData' evs c  tys
  mkData (ConOpDecl  _ evs ty1 op ty2) = mkData' evs op [ty1, ty2]
  mkData (RecordDecl _ evs       c fs) =
    let (labels, tys) = unzip [(l ,ty) | FieldDecl _ ls ty <- fs, l <- ls]
    in mkRec evs c labels tys
  mkData' evs c tys = DataConstr c (length evs) $
    expandMonoTypes m tcEnv (cleanTVars tvs evs) tys
  mkRec evs c ls tys = RecordConstr c (length evs) ls $
    expandMonoTypes m tcEnv (cleanTVars tvs evs) tys
bindTC m tcEnv (NewtypeDecl _ tc tvs (NewConstrDecl _ evs c ty)) =
  bindTypeInfo RenamingType m tc tvs (DataConstr c (length evs) [ty'])
  where ty' = expandMonoType' m tcEnv (cleanTVars tvs evs) ty
bindTC m tcEnv (NewtypeDecl _ tc tvs (NewRecordDecl _ evs c (l, ty))) =
  bindTypeInfo RenamingType m tc tvs (RecordConstr c (length evs) [l] [ty']
  where ty' = expandMonoType' m tcEnv (cleanTVars tvs evs) ty
bindTC m tcEnv (TypeDecl _ tc tvs ty) =
  bindTypeInfo AliasType m tc tvs (expandMonoType' m tcEnv tvs ty)
bindTC _ _ _ = id

cleanTVars :: [Ident] -> [Ident] -> [Ident]
cleanTVars tvs evs = [if tv `elem` evs then anonId else tv | tv <- tvs]

-- Defining Data Constructors:
-- In the next step, the types of all data constructors are entered into
-- the type environment using the information just entered into the type
-- constructor environment. Thus, we can be sure that all type variables
-- have been properly renamed and all type synonyms are already expanded.

bindConstrs :: TCM ()
bindConstrs = do
  m     <- getModuleIdent
  tcEnv <- getTyConsEnv
  modifyValueEnv $ bindConstrs' m tcEnv

bindConstrs' :: ModuleIdent -> TCEnv -> ValueEnv -> ValueEnv
bindConstrs' m tcEnv tyEnv = foldr (bindData . snd) tyEnv
                           $ localBindings tcEnv
  where
  bindData (DataType tc n cs) tyEnv' =
    foldr (bindConstr m n (constrType' tc n)) tyEnv' (catMaybes cs)
  bindData (RenamingType tc n c) tyEnv' =
    bindNewConstr m n (constrType' tc n) c tyEnv'
  bindData (AliasType _ _ _) tyEnv' = tyEnv'
  bindConstr m' n ty (DataConstr c n' tys) =
    bindGlobalInfo (\qc tyScheme -> DataConstructor qc arity ls tyScheme) m' c
                   (ForAllExist n n' (foldr TypeArrow ty tys))
    where arity = length tys
          ls    = replicate arity anonId
  bindConstr m' n ty (RecordConstr c n' ls tys) =
    bindGlobalInfo (\qc tyScheme -> DataConstructor qc arity ls tyScheme) m' c
                   (ForAllExist n n' (foldr TypeArrow ty tys))
    where arity = length tys
  bindNewConstr m' n cty (DataConstr c n' [lty]) =
    bindGlobalInfo (\qc tyScheme -> NewtypeConstructor qc anonId tyScheme) m' c
                   (ForAllExist n n' (TypeArrow lty cty))
  bindNewConstr m' n cty (RecordConstr c n' [l] [lty]) =
    bindGlobalInfo (\qc tyScheme -> NewtypeConstructor qc l tyScheme) m' c
                   (ForAllExist n n' (TypeArrow lty cty))
  bindNewConstr m' n cty ncons =
    internalError "TypeCheck.bindConstrs: newtype with illegal constructors"
  constrType' tc n = TypeConstructor tc $ map TypeVariable [0 .. n - 1]

-- Defining Field Labels:
-- Next the types of all field labels are added to the type environment.
-- Since we use the type constructor environment again,
-- we can be sure that all type variables have been properly renamed
-- and all type synonyms are already expanded.

bindLabels :: TCM ()
bindLabels = do
  m     <- getModuleIdent
  tcEnv <- getTyConsEnv
  modifyValueEnv $ bindLabels' m tcEnv

-- bindLabels :: TCM ()
-- bindLabels = do
--   tcEnv <- getTyConsEnv
--   modifyValueEnv $ bindLabels' tcEnv

bindLabels' :: ModuleIdent -> TCEnv -> ValueEnv -> ValueEnv
bindLabels' m tcEnv tyEnv = foldr (bindData . snd) tyEnv
                          $ localBindings tcEnv
  where
  bindData (DataType tc n cs) tyEnv' =
    foldr (bindLabel m n (constrType' tc n)) tyEnv' $ nubBy sameLabel clabels
    where
      labels   = [ (l, lty) | RecordDecl _ _ _ fs <- cs
                 , FieldDecl _ ls lty <- fs, l <- ls
                 ]
      clabels  = [(l, constr l, ty) | (l, ty) <- labels]
      constr l = map (qualifyLike tc) $
        [constrId c | c <- cs, l `elem` recordLabels c]
      sameLabel (l1,_,_) (l2,_,_) = l1 == l2
  bindData (RenamingType tc n (RecordConstr c n' [l] [lty])) tyEnv' =
    bindLabel m n (constrType' tc n) (l, [qc], lty) tyEnv'
    where
      qc = qualifyLike tc c
  bindData (AliasType _ _ _) tyEnv' = tyEnv'
  bindLabel m' n ty (l, lcs, lty) =
    bindGlobalInfo (\qc tyScheme -> Label qc lcs tyScheme) m' l
                   (ForAll n (TypeArrow lty ty))
  constrType' tc n = TypeConstructor tc $ map TypeVariable [0 .. n - 1]

-- bindLabels' :: TCEnv -> ValueEnv -> ValueEnv
-- bindLabels' tcEnv tyEnv = foldr (bindFieldLabels . snd) tyEnv
--                         $ localBindings tcEnv
--   where
--   bindFieldLabels (AliasType r _ (TypeRecord fs)) env =
--     foldr (bindField r) env fs
--   bindFieldLabels _ env = env
-- 
--   bindField r (l, ty) env = case lookupValue l env of
--     [] -> bindLabel l r (polyType ty) env
--     _  -> env

-- Type Signatures:
-- The type checker collects type signatures in a flat environment. All
-- anonymous variables occurring in a signature are replaced by fresh
-- names. However, the type is not expanded so that the signature is
-- available for use in the error message that is printed when the
-- inferred type is less general than the signature.

type SigEnv = Map.Map Ident TypeExpr

emptySigEnv :: SigEnv
emptySigEnv = Map.empty

unbindTypeSig :: Ident -> SigEnv -> SigEnv
unbindTypeSig = Map.delete

bindTypeSig :: Ident -> TypeExpr -> SigEnv -> SigEnv
bindTypeSig = Map.insert

bindTypeSigs :: Decl -> SigEnv -> SigEnv
bindTypeSigs (TypeSig _ vs ty) env =
  foldr (flip bindTypeSig (nameSigType ty)) env vs
bindTypeSigs _                 env = env

lookupTypeSig :: Ident -> SigEnv -> Maybe TypeExpr
lookupTypeSig = Map.lookup

qualLookupTypeSig :: ModuleIdent -> QualIdent -> SigEnv -> Maybe TypeExpr
qualLookupTypeSig m f sigs = localIdent m f >>= flip lookupTypeSig sigs

nameSigType :: TypeExpr -> TypeExpr
nameSigType ty = fst $ nameType ty $ filter (`notElem` fv ty) identSupply

nameTypes :: [TypeExpr] -> [Ident] -> ([TypeExpr], [Ident])
nameTypes []         tvs = ([]        , tvs  )
nameTypes (ty : tys) tvs = (ty' : tys', tvs'')
  where (ty' , tvs' ) = nameType ty tvs
        (tys', tvs'') = nameTypes tys tvs'

nameType :: TypeExpr -> [Ident] -> (TypeExpr, [Ident])
nameType (ConstructorType tc tys) tvs = (ConstructorType tc tys', tvs')
  where (tys', tvs') = nameTypes tys tvs
nameType (VariableType tv) (tv' : tvs)
  | isAnonId tv = (VariableType tv', tvs      )
  | otherwise   = (VariableType tv , tv' : tvs)
nameType (TupleType tys) tvs = (TupleType tys', tvs')
  where (tys', tvs') = nameTypes tys tvs
nameType (ListType ty) tvs = (ListType ty', tvs')
  where (ty', tvs') = nameType ty tvs
nameType (ArrowType ty1 ty2) tvs = (ArrowType ty1' ty2', tvs'')
  where (ty1', tvs' ) = nameType ty1 tvs
        (ty2', tvs'') = nameType ty2 tvs'
nameType (VariableType _) [] = internalError
 "TypeCheck.nameType: empty ident list"

-- Type Inference:
-- Before type checking a group of declarations, a dependency analysis is
-- performed and the declaration group is eventually transformed into
-- nested declaration groups which are checked separately. Within each
-- declaration group, first the left hand sides of all declarations are
-- typed. Next, the right hand sides of the declarations are typed in the
-- extended type environment. Finally, the types for the left and right
-- hand sides are unified and the types of all defined functions are
-- generalized. The generalization step will also check that the type
-- signatures given by the user match the inferred types.

-- Argument and result types of foreign functions using the ccall calling
-- convention are restricted to the basic types Bool, Char, Int, and Float.
-- In addition, IO t is a legitimate result type when t is either one of the
-- basic types or ().

-- TODO: Extend the set of legitimate types to match the types admitted
-- by the Haskell Foreign Function Interface Addendum.

tcDecls :: [Decl] -> TCM ()
tcDecls ds = do
  m <- getModuleIdent
  oldSig <- getSigEnv
  modifySigEnv $ \ sigs -> foldr bindTypeSigs sigs ods
  mapM_ tcDeclGroup $ scc bv (qfv m) vds
  modifySigEnv (const oldSig)
  where (vds, ods) = partition isValueDecl ds

tcDeclGroup :: [Decl] -> TCM ()
tcDeclGroup [ForeignDecl _ _ _ f ty] = tcForeign f ty
tcDeclGroup [ExternalDecl      _ fs] = mapM_ tcExternal fs
tcDeclGroup [FreeDecl          _ vs] = mapM_ tcFree     vs
tcDeclGroup ds                       = do
  tyEnv0 <- getValueEnv
  tysLhs <- mapM tcDeclLhs ds
  tysRhs <- mapM (tcDeclRhs tyEnv0) ds
  sequence_ (zipWith3 unifyDecl ds tysLhs tysRhs)
  theta <- getTypeSubst
  mapM_ (genDecl (fvEnv (subst theta tyEnv0)) theta) ds
--tcDeclGroup m tcEnv _ [ForeignDecl p cc _ f ty] =
--  tcForeign m tcEnv p cc f ty

--tcForeign :: ModuleIdent -> TCEnv -> Position -> CallConv -> Ident
--               -> TypeExpr -> TCM ()
--tcForeign m tcEnv p cc f ty =
--  S.modify (bindFun m f (checkForeignType cc (expandPolyType tcEnv ty)))
--  where checkForeignType CallConvPrimitive ty = ty
--        checkForeignType CallConvCCall (ForAll n ty) =
--          ForAll n (checkCCallType ty)
--        checkCCallType (TypeArrow ty1 ty2)
--          | isCArgType ty1 = TypeArrow ty1 (checkCCallType ty2)
--          | otherwise = errorAt p (invalidCType "argument" m ty1)
--        checkCCallType ty
--          | isCResultType ty = ty
--          | otherwise = errorAt p (invalidCType "result" m ty)
--        isCArgType (TypeConstructor tc []) = tc `elem` basicTypeId
--        isCArgType _ = False
--        isCResultType (TypeConstructor tc []) = tc `elem` basicTypeId
--        isCResultType (TypeConstructor tc [ty]) =
--          tc == qIOId && (ty == unitType || isCArgType ty)
--        isCResultType _ = False
--        basicTypeId = [qBoolId,qCharId,qIntId,qFloatId]

tcForeign :: Ident -> TypeExpr -> TCM ()
tcForeign f ty = do
  m <- getModuleIdent
  tySc@(ForAll _ ty') <- expandPolyType ty
  modifyValueEnv $ bindFun m f (arrowArity ty') tySc

tcExternal :: Ident -> TCM ()
tcExternal f = do
  sigs <- getSigEnv
  case lookupTypeSig f sigs of
    Nothing -> internalError "TypeCheck.tcExternal"
    Just ty -> tcForeign f ty

tcFree :: Ident -> TCM ()
tcFree v = do
  sigs <- getSigEnv
  ty <- case lookupTypeSig v sigs of
    Nothing -> freshTypeVar
    Just t  -> do
      ForAll n ty' <- expandPolyType t
      if (n == 0) then return ty' else do
        -- because of error aggregation, we have to fix
        -- the corrupt information
        report $ errPolymorphicFreeVar v
        modifySigEnv $ unbindTypeSig v
        freshTypeVar
  m  <- getModuleIdent
  modifyValueEnv $ bindFun m v (arrowArity ty) $ monoType ty

tcDeclLhs :: Decl -> TCM Type
tcDeclLhs (FunctionDecl _ f _) = tcFunDecl f
tcDeclLhs (PatternDecl  p t _) = tcPattern p t
tcDeclLhs _ = internalError "TypeCheck.tcDeclLhs: no pattern match"

tcFunDecl :: Ident -> TCM Type
tcFunDecl v = do
  sigs <- getSigEnv
  m <- getModuleIdent
  ty <- case lookupTypeSig v sigs of
    Nothing -> freshTypeVar
    Just t  -> expandPolyType t >>= inst
  modifyValueEnv $ bindFun m v (arrowArity ty) (monoType ty)
  return ty

tcDeclRhs :: ValueEnv -> Decl -> TCM Type
tcDeclRhs tyEnv0 (FunctionDecl _ f (eq:eqs)) = do
  tcEquation tyEnv0 eq >>= flip tcEqns eqs
  where tcEqns ty [] = return ty
        tcEqns ty (eq1@(Equation p _ _):eqs1) = do
          tcEquation tyEnv0 eq1 >>=
            unify p "equation" (ppDecl (FunctionDecl p f [eq1])) ty >>
            tcEqns ty eqs1
tcDeclRhs tyEnv0 (PatternDecl _ _ rhs) = tcRhs tyEnv0 rhs
tcDeclRhs _ _ = internalError "TypeCheck.tcDeclRhs: no pattern match"

unifyDecl :: Decl -> Type -> Type -> TCM ()
unifyDecl (FunctionDecl p f _) =
  unify p "function binding" (text "Function:" <+> ppIdent f)
unifyDecl (PatternDecl  p t _) =
  unify p "pattern binding" (ppPattern 0 t)
unifyDecl _ = internalError "TypeCheck.unifyDecl: no pattern match"

-- In Curry we cannot generalize the types of let-bound variables because
-- they can refer to logic variables. Without this monomorphism
-- restriction unsound code like
--
-- bug = x =:= 1 & x =:= 'a'
--   where x :: a
--         x = fresh
-- fresh :: a
-- fresh = x where x free
--
-- could be written. Note that fresh has the polymorphic type
-- forall alpha . alpha. This is correct because fresh is a
-- function and therefore returns a different variable at each
-- invocation.

-- The code in 'genVar' below also verifies that the inferred type
-- for a variable or function matches the type declared in a type
-- signature. As the declared type is already used for assigning an initial
-- type to a variable when it is used, the inferred type can only be more
-- specific. Therefore, if the inferred type does not match the type
-- signature the declared type must be too general.

genDecl :: Set.Set Int -> TypeSubst -> Decl -> TCM ()
genDecl lvs theta (FunctionDecl _ f (Equation _ lhs _ : _)) =
  genVar True lvs theta arity f
  where arity = Just $ length $ snd $ flatLhs lhs
genDecl lvs theta (PatternDecl  _ t   _) =
  mapM_ (genVar False lvs theta Nothing) (bv t)
genDecl _ _ _ = internalError "TypeCheck.genDecl: no pattern match"

genVar :: Bool -> Set.Set Int -> TypeSubst -> Maybe Int -> Ident -> TCM ()
genVar poly lvs theta ma v = do
  sigs <- getSigEnv
  m <- getModuleIdent
  tyEnv <- getValueEnv
  let sigma = genType poly $ subst theta $ varType v tyEnv
      arity  = fromMaybe (varArity v tyEnv) ma
  case lookupTypeSig v sigs of
    Nothing    -> modifyValueEnv $ rebindFun m v arity sigma
    Just sigTy -> do
      sigma' <- expandPolyType sigTy
      unless (eqTyScheme sigma sigma') $ report
        $ errTypeSigTooGeneral (idPosition v) m what sigTy sigma
      modifyValueEnv $ rebindFun m v arity sigma
  where
  what = text (if poly then "Function:" else "Variable:") <+> ppIdent v
  genType poly' (ForAll n ty)
    | n > 0     = internalError $ "TypeCheck.genVar: "
                    ++ showLine (idPosition v) ++ show v ++ " :: " ++ show ty
    | poly'     = gen lvs ty
    | otherwise = monoType ty
  eqTyScheme (ForAll _ t1) (ForAll _ t2) = equTypes t1 t2

tcEquation :: ValueEnv -> Equation -> TCM Type
tcEquation tyEnv0 (Equation p lhs rhs) = do
  tys <- mapM (tcPattern p) ts
  ty <- tcRhs tyEnv0 rhs
  checkSkolems p (text "Function: " <+> ppIdent f) tyEnv0
                 (foldr TypeArrow ty tys)
  where (f, ts) = flatLhs lhs

tcLiteral :: Literal -> TCM Type
tcLiteral (Char   _ _) = return charType
tcLiteral (Int    v _)  = do --return intType
  m  <- getModuleIdent
  ty <- freshConstrained [intType, floatType]
  modifyValueEnv $ bindFun m v (arrowArity ty) $ monoType ty
  return ty
tcLiteral (Float  _ _) = return floatType
tcLiteral (String _ _) = return stringType

tcPattern :: Position -> Pattern -> TCM Type
tcPattern _ (LiteralPattern    l) = tcLiteral l
tcPattern _ (NegativePattern _ l) = tcLiteral l
tcPattern _ (VariablePattern   v) = do
  sigs <- getSigEnv
  ty <- case lookupTypeSig v sigs of
    Nothing -> freshTypeVar
    Just t  -> expandPolyType t >>= inst
  tyEnv <- getValueEnv
  m <- getModuleIdent
  maybe (modifyValueEnv (bindFun m v (arrowArity ty) (monoType ty))
           >> return ty)
        (\ (ForAll _ t) -> return t)
        (sureVarType v tyEnv)
tcPattern p t@(ConstructorPattern c ts) = do
  m     <- getModuleIdent
  tyEnv <- getValueEnv
  ty <- skol $ constrType m c tyEnv
  unifyArgs (ppPattern 0 t) ts ty
<<<<<<< HEAD
  where unifyArgs _   []       ty = return ty
        unifyArgs doc (t1:ts1) (TypeArrow ty1 ty2) =
          tcPattern p t1 >>=
          unify p "pattern" (doc $-$ text "Term:" <+> ppPattern 0 t1)
                ty1 >>
          unifyArgs doc ts1 ty2
        unifyArgs _ _ _ = internalError "TypeCheck.tcPattern"
tcPattern p t@(InfixPattern t1 op t2) = do
  m     <- getModuleIdent
  tyEnv <- getValueEnv
  ty <- skol (constrType m op tyEnv)
  unifyArgs (ppPattern 0 t) [t1,t2] ty
  where unifyArgs _ [] ty = return ty
        unifyArgs doc (t':ts') (TypeArrow ty1 ty2) =
          tcPattern p t' >>=
          unify p "pattern" (doc $-$ text "Term:" <+> ppPattern 0 t')
                ty1 >>
          unifyArgs doc ts' ty2
        unifyArgs _ _ _ = internalError "TypeCheck.tcPattern"
tcPattern p (ParenPattern t) = tcPattern p t
tcPattern p r@(RecordPattern c fs) = do
  m     <- getModuleIdent
  tyEnv <- getValueEnv
  ty    <- liftM arrowBase $ skol $ constrType m c tyEnv
  mapM_ (tcField tcPattern "pattern" doc ty) fs
  return ty
  where doc t1 = ppPattern 0 r $-$ text "Term:" <+> ppPattern 0 t1
=======
  where
  unifyArgs _   []       ty                  = return ty
  unifyArgs doc (t1:ts1) (TypeArrow ty1 ty2) = do
    ty' <- tcPattern p t1
    unify p "pattern" (doc $-$ text "Term:" <+> ppPattern 0 t1) ty1 ty'
    unifyArgs doc ts1 ty2
  unifyArgs _ _ _ = internalError "TypeCheck.tcPattern"
tcPattern p (InfixPattern t1 op t2) = tcPattern p
                                    $ ConstructorPattern op [t1, t2]
tcPattern p (ParenPattern    t) = tcPattern p t
>>>>>>> b2e357a2
tcPattern p (TuplePattern _ ts)
 | null ts   = return unitType
 | otherwise = tupleType <$> mapM (tcPattern p) ts
tcPattern p t@(ListPattern _ ts) =
  freshTypeVar >>= flip (tcElems (ppPattern 0 t)) ts
  where
  tcElems _   ty []       = return (listType ty)
  tcElems doc ty (t1:ts1) = do
    ty' <- tcPattern p t1
    unify p "pattern" (doc $-$ text "Term:" <+> ppPattern 0 t1) ty ty'
    tcElems doc ty ts1
tcPattern p t@(AsPattern v t') = do
  ty1 <- tcPattern p (VariablePattern v)
  ty2 <- tcPattern p t'
  unify p "pattern" (ppPattern 0 t) ty1 ty2
  return ty1
tcPattern p (LazyPattern        _ t) = tcPattern p t
tcPattern p t@(FunctionPattern f ts) = do
  m     <- getModuleIdent
  tyEnv <- getValueEnv
  ty <- inst (funType m f tyEnv)
  unifyArgs (ppPattern 0 t) ts ty
<<<<<<< HEAD
  where unifyArgs _ [] ty = return ty
        unifyArgs doc (t1:ts1) ty@(TypeVariable _) = do
             (alpha,beta) <- tcArrow p "function pattern" doc ty
	     ty' <- tcPatternFP p t1
	     unify p "function pattern"
	             (doc $-$ text "Term:" <+> ppPattern 0 t1)
	             ty' alpha
	     unifyArgs doc ts1 beta
        unifyArgs doc (t1:ts1) (TypeArrow ty1 ty2) = do
          tcPatternFP p t1 >>=
            unify p "function pattern"
	          (doc $-$ text "Term:" <+> ppPattern 0 t1)
                ty1 >>
            unifyArgs doc ts1 ty2
        unifyArgs _ _ ty = internalError $ "TypeCheck.tcPattern: " ++ show ty
tcPattern p (InfixFuncPattern t1 op t2) =
  tcPattern p (FunctionPattern op [t1,t2])
-- tcPattern p r@(RecordPattern fs _) = do
--   recInfo <- getFieldIdent fs >>= getRecordInfo
--   case recInfo of
--     [AliasType qi n rty@(TypeRecord _)] -> do
--       (rty'@(TypeRecord fts'), tys) <- inst' (ForAll n rty)
--       fts <- mapM (tcFieldPatt tcPattern) fs
--       unifyLabels p "record pattern" (ppPattern 0 r) fts' rty' fts
--       theta <- getTypeSubst
--       return (subst theta $ TypeConstructor qi tys)
--     info -> internalError $ "TypeCheck.tcExpr: Expected record type but got "
--               ++ show info

-- In contrast to usual patterns, the type checking routine for arguments of
-- function patterns 'tcPatternFP' differs from 'tcPattern'
-- because of possibly multiple occurrences of variables.

tcPatternFP :: Position -> Pattern -> TCM Type
tcPatternFP _ (LiteralPattern    l) = tcLiteral l
tcPatternFP _ (NegativePattern _ l) = tcLiteral l
tcPatternFP _ (VariablePattern   v) = do
  sigs <- getSigEnv
  m <- getModuleIdent
  ty <- case lookupTypeSig v sigs of
    Nothing -> freshTypeVar
    Just t  -> expandPolyType t >>= inst
  tyEnv <- getValueEnv
  maybe (modifyValueEnv (bindFun m v (arrowArity ty) (monoType ty)) >> return ty)
        (\ (ForAll _ t) -> return t)
        (sureVarType v tyEnv)
tcPatternFP p t@(ConstructorPattern c ts) = do
  m <- getModuleIdent
  tyEnv <- getValueEnv
  ty <- skol (constrType m c tyEnv)
  unifyArgs (ppPattern 0 t) ts ty
  where unifyArgs _ [] ty = return ty
        unifyArgs doc (t1:ts1) (TypeArrow ty1 ty2) = do
          tcPatternFP p t1 >>=
            unify p "pattern" (doc $-$ text "Term:" <+> ppPattern 0 t1)
                ty1 >>
            unifyArgs doc ts1 ty2
        unifyArgs _ _ _ = internalError "TypeCheck.tcPatternFP"
tcPatternFP p t@(InfixPattern t1 op t2) = do
  m <- getModuleIdent
  tyEnv <- getValueEnv
  ty <- skol (constrType m op tyEnv)
  unifyArgs (ppPattern 0 t) [t1,t2] ty
  where unifyArgs _ [] ty = return ty
        unifyArgs doc (t':ts') (TypeArrow ty1 ty2) = do
          tcPatternFP p t' >>=
            unify p "pattern" (doc $-$ text "Term:" <+> ppPattern 0 t')
                  ty1 >>
            unifyArgs doc ts' ty2
        unifyArgs _ _ _ = internalError "TypeCheck.tcPatternFP"
tcPatternFP p (ParenPattern t) = tcPatternFP p t
tcPatternFP p r@(RecordPattern c fs) = do
  m     <- getModuleIdent
  tyEnv <- getValueEnv
  ty    <- arrowBase $ skol $ constrType m c tyEnv
  mapM_ (tcField tcPatternFP "pattern" doc ty) fs
  return ty
  where doc t1 = ppPattern 0 r $-$ text "Term:" <+> ppPattern 0 t1
tcPatternFP p (TuplePattern _ ts)
 | null ts = return unitType
 | otherwise = liftM tupleType $ mapM (tcPatternFP p) ts
tcPatternFP p t@(ListPattern _ ts) =
  freshTypeVar >>= flip (tcElems (ppPattern 0 t)) ts
  where tcElems _ ty [] = return (listType ty)
        tcElems doc ty (t1:ts1) =
          tcPatternFP p t1 >>=
          unify p "pattern" (doc $-$ text "Term:" <+> ppPattern 0 t1)
                ty >>
          tcElems doc ty ts1
tcPatternFP p t@(AsPattern v t') =
  do
    ty1 <- tcPatternFP p (VariablePattern v)
    ty2 <- tcPatternFP p t'
    unify p "pattern" (ppPattern 0 t) ty1 ty2
    return ty1
tcPatternFP p (LazyPattern _ t) = tcPatternFP p t
tcPatternFP p t@(FunctionPattern f ts) = do
    m <- getModuleIdent
    tyEnv <- getValueEnv
    ty <- inst (funType m f tyEnv) --skol (constrType m c tyEnv)
    unifyArgs (ppPattern 0 t) ts ty
  where unifyArgs _ [] ty = return ty
        unifyArgs doc (t1:ts1) ty@(TypeVariable _) = do
             (alpha,beta) <- tcArrow p "function pattern" doc ty
	     ty' <- tcPatternFP p t1
	     unify p "function pattern"
	             (doc $-$ text "Term:" <+> ppPattern 0 t1)
	             ty' alpha
	     unifyArgs doc ts1 beta
        unifyArgs doc (t1:ts1) (TypeArrow ty1 ty2) =
          tcPatternFP p t1 >>=
          unify p "pattern" (doc $-$ text "Term:" <+> ppPattern 0 t1)
                ty1 >>
          unifyArgs doc ts1 ty2
        unifyArgs _ _ _ = internalError "TypeCheck.tcPatternFP"
tcPatternFP p (InfixFuncPattern t1 op t2) =
  tcPatternFP p (FunctionPattern op [t1,t2])
-- tcPatternFP p r@(RecordPattern fs _) = do
--   recInfo <- getFieldIdent fs >>= getRecordInfo
--   case recInfo of
--     [AliasType qi n rty@(TypeRecord _)] -> do
--       (rty'@(TypeRecord fts'), tys) <- inst' (ForAll n rty)
--       fts <- mapM (tcFieldPatt tcPattern) fs
--       unifyLabels p "record pattern" (ppPattern 0 r) fts' rty' fts
--       theta <- getTypeSubst
--       return (subst theta $ TypeConstructor qi tys)
--     info -> internalError $ "TypeCheck.tcExpr: Expected record type but got "
--               ++ show info

-- tcFieldPatt :: (Position -> Pattern -> TCM Type) -> Field Pattern
--             -> TCM (Ident, Type)
-- tcFieldPatt tcPatt f@(Field _ l t) = do
--   m <- getModuleIdent
--   tyEnv <- getValueEnv
--   let p = idPosition l
--   lty <- maybe (freshTypeVar >>= \lty' ->
--                 modifyValueEnv
--                 (bindLabel l (qualifyWith m (mkIdent "#Rec")) (polyType lty'))
--                 >> return lty')
--                inst
--                (sureLabelType l tyEnv)
--   ty <- tcPatt p t
--   unify p "record" (text "Field:" <+> ppFieldPatt f) lty ty
--   return (l, ty)
=======
  where
  unifyArgs _   []       ty                  = return ty
  unifyArgs doc (t1:ts1) ty@(TypeVariable _) = do
    (a, b) <- tcArrow p "function pattern" doc ty
    ty'    <- tcPattern p t1
    unify p "function pattern" (doc $-$ text "Term:" <+> ppPattern 0 t1) ty' a
    unifyArgs doc ts1 b
  unifyArgs doc (t1:ts1) (TypeArrow ty1 ty2) = do
    ty' <- tcPattern p t1
    unify p "function pattern" (doc $-$ text "Term:" <+> ppPattern 0 t1) ty1 ty'
    unifyArgs doc ts1 ty2
  unifyArgs _ _ ty = internalError $ "TypeCheck.tcPattern: " ++ show ty
tcPattern p (InfixFuncPattern t1 op t2) = tcPattern p
                                        $ FunctionPattern op [t1, t2]
tcPattern p r@(RecordPattern fs _) = do
  recInfo <- getFieldIdent fs >>= getRecordInfo
  case recInfo of
    [AliasType qi n rty@(TypeRecord _)] -> do
      (rty'@(TypeRecord fts'), tys) <- inst' (ForAll n rty)
      fts <- mapM (tcFieldPatt tcPattern) fs
      unifyLabels p "record pattern" (ppPattern 0 r) fts' rty' fts
      theta <- getTypeSubst
      return (subst theta $ TypeConstructor qi tys)
    info -> internalError $ "TypeCheck.tcExpr: Expected record type but got "
              ++ show info

tcFieldPatt :: (Position -> Pattern -> TCM Type) -> Field Pattern
            -> TCM (Ident, Type)
tcFieldPatt tcPatt f@(Field _ l t) = do
  m <- getModuleIdent
  tyEnv <- getValueEnv
  let p = idPosition l
  lty <- maybe (freshTypeVar >>= \lty' ->
                modifyValueEnv
                (bindLabel l (qualifyWith m (mkIdent "#Rec")) (polyType lty'))
                >> return lty')
               inst
               (sureLabelType l tyEnv)
  ty <- tcPatt p t
  unify p "record" (text "Field:" <+> ppFieldPatt f) lty ty
  return (l, ty)
>>>>>>> b2e357a2

tcRhs ::ValueEnv -> Rhs -> TCM Type
tcRhs tyEnv0 (SimpleRhs p e ds) = do
  tcDecls ds
  ty <- tcExpr p e
  checkSkolems p (text "Expression:" <+> ppExpr 0 e) tyEnv0 ty
tcRhs tyEnv0 (GuardedRhs es ds) = do
  tcDecls ds
  tcCondExprs tyEnv0 es

tcCondExprs :: ValueEnv -> [CondExpr] -> TCM Type
tcCondExprs tyEnv0 es = do
  gty <- if length es > 1 then return boolType
                          else freshConstrained [successType, boolType]
  ty <- freshTypeVar
  mapM_ (tcCondExpr gty ty) es
  return ty
  where
  tcCondExpr gty ty (CondExpr p g e) = do
    tcExpr p g >>= unify p "guard" (ppExpr 0 g) gty
    tcExpr p e >>= checkSkolems p (text "Expression:" <+> ppExpr 0 e) tyEnv0
               >>= unify p "guarded expression" (ppExpr 0 e) ty

tcExpr :: Position -> Expression -> TCM Type
tcExpr _ (Literal     l) = tcLiteral l
tcExpr _ (Variable    v)
  | isAnonId v' = do -- anonymous free variable
    m <- getModuleIdent
    ty <- freshTypeVar
    modifyValueEnv $ bindFun m v' (arrowArity ty) $ monoType ty
    return ty
  | otherwise   = do
    sigs <- getSigEnv
    m <- getModuleIdent
    case qualLookupTypeSig m v sigs of
      Just ty -> expandPolyType ty >>= inst
      Nothing -> getValueEnv >>= inst . funType m v
  where v' = unqualify v
tcExpr _ (Constructor c) = do
  m <- getModuleIdent
  getValueEnv >>= instExist . constrType m c
tcExpr p (Typed   e sig) = do
  m <- getModuleIdent
  tyEnv0 <- getValueEnv
  ty <- tcExpr p e
  sigma' <- expandPolyType sig'
  inst sigma' >>= flip (unify p "explicitly typed expression" (ppExpr 0 e)) ty
  theta <- getTypeSubst
  let sigma  = gen (fvEnv (subst theta tyEnv0)) (subst theta ty)
  unless (sigma == sigma') $ report $
    errTypeSigTooGeneral p m (text "Expression:" <+> ppExpr 0 e) sig' sigma
  return ty
  where sig' = nameSigType sig
tcExpr p (Paren    e) = tcExpr p e
tcExpr p r@(Record c fs) = do
  m     <- getModuleIdent
  tyEnv <- getValueEnv
  ty    <- liftM arrowBase $ instExist $ constrType m c tyEnv
  mapM_ (tcField tcExpr "construction" doc ty) fs
  return ty
  where doc e1 = ppExpr 0 r $-$ text "Term:" <+> ppExpr 0 e1
tcExpr p r@(RecordUpdate e fs) = do
  ty <- tcExpr p e
  mapM_ (tcField tcExpr "update" doc ty) fs
  return ty
  where doc e1 = ppExpr 0 r $-$ text "Term:" <+> ppExpr 0 e1
tcExpr p (Tuple _ es)
  | null es   = return unitType
  | otherwise = tupleType <$> mapM (tcExpr p) es
tcExpr p e@(List _ es) = freshTypeVar >>= tcElems (ppExpr 0 e) es
  where tcElems _   []       ty = return (listType ty)
        tcElems doc (e1:es1) ty =
          tcExpr p e1 >>=
          unify p "expression" (doc $-$ text "Term:" <+> ppExpr 0 e1)
                ty >>
          tcElems doc es1 ty
tcExpr p (ListCompr _ e qs) = do
  tyEnv0 <- getValueEnv
  mapM_ (tcQual p) qs
  ty <- tcExpr p e
  checkSkolems p (text "Expression:" <+> ppExpr 0 e) tyEnv0 (listType ty)
tcExpr p e@(EnumFrom             e1) = do
  tcEnum p e e1
  return (listType intType)
tcExpr p e@(EnumFromThen      e1 e2) = do
  mapM_ (tcEnum p e) [e1, e2]
  return (listType intType)
tcExpr p e@(EnumFromTo        e1 e2) = do
  mapM_ (tcEnum p e) [e1, e2]
  return (listType intType)
tcExpr p e@(EnumFromThenTo e1 e2 e3) = do
  mapM_ (tcEnum p e) [e1, e2, e3]
  return (listType intType)
tcExpr p e@(UnaryMinus op e1) = do
  opTy <- opType op
  ty1 <- tcExpr p e1
  unify p "unary negation" (ppExpr 0 e $-$ text "Term:" <+> ppExpr 0 e1)
        opTy ty1
  return ty1
  where opType op'
          | op' == minusId  = freshConstrained [intType,floatType]
          | op' == fminusId = return floatType
          | otherwise = internalError $ "TypeCheck.tcExpr unary " ++ idName op'
tcExpr p e@(Apply e1 e2) = do
  ty1 <- tcExpr p e1
  ty2 <- tcExpr p e2
  (alpha,beta) <-
    tcArrow p "application" (ppExpr 0 e $-$ text "Term:" <+> ppExpr 0 e1)
           ty1
  unify p "application" (ppExpr 0 e $-$ text "Term:" <+> ppExpr 0 e2)
        alpha ty2
  return beta
tcExpr p e@(InfixApply e1 op e2) = do
  opTy <- tcExpr p (infixOp op)
  ty1  <- tcExpr p e1
  ty2  <- tcExpr p e2
  (alpha,beta,gamma) <-
    tcBinary p "infix application"
             (ppExpr 0 e $-$ text "Operator:" <+> ppOp op) opTy
  unify p "infix application" (ppExpr 0 e $-$ text "Term:" <+> ppExpr 0 e1)
        alpha ty1
  unify p "infix application" (ppExpr 0 e $-$ text "Term:" <+> ppExpr 0 e2)
        beta ty2
  return gamma
tcExpr p e@(LeftSection e1 op) = do
  opTy <- tcExpr p (infixOp op)
  ty1  <- tcExpr p e1
  (alpha,beta) <-
    tcArrow p "left section" (ppExpr 0 e $-$ text "Operator:" <+> ppOp op)
            opTy
  unify p "left section" (ppExpr 0 e $-$ text "Term:" <+> ppExpr 0 e1)
        alpha ty1
  return beta
tcExpr p e@(RightSection op e1) = do
  opTy <- tcExpr p (infixOp op)
  ty1  <- tcExpr p e1
  (alpha,beta,gamma) <-
    tcBinary p "right section"
             (ppExpr 0 e $-$ text "Operator:" <+> ppOp op) opTy
  unify p "right section" (ppExpr 0 e $-$ text "Term:" <+> ppExpr 0 e1)
        beta ty1
  return (TypeArrow alpha gamma)
tcExpr p expr@(Lambda _ ts e) = do
  tyEnv0 <- getValueEnv
  tys <- mapM (tcPattern p) ts
  ty <- tcExpr p e
  checkSkolems p (text "Expression:" <+> ppExpr 0 expr) tyEnv0
               (foldr TypeArrow ty tys)
tcExpr p (Let ds e) = do
  tyEnv0 <- getValueEnv
  tcDecls ds
  ty <- tcExpr p e
  checkSkolems p (text "Expression:" <+> ppExpr 0 e) tyEnv0 ty
tcExpr p (Do sts e) = do
  tyEnv0 <- getValueEnv
  mapM_ (tcStmt p) sts
  alpha <- freshTypeVar
  ty <- tcExpr p e
  unify p "statement" (ppExpr 0 e) (ioType alpha) ty
  checkSkolems p (text "Expression:" <+> ppExpr 0 e) tyEnv0 ty
tcExpr p e@(IfThenElse _ e1 e2 e3) = do
  ty1 <- tcExpr p e1
  unify p "expression" (ppExpr 0 e $-$ text "Term:" <+> ppExpr 0 e1)
        boolType ty1
  ty2 <- tcExpr p e2
  ty3 <- tcExpr p e3
  unify p "expression" (ppExpr 0 e $-$ text "Term:" <+> ppExpr 0 e3)
        ty2 ty3
  return ty3
tcExpr p (Case _ _ e alts) = do
  tyEnv0 <- getValueEnv
  ty <- tcExpr p e
  alpha <- freshTypeVar
  tcAlts tyEnv0 ty alpha alts
<<<<<<< HEAD
  where tcAlts _      _   ty [] = return ty
        tcAlts tyEnv0 ty1 ty2 (alt1:alts1) =
          tcAlt (ppAlt alt1) tyEnv0 ty1 ty2 alt1 >> tcAlts tyEnv0 ty1 ty2 alts1
        tcAlt doc tyEnv0 ty1 ty2 (Alt p1 t rhs) =
          tcPattern p1 t >>=
          unify p1 "case pattern" (doc $-$ text "Term:" <+> ppPattern 0 t)
                ty1 >>
          tcRhs tyEnv0 rhs >>=
          unify p1 "case branch" doc ty2
-- tcExpr p r@(RecordConstr fs) = do
--   recInfo <- getFieldIdent fs >>= getRecordInfo
--   case recInfo of
--     [AliasType qi n rty@(TypeRecord _)] -> do
--       (rty'@(TypeRecord fts'), tys) <- inst' (ForAll n rty)
--       fts     <- mapM tcFieldExpr fs
--       unifyLabels p "record construction" (ppExpr 0 r) fts' rty' fts
--       theta <- getTypeSubst
--       return (subst theta $ TypeConstructor qi tys)
--     info -> internalError $ "TypeCheck.tcExpr: Expected record type but got "
--            ++ show info
-- tcExpr p r@(RecordSelection e l) = do
--   recInfo <- getRecordInfo l
--   case recInfo of
--     [AliasType qi n rty@(TypeRecord _)] -> do
--       ety <- tcExpr p e
--       (TypeRecord fts, tys) <- inst' (ForAll n rty)
--       let rtc = TypeConstructor qi tys
--       case lookup l fts of
--         Just lty -> do
--           unify p "record selection" (ppExpr 0 r) ety rtc
--           theta <- getTypeSubst
--           return (subst theta lty)
--         Nothing -> internalError "TypeCheck.tcExpr: Field not found."
--     info -> internalError $ "TypeCheck.tcExpr: Expected record type but got "
--               ++ show info
-- tcExpr p r@(RecordUpdate fs e) = do
--   recInfo <- getFieldIdent fs >>= getRecordInfo
--   case recInfo of
--     [AliasType qi n rty@(TypeRecord _)] -> do
--       (rty'@(TypeRecord fts'), tys) <- inst' (ForAll n rty)
--       -- Type check field updates
--       fts <- mapM tcFieldExpr fs
--       unifyLabels p "record update" (ppExpr 0 r) fts' rty' fts
--       -- Type check record expression to be updated
--       ety <- tcExpr p e
--       let rtc = TypeConstructor qi tys
--       unify p "record update" (ppExpr 0 r) ety rtc
--       -- Return inferred type
--       theta <- getTypeSubst
--       return (subst theta rtc)
--     info -> internalError $ "TypeCheck.tcExpr: Expected record type but got "
--               ++ show info
=======
  where
  tcAlts _      _   ty  []           = return ty
  tcAlts tyEnv0 ty1 ty2 (alt1:alts1) = do
    tcAlt (ppAlt alt1) tyEnv0 ty1 ty2 alt1
    tcAlts tyEnv0 ty1 ty2 alts1
  tcAlt doc tyEnv0 ty1 ty2 (Alt p1 t rhs) = do
    ty' <- tcPattern p1 t
    unify p1 "case pattern" (doc $-$ text "Term:" <+> ppPattern 0 t) ty1 ty'
    tcRhs tyEnv0 rhs >>= unify p1 "case branch" doc ty2
tcExpr p r@(RecordConstr fs) = do
  recInfo <- getFieldIdent fs >>= getRecordInfo
  case recInfo of
    [AliasType qi n rty@(TypeRecord _)] -> do
      (rty'@(TypeRecord fts'), tys) <- inst' (ForAll n rty)
      fts     <- mapM tcFieldExpr fs
      unifyLabels p "record construction" (ppExpr 0 r) fts' rty' fts
      theta <- getTypeSubst
      return (subst theta $ TypeConstructor qi tys)
    info -> internalError $ "TypeCheck.tcExpr: Expected record type, but got "
           ++ show info
tcExpr p r@(RecordSelection e l) = do
  recInfo <- getRecordInfo l
  case recInfo of
    [AliasType qi n rty@(TypeRecord _)] -> do
      ety <- tcExpr p e
      (TypeRecord fts, tys) <- inst' (ForAll n rty)
      let rtc = TypeConstructor qi tys
      case lookup l fts of
        Just lty -> do
          unify p "record selection" (ppExpr 0 r) ety rtc
          theta <- getTypeSubst
          return (subst theta lty)
        Nothing -> internalError "TypeCheck.tcExpr: Field not found."
    info -> internalError $ "TypeCheck.tcExpr: Expected record type, but got "
              ++ show info
tcExpr p r@(RecordUpdate fs e) = do
  recInfo <- getFieldIdent fs >>= getRecordInfo
  case recInfo of
    [AliasType qi n rty@(TypeRecord _)] -> do
      (rty'@(TypeRecord fts'), tys) <- inst' (ForAll n rty)
      -- Type check field updates
      fts <- mapM tcFieldExpr fs
      unifyLabels p "record update" (ppExpr 0 r) fts' rty' fts
      -- Type check record expression to be updated
      ety <- tcExpr p e
      let rtc = TypeConstructor qi tys
      unify p "record update" (ppExpr 0 r) ety rtc
      -- Return inferred type
      theta <- getTypeSubst
      return (subst theta rtc)
    info -> internalError $ "TypeCheck.tcExpr: Expected record type, but got "
              ++ show info
>>>>>>> b2e357a2

tcEnum :: Position -> Expression -> Expression -> TCM ()
tcEnum p e e1 = do
  ty1 <- tcExpr p e1
  unify p "arithmetic sequence" (ppExpr 0 e $-$ text "Term:" <+> ppExpr 0 e1)
    intType ty1

tcQual :: Position -> Statement -> TCM ()
tcQual p (StmtExpr     _ e) =
  tcExpr p e >>= unify p "guard" (ppExpr 0 e) boolType
tcQual p q@(StmtBind _ t e) = do
  ty1 <- tcPattern p t
  ty2 <- tcExpr p e
  unify p "generator" (ppStmt q $-$ text "Term:" <+> ppExpr 0 e)
        (listType ty1) ty2
tcQual _ (StmtDecl      ds) = tcDecls ds

tcStmt ::Position -> Statement -> TCM ()
tcStmt p (StmtExpr _ e) = do
  alpha <- freshTypeVar
  ty    <- tcExpr p e
  unify p "statement" (ppExpr 0 e) (ioType alpha) ty
tcStmt p st@(StmtBind _ t e) = do
  ty1 <- tcPattern p t
  ty2 <- tcExpr p e
  unify p "statement" (ppStmt st $-$ text "Term:" <+> ppExpr 0 e)
    (ioType ty1) ty2
tcStmt _ (StmtDecl ds) = tcDecls ds

tcField :: (Position -> a -> TCM Type) -> String -> (a -> Doc) -> Type
        -> Field a -> TCM Type
tcField tcheck what doc ty (Field p l x) = do
  tyEnv <- getValueEnv
-- TODO: can there be labels with no type information?
-- -> introduce fresh type variable
  TypeArrow ty1 ty2 <- inst (labelType l tyEnv)
  unify p "field label" empty ty ty1
  lty <- tcheck p x
  unify p ("record " ++ what) (doc x) ty2 lty
  return lty

-- tcFieldExpr :: Field Expression -> TCM (Ident, Type)
-- tcFieldExpr f@(Field p l e) = do
--   lty <- instLabel l
--   ety <- tcExpr p e
--   unify p "record field" (text "Field:" <+> ppFieldExpr f) lty ety
--   return (l, ety)

-- The function 'tcArrow' checks that its argument can be used as
-- an arrow type a -> b and returns the pair (a,b).
tcArrow :: Position -> String -> Doc -> Type -> TCM (Type, Type)
tcArrow p what doc ty = do
  theta <- getTypeSubst
  unaryArrow (subst theta ty)
  where
  unaryArrow (TypeArrow ty1 ty2) = return (ty1, ty2)
  unaryArrow (TypeVariable   tv) = do
    alpha <- freshTypeVar
    beta  <- freshTypeVar
    modifyTypeSubst $ bindVar tv $ TypeArrow alpha beta
    return (alpha, beta)
  unaryArrow ty'                 = do
    m <- getModuleIdent
    report $ errNonFunctionType p what doc m ty'
    (,) <$> freshTypeVar <*> freshTypeVar

-- The function 'tcBinary' checks that its argument can be used as an arrow type
-- a -> b -> c and returns the triple (a,b,c).
tcBinary :: Position -> String -> Doc -> Type -> TCM (Type, Type, Type)
tcBinary p what doc ty = tcArrow p what doc ty >>= uncurry binaryArrow
  where
  binaryArrow ty1 (TypeArrow ty2 ty3) = return (ty1, ty2, ty3)
  binaryArrow ty1 (TypeVariable   tv) = do
    beta  <- freshTypeVar
    gamma <- freshTypeVar
    modifyTypeSubst $ bindVar tv $ TypeArrow beta gamma
    return (ty1, beta, gamma)
  binaryArrow ty1 ty2                 = do
    m <- getModuleIdent
    report $ errNonBinaryOp p what doc m (TypeArrow ty1 ty2)
    (,,) <$> return ty1 <*> freshTypeVar <*> freshTypeVar

-- Unification: The unification uses Robinson's algorithm.
unify :: Position -> String -> Doc -> Type -> Type -> TCM ()
unify p what doc ty1 ty2 = do
  theta <- getTypeSubst
  let ty1' = subst theta ty1
  let ty2' = subst theta ty2
  m     <- getModuleIdent
  case unifyTypes m ty1' ty2' of
    Left reason -> report $ errTypeMismatch p what doc m ty1' ty2' reason
    Right sigma -> modifyTypeSubst (compose sigma)

unifyTypes :: ModuleIdent -> Type -> Type -> Either Doc TypeSubst
unifyTypes _ (TypeVariable tv1) (TypeVariable tv2)
  | tv1 == tv2            = Right idSubst
  | otherwise             = Right (singleSubst tv1 (TypeVariable tv2))
unifyTypes m (TypeVariable tv) ty
  | tv `elem` typeVars ty = Left  (errRecursiveType m tv ty)
  | otherwise             = Right (singleSubst tv ty)
unifyTypes m ty (TypeVariable tv)
  | tv `elem` typeVars ty = Left  (errRecursiveType m tv ty)
  | otherwise             = Right (singleSubst tv ty)
unifyTypes _ (TypeConstrained tys1 tv1) (TypeConstrained tys2 tv2)
  | tv1  == tv2           = Right idSubst
  | tys1 == tys2          = Right (singleSubst tv1 (TypeConstrained tys2 tv2))
unifyTypes m (TypeConstrained tys tv) ty =
  foldr (choose . unifyTypes m ty) (Left (errIncompatibleTypes m ty (head tys)))
        tys
  where choose (Left _) theta' = theta'
        choose (Right theta) _ = Right (bindSubst tv ty theta)
unifyTypes m ty (TypeConstrained tys tv) =
  foldr (choose . unifyTypes m ty) (Left (errIncompatibleTypes m ty (head tys)))
        tys
  where choose (Left _) theta' = theta'
        choose (Right theta) _ = Right (bindSubst tv ty theta)
unifyTypes m (TypeConstructor tc1 tys1) (TypeConstructor tc2 tys2)
  | tc1 == tc2 = unifyTypeLists m tys1 tys2
unifyTypes m (TypeArrow ty11 ty12) (TypeArrow ty21 ty22) =
  unifyTypeLists m [ty11, ty12] [ty21, ty22]
unifyTypes _ (TypeSkolem k1) (TypeSkolem k2)
  | k1 == k2 = Right idSubst
unifyTypes m ty1 ty2 = Left (errIncompatibleTypes m ty1 ty2)

-- bjp 2014-10-08: Deactivated because the parser can not parse
-- record extensions, thus, these cases should never occur. If they do,
-- there must be an error somewhere ...
-- unifyTypes m tr1@(TypeRecord _ Nothing) (TypeRecord fs2 (Just a2)) =
--   either Left
--          (\res -> either Left
-- 	                   (Right . compose res)
--                          (unifyTypes m (TypeVariable a2) tr1))
--          (unifyTypedLabels m fs2 tr1)
-- unifyTypes m tr1@(TypeRecord _ (Just _)) tr2@(TypeRecord _ Nothing) =
--   unifyTypes m tr2 tr1
-- unifyTypes m (TypeRecord fs1 (Just a1)) tr2@(TypeRecord fs2 (Just a2)) =
--   let (fs1', rs1, rs2) = splitFields fs1 fs2
--   in  either
--         Left
--         (\res ->
--           either
--             Left
-- 	      (\res' -> Right (compose res res'))
-- 	      (unifyTypeLists m [TypeVariable a1,
-- 			         TypeRecord (fs1 ++ rs2) Nothing]
-- 	                        [TypeVariable a2,
-- 			         TypeRecord (fs2 ++ rs1) Nothing]))
--         (unifyTypedLabels m fs1' tr2)
--   where
--   splitFields fsx fsy = split' [] [] fsy fsx
--   split' fs1' rs1 rs2 [] = (fs1',rs1,rs2)
--   split' fs1' rs1 rs2 ((l,ty):ltys) =
--     maybe (split' fs1' ((l,ty):rs1) rs2 ltys)
--           (const (split' ((l,ty):fs1') rs1 (remove l rs2) ltys))
--           (lookup l rs2)
--
-- remove :: Eq a => a -> [(a, b)] -> [(a, b)]
-- remove _ []         = []
-- remove k (kv : kvs)
--   | k == fst kv     = kvs
--   | otherwise       = kv : remove k kvs

unifyTypeLists :: ModuleIdent -> [Type] -> [Type] -> Either Doc TypeSubst
unifyTypeLists _ []           _            = Right idSubst
unifyTypeLists _ _            []           = Right idSubst
unifyTypeLists m (ty1 : tys1) (ty2 : tys2) =
  either Left unifyTypesTheta (unifyTypeLists m tys1 tys2)
  where
  unifyTypesTheta theta = either Left (Right . flip compose theta)
                          (unifyTypes m (subst theta ty1) (subst theta ty2))

<<<<<<< HEAD
-- unifyLabels :: Position -> String -> Doc -> [(Ident, Type)] -> Type -> [(Ident, Type)] -> TCM ()
-- unifyLabels p what doc fs rty fs1 = mapM_ (unifyLabel p what doc fs rty) fs1

-- unifyLabel :: Position -> String -> Doc -> [(Ident, Type)] -> Type -> (Ident, Type) -> TCM ()
-- unifyLabel p what doc fs rty (l, ty) = case lookup l fs of
--   Nothing  -> do
--     m <- getModuleIdent
--     report $ posMessage p $ errMissingLabel m l rty
--   Just ty' -> unify p what doc ty' ty

-- unifyTypedLabels :: ModuleIdent -> [(Ident,Type)] -> Type
--                  -> Either Doc TypeSubst
-- unifyTypedLabels _ []           (TypeRecord _)      = Right idSubst
-- unifyTypedLabels m ((l,ty):fs1) tr@(TypeRecord fs2) =
--   either Left
--          (\r ->
--            maybe (Left (errMissingLabel m l tr))
--                  (\ty' ->
-- 		     either (const (Left (errIncompatibleLabelTypes m l ty ty')))
-- 	                    (Right . flip compose r)
-- 	                    (unifyTypes m ty ty'))
--                  (lookup l fs2))
--          (unifyTypedLabels m fs1 tr)
-- unifyTypedLabels _ _ _ = internalError "TypeCheck.unifyTypedLabels"
=======
unifyLabels :: Position -> String -> Doc -> [(Ident, Type)] -> Type
            -> [(Ident, Type)] -> TCM ()
unifyLabels p what doc fs rty fs1 = mapM_ (unifyLabel p what doc fs rty) fs1

unifyLabel :: Position -> String -> Doc -> [(Ident, Type)] -> Type
           -> (Ident, Type) -> TCM ()
unifyLabel p what doc fs rty (l, ty) = case lookup l fs of
  Nothing  -> do
    m <- getModuleIdent
    report $ posMessage p $ errMissingLabel m l rty
  Just ty' -> unify p what doc ty' ty

unifyTypedLabels :: ModuleIdent -> [(Ident,Type)] -> Type
                 -> Either Doc TypeSubst
unifyTypedLabels _ []           (TypeRecord _)      = Right idSubst
unifyTypedLabels m ((l,ty):fs1) tr@(TypeRecord fs2)
  = either Left
    (\r ->
      maybe (Left (errMissingLabel m l tr))
            (\ty' ->
              either (const (Left (errIncompatibleLabelTypes m l ty ty')))
                      (Right . flip compose r)
                      (unifyTypes m ty ty'))
            (lookup l fs2))
    (unifyTypedLabels m fs1 tr)
unifyTypedLabels _ _ _ = internalError "TypeCheck.unifyTypedLabels"
>>>>>>> b2e357a2

-- For each declaration group, the type checker has to ensure that no
-- skolem type escapes its scope.
checkSkolems :: Position -> Doc -> ValueEnv -> Type -> TCM Type
checkSkolems p what tyEnv ty = do
  m     <- getModuleIdent
  theta <- getTypeSubst
  let ty' = subst theta ty
      fs  = fsEnv $ subst theta tyEnv
  unless (all (`Set.member` fs) $ typeSkolems ty') $
           report $ errSkolemEscapingScope p m what ty'
  return ty'

-- Instantiation and Generalization:
-- We use negative offsets for fresh type variables.

fresh :: (Int -> a) -> TCM a
fresh f = f <$> getNextId

freshVar :: (Int -> a) -> TCM a
freshVar f = fresh $ \ n -> f (- n - 1)

freshTypeVar :: TCM Type
freshTypeVar = freshVar TypeVariable

freshConstrained :: [Type] -> TCM Type
freshConstrained = freshVar . TypeConstrained

freshSkolem :: TCM Type
freshSkolem = fresh TypeSkolem

inst' :: TypeScheme -> TCM (Type, [Type])
inst' (ForAll n ty) = do
  tys <- replicateM n freshTypeVar
  return (expandAliasType tys ty, tys)

inst :: TypeScheme -> TCM Type
inst (ForAll n ty) = do
  tys <- replicateM n freshTypeVar
  return $ expandAliasType tys ty

instExist :: ExistTypeScheme -> TCM Type
instExist (ForAllExist n n' ty) = do
  tys <- replicateM (n + n') freshTypeVar
  return $ expandAliasType tys ty

-- instLabel :: Ident -> TCM Type
-- instLabel l = do
--   m <- getModuleIdent
--   tyEnv <- getValueEnv
--   maybe (freshTypeVar >>= \lty' -> modifyValueEnv
--           (bindLabel l (qualifyWith m (mkIdent "#Rec")) (monoType lty'))
--            >> return lty')
--         inst
--         (sureLabelType l tyEnv)

skol :: ExistTypeScheme -> TCM Type
skol (ForAllExist n n' ty) = do
  tys  <- replicateM n  freshTypeVar
  tys' <- replicateM n' freshSkolem
  return $ expandAliasType (tys ++ tys') ty

gen :: Set.Set Int -> Type -> TypeScheme
gen gvs ty = ForAll (length tvs)
                    (subst (foldr2 bindSubst idSubst tvs tvs') ty)
  where tvs = [tv | tv <- nub (typeVars ty), tv `Set.notMember` gvs]
        tvs' = map TypeVariable [0 ..]

-- Auxiliary Functions:
-- The functions 'constrType', 'varType', and 'funType' are used to retrieve
-- the type of constructors, pattern variables, and variables in expressions,
-- respectively, from the type environment. Because the syntactical correctness
-- has already been verified by the syntax checker, none of these functions
-- should fail.

-- Note that 'varType' can handle ambiguous identifiers and returns the first
-- available type. This function is used for looking up the type of an
-- identifier on the left hand side of a rule where it unambiguously refers
-- to the local definition.

constrType :: ModuleIdent -> QualIdent -> ValueEnv -> ExistTypeScheme
constrType m c tyEnv = case qualLookupValue c tyEnv of
  [DataConstructor  _ _ sigma] -> sigma
  [NewtypeConstructor _ sigma] -> sigma
  _ -> case qualLookupValue (qualQualify m c) tyEnv of
    [DataConstructor  _ _ sigma] -> sigma
    [NewtypeConstructor _ sigma] -> sigma
    _ -> internalError $ "TypeCheck.constrType " ++ show c

varArity :: Ident -> ValueEnv -> Int
varArity v tyEnv = case lookupValue v tyEnv of
  Value _ a _ : _ -> a
  _ -> internalError $ "TypeCheck.varArity " ++ show v

varType :: Ident -> ValueEnv -> TypeScheme
varType v tyEnv = case lookupValue v tyEnv of
  Value _ _ sigma : _ -> sigma
  _ -> internalError $ "TypeCheck.varType " ++ show v

sureVarType :: Ident -> ValueEnv -> Maybe TypeScheme
sureVarType v tyEnv = case lookupValue v tyEnv of
  Value _ _ sigma : _ -> Just sigma
  _ -> Nothing

funType :: ModuleIdent -> QualIdent -> ValueEnv -> TypeScheme
funType m f tyEnv = case qualLookupValue f tyEnv of
  [Value _ _ sigma] -> sigma
  _                 -> case qualLookupValue (qualQualify m f) tyEnv of
    [Value _ _ sigma] -> sigma
    _                 -> internalError $ "TypeCheck.funType " ++ show f
                          ++ ", more precisely " ++ show (unqualify f)

labelType :: ModuleIdent -> QualIdent -> ValueEnv -> TypeScheme
labelType m l tyEnv = case qualLookupValue l tyEnv of
  [Label _ _ sigma] -> sigma
  _ -> case qualLookupValue (qualQualify m l) tyEnv of
    [Label _ _ sigma] -> sigma
    _ -> internalError $ "TypeCheck.labelType " ++ show l ++ ", more precisely " ++ show (unqualify l)
    
-- sureLabelType :: Ident -> ValueEnv -> Maybe TypeScheme
-- sureLabelType l tyEnv = case lookupValue l tyEnv of
--   Label _ _ sigma : _ -> Just sigma
--   _ -> Nothing

-- The function 'expandType' expands all type synonyms in a type
-- and also qualifies all type constructors with the name of the module
-- in which the type was defined.

expandPolyType :: TypeExpr -> TCM TypeScheme
expandPolyType ty = (polyType . normalize) <$> expandMonoType [] ty

expandMonoType :: [Ident] -> TypeExpr -> TCM Type
expandMonoType tvs ty = do
  m     <- getModuleIdent
  tcEnv <- getTyConsEnv
  return $ expandMonoType' m tcEnv tvs ty

expandMonoType' :: ModuleIdent -> TCEnv -> [Ident] -> TypeExpr -> Type
expandMonoType' m tcEnv tvs ty = expandType m tcEnv (toType tvs ty)

expandMonoTypes :: ModuleIdent -> TCEnv -> [Ident] -> [TypeExpr] -> [Type]
expandMonoTypes m tcEnv tvs tys = map (expandType m tcEnv) (toTypes tvs tys)

expandType :: ModuleIdent -> TCEnv -> Type -> Type
expandType m tcEnv (TypeConstructor tc tys) = case qualLookupTC tc tcEnv of
  [DataType     tc' _  _] -> TypeConstructor tc' tys'
  [RenamingType tc' _  _] -> TypeConstructor tc' tys'
  [AliasType    _   _ ty] -> expandAliasType tys' ty
  _ -> case qualLookupTC (qualQualify m tc) tcEnv of
    [DataType     tc' _ _ ] -> TypeConstructor tc' tys'
    [RenamingType tc' _ _ ] -> TypeConstructor tc' tys'
    [AliasType    _   _ ty] -> expandAliasType tys' ty
    _ -> internalError $ "TypeCheck.expandType " ++ show tc
  where tys' = map (expandType m tcEnv) tys
expandType _ _     tv@(TypeVariable      _) = tv
expandType _ _     tc@(TypeConstrained _ _) = tc
expandType m tcEnv (TypeArrow      ty1 ty2) =
  TypeArrow (expandType m tcEnv ty1) (expandType m tcEnv ty2)
expandType _ _     ts@(TypeSkolem        _) = ts

-- The functions 'fvEnv' and 'fsEnv' compute the set of free type variables
-- and free skolems of a type environment, respectively. We ignore the types
-- of data constructors here because we know that they are closed.

fvEnv :: ValueEnv -> Set.Set Int
fvEnv tyEnv = Set.fromList
  [tv | ty <- localTypes tyEnv, tv <- typeVars ty, tv < 0]

fsEnv :: ValueEnv -> Set.Set Int
fsEnv = Set.unions . map (Set.fromList . typeSkolems) . localTypes

localTypes :: ValueEnv -> [Type]
localTypes tyEnv = [ty | (_, Value _ _ (ForAll _ ty)) <- localBindings tyEnv]

-- getFieldIdent :: [Field a] -> TCM Ident
-- getFieldIdent [] = internalError "TypeCheck.getFieldIdent: empty field"
-- getFieldIdent (Field _ i _ : _) = return i

-- Lookup record type for given field identifier
<<<<<<< HEAD
-- getRecordInfo :: Ident -> TCM [TypeInfo]
-- getRecordInfo i = do
--   tyEnv <- getValueEnv
--   tcEnv <- getTyConsEnv
--   case lookupValue i tyEnv of
--        [Label _ r _] -> return (qualLookupTC r tcEnv)
--        _             -> internalError $
--         "TypeCheck.getRecordInfo: No record found for identifier " ++ show i

-- ---------------------------------------------------------------------------
-- Miscellaneous functions
-- ---------------------------------------------------------------------------

-- remove :: Eq a => a -> [(a, b)] -> [(a, b)]
-- remove _ []         = []
-- remove k (kv : kvs)
--   | k == fst kv     = kvs
--   | otherwise       = kv : remove k kvs
=======
getRecordInfo :: Ident -> TCM [TypeInfo]
getRecordInfo i = do
  tyEnv <- getValueEnv
  tcEnv <- getTyConsEnv
  case lookupValue i tyEnv of
    [Label _ r _] -> return (qualLookupTC r tcEnv)
    _             -> internalError $
      "TypeCheck.getRecordInfo: No record found for identifier " ++ show i
>>>>>>> b2e357a2

-- ---------------------------------------------------------------------------
-- Error functions
-- ---------------------------------------------------------------------------

errRecursiveTypes :: [Ident] -> Message
errRecursiveTypes []         = internalError
  "TypeCheck.recursiveTypes: empty list"
errRecursiveTypes [tc]       = posMessage tc $ hsep $ map text
  ["Recursive synonym type", idName tc]
errRecursiveTypes (tc : tcs) = posMessage tc $
  text "Recursive synonym types" <+> text (idName tc) <+> types empty tcs
  where
  types _    []         = empty
  types comm [tc1]      = comm <+> text "and" <+> text (idName tc1)
                          <+> parens (text $ showLine $ idPosition tc1)
  types _    (tc1:tcs1) = comma <+> text (idName tc1) <+>
                          parens (text $ showLine $ idPosition tc1)
                          <> types comma tcs1

errPolymorphicFreeVar :: Ident -> Message
errPolymorphicFreeVar v = posMessage v $ hsep $ map text
  ["Free variable", idName v, "has a polymorphic type"]

errTypeSigTooGeneral :: Position -> ModuleIdent -> Doc -> TypeExpr -> TypeScheme
                     -> Message
errTypeSigTooGeneral p m what ty sigma = posMessage p $ vcat
  [ text "Type signature too general", what
  , text "Inferred type:"  <+> ppTypeScheme m sigma
  , text "Type signature:" <+> ppTypeExpr 0 ty
  ]

errNonFunctionType :: Position -> String -> Doc -> ModuleIdent -> Type
                   -> Message
errNonFunctionType p what doc m ty = posMessage p $ vcat
  [ text "Type error in" <+> text what, doc
  , text "Type:" <+> ppType m ty
  , text "Cannot be applied"
  ]

errNonBinaryOp :: Position -> String -> Doc -> ModuleIdent -> Type -> Message
errNonBinaryOp p what doc m ty = posMessage p $ vcat
  [ text "Type error in" <+> text what, doc
  , text "Type:" <+> ppType m ty
  , text "Cannot be used as binary operator"
  ]

errTypeMismatch :: Position -> String -> Doc -> ModuleIdent -> Type -> Type
                -> Doc -> Message
errTypeMismatch p what doc m ty1 ty2 reason = posMessage p $ vcat
  [ text "Type error in"  <+> text what, doc
  , text "Inferred type:" <+> ppType m ty2
  , text "Expected type:" <+> ppType m ty1
  , reason
  ]

errSkolemEscapingScope :: Position -> ModuleIdent -> Doc -> Type -> Message
errSkolemEscapingScope p m what ty = posMessage p $ vcat
  [ text "Existential type escapes out of its scope"
  , what, text "Type:" <+> ppType m ty
  ]

errRecursiveType :: ModuleIdent -> Int -> Type -> Doc
errRecursiveType m tv ty = errIncompatibleTypes m (TypeVariable tv) ty

-- errMissingLabel :: ModuleIdent -> Ident -> Type -> Doc
-- errMissingLabel m l rty = sep
--   [ text "Missing field for label" <+> ppIdent l
--   , text "in the record type" <+> ppType m rty
--   ]

errIncompatibleTypes :: ModuleIdent -> Type -> Type -> Doc
errIncompatibleTypes m ty1 ty2 = sep
  [ text "Types" <+> ppType m ty1
  , nest 2 $ text "and" <+> ppType m ty2
  , text "are incompatible"
  ]

errIncompatibleLabelTypes :: ModuleIdent -> Ident -> Type -> Type -> Doc
errIncompatibleLabelTypes m l ty1 ty2 = sep
  [ text "Labeled types" <+> ppIdent l <+> text "::" <+> ppType m ty1
  , nest 10 $ text "and" <+> ppIdent l <+> text "::" <+> ppType m ty2
  , text "are incompatible"
<<<<<<< HEAD
  ]
=======
  ]
>>>>>>> b2e357a2
<|MERGE_RESOLUTION|>--- conflicted
+++ resolved
@@ -3,13 +3,8 @@
     Description :  Type checking Curry programs
     Copyright   :  (c) 1999 - 2004 Wolfgang Lux
                                    Martin Engelke
-<<<<<<< HEAD
-                                   Björn Peemöller
+                       2011 - 2015 Björn Peemöller
                        2014 - 2015 Jan Tikovsky
-=======
-                       2011 - 2015 Björn Peemöller
-                                   Jan Tikovsky
->>>>>>> b2e357a2
     License     :  OtherLicense
 
     Maintainer  :  bjp@informatik.uni-kiel.de
@@ -645,35 +640,6 @@
   tyEnv <- getValueEnv
   ty <- skol $ constrType m c tyEnv
   unifyArgs (ppPattern 0 t) ts ty
-<<<<<<< HEAD
-  where unifyArgs _   []       ty = return ty
-        unifyArgs doc (t1:ts1) (TypeArrow ty1 ty2) =
-          tcPattern p t1 >>=
-          unify p "pattern" (doc $-$ text "Term:" <+> ppPattern 0 t1)
-                ty1 >>
-          unifyArgs doc ts1 ty2
-        unifyArgs _ _ _ = internalError "TypeCheck.tcPattern"
-tcPattern p t@(InfixPattern t1 op t2) = do
-  m     <- getModuleIdent
-  tyEnv <- getValueEnv
-  ty <- skol (constrType m op tyEnv)
-  unifyArgs (ppPattern 0 t) [t1,t2] ty
-  where unifyArgs _ [] ty = return ty
-        unifyArgs doc (t':ts') (TypeArrow ty1 ty2) =
-          tcPattern p t' >>=
-          unify p "pattern" (doc $-$ text "Term:" <+> ppPattern 0 t')
-                ty1 >>
-          unifyArgs doc ts' ty2
-        unifyArgs _ _ _ = internalError "TypeCheck.tcPattern"
-tcPattern p (ParenPattern t) = tcPattern p t
-tcPattern p r@(RecordPattern c fs) = do
-  m     <- getModuleIdent
-  tyEnv <- getValueEnv
-  ty    <- liftM arrowBase $ skol $ constrType m c tyEnv
-  mapM_ (tcField tcPattern "pattern" doc ty) fs
-  return ty
-  where doc t1 = ppPattern 0 r $-$ text "Term:" <+> ppPattern 0 t1
-=======
   where
   unifyArgs _   []       ty                  = return ty
   unifyArgs doc (t1:ts1) (TypeArrow ty1 ty2) = do
@@ -683,8 +649,14 @@
   unifyArgs _ _ _ = internalError "TypeCheck.tcPattern"
 tcPattern p (InfixPattern t1 op t2) = tcPattern p
                                     $ ConstructorPattern op [t1, t2]
-tcPattern p (ParenPattern    t) = tcPattern p t
->>>>>>> b2e357a2
+tcPattern p (ParenPattern        t) = tcPattern p t
+tcPattern p r@(RecordPattern  c fs) = do
+  m     <- getModuleIdent
+  tyEnv <- getValueEnv
+  ty    <- liftM arrowBase $ skol $ constrType m c tyEnv
+  mapM_ (tcField tcPattern "pattern" doc ty) fs
+  return ty
+  where doc t1 = ppPattern 0 r $-$ text "Term:" <+> ppPattern 0 t1
 tcPattern p (TuplePattern _ ts)
  | null ts   = return unitType
  | otherwise = tupleType <$> mapM (tcPattern p) ts
@@ -707,152 +679,6 @@
   tyEnv <- getValueEnv
   ty <- inst (funType m f tyEnv)
   unifyArgs (ppPattern 0 t) ts ty
-<<<<<<< HEAD
-  where unifyArgs _ [] ty = return ty
-        unifyArgs doc (t1:ts1) ty@(TypeVariable _) = do
-             (alpha,beta) <- tcArrow p "function pattern" doc ty
-	     ty' <- tcPatternFP p t1
-	     unify p "function pattern"
-	             (doc $-$ text "Term:" <+> ppPattern 0 t1)
-	             ty' alpha
-	     unifyArgs doc ts1 beta
-        unifyArgs doc (t1:ts1) (TypeArrow ty1 ty2) = do
-          tcPatternFP p t1 >>=
-            unify p "function pattern"
-	          (doc $-$ text "Term:" <+> ppPattern 0 t1)
-                ty1 >>
-            unifyArgs doc ts1 ty2
-        unifyArgs _ _ ty = internalError $ "TypeCheck.tcPattern: " ++ show ty
-tcPattern p (InfixFuncPattern t1 op t2) =
-  tcPattern p (FunctionPattern op [t1,t2])
--- tcPattern p r@(RecordPattern fs _) = do
---   recInfo <- getFieldIdent fs >>= getRecordInfo
---   case recInfo of
---     [AliasType qi n rty@(TypeRecord _)] -> do
---       (rty'@(TypeRecord fts'), tys) <- inst' (ForAll n rty)
---       fts <- mapM (tcFieldPatt tcPattern) fs
---       unifyLabels p "record pattern" (ppPattern 0 r) fts' rty' fts
---       theta <- getTypeSubst
---       return (subst theta $ TypeConstructor qi tys)
---     info -> internalError $ "TypeCheck.tcExpr: Expected record type but got "
---               ++ show info
-
--- In contrast to usual patterns, the type checking routine for arguments of
--- function patterns 'tcPatternFP' differs from 'tcPattern'
--- because of possibly multiple occurrences of variables.
-
-tcPatternFP :: Position -> Pattern -> TCM Type
-tcPatternFP _ (LiteralPattern    l) = tcLiteral l
-tcPatternFP _ (NegativePattern _ l) = tcLiteral l
-tcPatternFP _ (VariablePattern   v) = do
-  sigs <- getSigEnv
-  m <- getModuleIdent
-  ty <- case lookupTypeSig v sigs of
-    Nothing -> freshTypeVar
-    Just t  -> expandPolyType t >>= inst
-  tyEnv <- getValueEnv
-  maybe (modifyValueEnv (bindFun m v (arrowArity ty) (monoType ty)) >> return ty)
-        (\ (ForAll _ t) -> return t)
-        (sureVarType v tyEnv)
-tcPatternFP p t@(ConstructorPattern c ts) = do
-  m <- getModuleIdent
-  tyEnv <- getValueEnv
-  ty <- skol (constrType m c tyEnv)
-  unifyArgs (ppPattern 0 t) ts ty
-  where unifyArgs _ [] ty = return ty
-        unifyArgs doc (t1:ts1) (TypeArrow ty1 ty2) = do
-          tcPatternFP p t1 >>=
-            unify p "pattern" (doc $-$ text "Term:" <+> ppPattern 0 t1)
-                ty1 >>
-            unifyArgs doc ts1 ty2
-        unifyArgs _ _ _ = internalError "TypeCheck.tcPatternFP"
-tcPatternFP p t@(InfixPattern t1 op t2) = do
-  m <- getModuleIdent
-  tyEnv <- getValueEnv
-  ty <- skol (constrType m op tyEnv)
-  unifyArgs (ppPattern 0 t) [t1,t2] ty
-  where unifyArgs _ [] ty = return ty
-        unifyArgs doc (t':ts') (TypeArrow ty1 ty2) = do
-          tcPatternFP p t' >>=
-            unify p "pattern" (doc $-$ text "Term:" <+> ppPattern 0 t')
-                  ty1 >>
-            unifyArgs doc ts' ty2
-        unifyArgs _ _ _ = internalError "TypeCheck.tcPatternFP"
-tcPatternFP p (ParenPattern t) = tcPatternFP p t
-tcPatternFP p r@(RecordPattern c fs) = do
-  m     <- getModuleIdent
-  tyEnv <- getValueEnv
-  ty    <- arrowBase $ skol $ constrType m c tyEnv
-  mapM_ (tcField tcPatternFP "pattern" doc ty) fs
-  return ty
-  where doc t1 = ppPattern 0 r $-$ text "Term:" <+> ppPattern 0 t1
-tcPatternFP p (TuplePattern _ ts)
- | null ts = return unitType
- | otherwise = liftM tupleType $ mapM (tcPatternFP p) ts
-tcPatternFP p t@(ListPattern _ ts) =
-  freshTypeVar >>= flip (tcElems (ppPattern 0 t)) ts
-  where tcElems _ ty [] = return (listType ty)
-        tcElems doc ty (t1:ts1) =
-          tcPatternFP p t1 >>=
-          unify p "pattern" (doc $-$ text "Term:" <+> ppPattern 0 t1)
-                ty >>
-          tcElems doc ty ts1
-tcPatternFP p t@(AsPattern v t') =
-  do
-    ty1 <- tcPatternFP p (VariablePattern v)
-    ty2 <- tcPatternFP p t'
-    unify p "pattern" (ppPattern 0 t) ty1 ty2
-    return ty1
-tcPatternFP p (LazyPattern _ t) = tcPatternFP p t
-tcPatternFP p t@(FunctionPattern f ts) = do
-    m <- getModuleIdent
-    tyEnv <- getValueEnv
-    ty <- inst (funType m f tyEnv) --skol (constrType m c tyEnv)
-    unifyArgs (ppPattern 0 t) ts ty
-  where unifyArgs _ [] ty = return ty
-        unifyArgs doc (t1:ts1) ty@(TypeVariable _) = do
-             (alpha,beta) <- tcArrow p "function pattern" doc ty
-	     ty' <- tcPatternFP p t1
-	     unify p "function pattern"
-	             (doc $-$ text "Term:" <+> ppPattern 0 t1)
-	             ty' alpha
-	     unifyArgs doc ts1 beta
-        unifyArgs doc (t1:ts1) (TypeArrow ty1 ty2) =
-          tcPatternFP p t1 >>=
-          unify p "pattern" (doc $-$ text "Term:" <+> ppPattern 0 t1)
-                ty1 >>
-          unifyArgs doc ts1 ty2
-        unifyArgs _ _ _ = internalError "TypeCheck.tcPatternFP"
-tcPatternFP p (InfixFuncPattern t1 op t2) =
-  tcPatternFP p (FunctionPattern op [t1,t2])
--- tcPatternFP p r@(RecordPattern fs _) = do
---   recInfo <- getFieldIdent fs >>= getRecordInfo
---   case recInfo of
---     [AliasType qi n rty@(TypeRecord _)] -> do
---       (rty'@(TypeRecord fts'), tys) <- inst' (ForAll n rty)
---       fts <- mapM (tcFieldPatt tcPattern) fs
---       unifyLabels p "record pattern" (ppPattern 0 r) fts' rty' fts
---       theta <- getTypeSubst
---       return (subst theta $ TypeConstructor qi tys)
---     info -> internalError $ "TypeCheck.tcExpr: Expected record type but got "
---               ++ show info
-
--- tcFieldPatt :: (Position -> Pattern -> TCM Type) -> Field Pattern
---             -> TCM (Ident, Type)
--- tcFieldPatt tcPatt f@(Field _ l t) = do
---   m <- getModuleIdent
---   tyEnv <- getValueEnv
---   let p = idPosition l
---   lty <- maybe (freshTypeVar >>= \lty' ->
---                 modifyValueEnv
---                 (bindLabel l (qualifyWith m (mkIdent "#Rec")) (polyType lty'))
---                 >> return lty')
---                inst
---                (sureLabelType l tyEnv)
---   ty <- tcPatt p t
---   unify p "record" (text "Field:" <+> ppFieldPatt f) lty ty
---   return (l, ty)
-=======
   where
   unifyArgs _   []       ty                  = return ty
   unifyArgs doc (t1:ts1) ty@(TypeVariable _) = do
@@ -867,34 +693,6 @@
   unifyArgs _ _ ty = internalError $ "TypeCheck.tcPattern: " ++ show ty
 tcPattern p (InfixFuncPattern t1 op t2) = tcPattern p
                                         $ FunctionPattern op [t1, t2]
-tcPattern p r@(RecordPattern fs _) = do
-  recInfo <- getFieldIdent fs >>= getRecordInfo
-  case recInfo of
-    [AliasType qi n rty@(TypeRecord _)] -> do
-      (rty'@(TypeRecord fts'), tys) <- inst' (ForAll n rty)
-      fts <- mapM (tcFieldPatt tcPattern) fs
-      unifyLabels p "record pattern" (ppPattern 0 r) fts' rty' fts
-      theta <- getTypeSubst
-      return (subst theta $ TypeConstructor qi tys)
-    info -> internalError $ "TypeCheck.tcExpr: Expected record type but got "
-              ++ show info
-
-tcFieldPatt :: (Position -> Pattern -> TCM Type) -> Field Pattern
-            -> TCM (Ident, Type)
-tcFieldPatt tcPatt f@(Field _ l t) = do
-  m <- getModuleIdent
-  tyEnv <- getValueEnv
-  let p = idPosition l
-  lty <- maybe (freshTypeVar >>= \lty' ->
-                modifyValueEnv
-                (bindLabel l (qualifyWith m (mkIdent "#Rec")) (polyType lty'))
-                >> return lty')
-               inst
-               (sureLabelType l tyEnv)
-  ty <- tcPatt p t
-  unify p "record" (text "Field:" <+> ppFieldPatt f) lty ty
-  return (l, ty)
->>>>>>> b2e357a2
 
 tcRhs ::ValueEnv -> Rhs -> TCM Type
 tcRhs tyEnv0 (SimpleRhs p e ds) = do
@@ -948,7 +746,7 @@
     errTypeSigTooGeneral p m (text "Expression:" <+> ppExpr 0 e) sig' sigma
   return ty
   where sig' = nameSigType sig
-tcExpr p (Paren    e) = tcExpr p e
+tcExpr p (Paren       e) = tcExpr p e
 tcExpr p r@(Record c fs) = do
   m     <- getModuleIdent
   tyEnv <- getValueEnv
@@ -1069,60 +867,6 @@
   ty <- tcExpr p e
   alpha <- freshTypeVar
   tcAlts tyEnv0 ty alpha alts
-<<<<<<< HEAD
-  where tcAlts _      _   ty [] = return ty
-        tcAlts tyEnv0 ty1 ty2 (alt1:alts1) =
-          tcAlt (ppAlt alt1) tyEnv0 ty1 ty2 alt1 >> tcAlts tyEnv0 ty1 ty2 alts1
-        tcAlt doc tyEnv0 ty1 ty2 (Alt p1 t rhs) =
-          tcPattern p1 t >>=
-          unify p1 "case pattern" (doc $-$ text "Term:" <+> ppPattern 0 t)
-                ty1 >>
-          tcRhs tyEnv0 rhs >>=
-          unify p1 "case branch" doc ty2
--- tcExpr p r@(RecordConstr fs) = do
---   recInfo <- getFieldIdent fs >>= getRecordInfo
---   case recInfo of
---     [AliasType qi n rty@(TypeRecord _)] -> do
---       (rty'@(TypeRecord fts'), tys) <- inst' (ForAll n rty)
---       fts     <- mapM tcFieldExpr fs
---       unifyLabels p "record construction" (ppExpr 0 r) fts' rty' fts
---       theta <- getTypeSubst
---       return (subst theta $ TypeConstructor qi tys)
---     info -> internalError $ "TypeCheck.tcExpr: Expected record type but got "
---            ++ show info
--- tcExpr p r@(RecordSelection e l) = do
---   recInfo <- getRecordInfo l
---   case recInfo of
---     [AliasType qi n rty@(TypeRecord _)] -> do
---       ety <- tcExpr p e
---       (TypeRecord fts, tys) <- inst' (ForAll n rty)
---       let rtc = TypeConstructor qi tys
---       case lookup l fts of
---         Just lty -> do
---           unify p "record selection" (ppExpr 0 r) ety rtc
---           theta <- getTypeSubst
---           return (subst theta lty)
---         Nothing -> internalError "TypeCheck.tcExpr: Field not found."
---     info -> internalError $ "TypeCheck.tcExpr: Expected record type but got "
---               ++ show info
--- tcExpr p r@(RecordUpdate fs e) = do
---   recInfo <- getFieldIdent fs >>= getRecordInfo
---   case recInfo of
---     [AliasType qi n rty@(TypeRecord _)] -> do
---       (rty'@(TypeRecord fts'), tys) <- inst' (ForAll n rty)
---       -- Type check field updates
---       fts <- mapM tcFieldExpr fs
---       unifyLabels p "record update" (ppExpr 0 r) fts' rty' fts
---       -- Type check record expression to be updated
---       ety <- tcExpr p e
---       let rtc = TypeConstructor qi tys
---       unify p "record update" (ppExpr 0 r) ety rtc
---       -- Return inferred type
---       theta <- getTypeSubst
---       return (subst theta rtc)
---     info -> internalError $ "TypeCheck.tcExpr: Expected record type but got "
---               ++ show info
-=======
   where
   tcAlts _      _   ty  []           = return ty
   tcAlts tyEnv0 ty1 ty2 (alt1:alts1) = do
@@ -1132,50 +876,6 @@
     ty' <- tcPattern p1 t
     unify p1 "case pattern" (doc $-$ text "Term:" <+> ppPattern 0 t) ty1 ty'
     tcRhs tyEnv0 rhs >>= unify p1 "case branch" doc ty2
-tcExpr p r@(RecordConstr fs) = do
-  recInfo <- getFieldIdent fs >>= getRecordInfo
-  case recInfo of
-    [AliasType qi n rty@(TypeRecord _)] -> do
-      (rty'@(TypeRecord fts'), tys) <- inst' (ForAll n rty)
-      fts     <- mapM tcFieldExpr fs
-      unifyLabels p "record construction" (ppExpr 0 r) fts' rty' fts
-      theta <- getTypeSubst
-      return (subst theta $ TypeConstructor qi tys)
-    info -> internalError $ "TypeCheck.tcExpr: Expected record type, but got "
-           ++ show info
-tcExpr p r@(RecordSelection e l) = do
-  recInfo <- getRecordInfo l
-  case recInfo of
-    [AliasType qi n rty@(TypeRecord _)] -> do
-      ety <- tcExpr p e
-      (TypeRecord fts, tys) <- inst' (ForAll n rty)
-      let rtc = TypeConstructor qi tys
-      case lookup l fts of
-        Just lty -> do
-          unify p "record selection" (ppExpr 0 r) ety rtc
-          theta <- getTypeSubst
-          return (subst theta lty)
-        Nothing -> internalError "TypeCheck.tcExpr: Field not found."
-    info -> internalError $ "TypeCheck.tcExpr: Expected record type, but got "
-              ++ show info
-tcExpr p r@(RecordUpdate fs e) = do
-  recInfo <- getFieldIdent fs >>= getRecordInfo
-  case recInfo of
-    [AliasType qi n rty@(TypeRecord _)] -> do
-      (rty'@(TypeRecord fts'), tys) <- inst' (ForAll n rty)
-      -- Type check field updates
-      fts <- mapM tcFieldExpr fs
-      unifyLabels p "record update" (ppExpr 0 r) fts' rty' fts
-      -- Type check record expression to be updated
-      ety <- tcExpr p e
-      let rtc = TypeConstructor qi tys
-      unify p "record update" (ppExpr 0 r) ety rtc
-      -- Return inferred type
-      theta <- getTypeSubst
-      return (subst theta rtc)
-    info -> internalError $ "TypeCheck.tcExpr: Expected record type, but got "
-              ++ show info
->>>>>>> b2e357a2
 
 tcEnum :: Position -> Expression -> Expression -> TCM ()
 tcEnum p e e1 = do
@@ -1209,20 +909,11 @@
         -> Field a -> TCM Type
 tcField tcheck what doc ty (Field p l x) = do
   tyEnv <- getValueEnv
--- TODO: can there be labels with no type information?
--- -> introduce fresh type variable
   TypeArrow ty1 ty2 <- inst (labelType l tyEnv)
   unify p "field label" empty ty ty1
   lty <- tcheck p x
   unify p ("record " ++ what) (doc x) ty2 lty
   return lty
-
--- tcFieldExpr :: Field Expression -> TCM (Ident, Type)
--- tcFieldExpr f@(Field p l e) = do
---   lty <- instLabel l
---   ety <- tcExpr p e
---   unify p "record field" (text "Field:" <+> ppFieldExpr f) lty ety
---   return (l, ety)
 
 -- The function 'tcArrow' checks that its argument can be used as
 -- an arrow type a -> b and returns the pair (a,b).
@@ -1300,44 +991,6 @@
   | k1 == k2 = Right idSubst
 unifyTypes m ty1 ty2 = Left (errIncompatibleTypes m ty1 ty2)
 
--- bjp 2014-10-08: Deactivated because the parser can not parse
--- record extensions, thus, these cases should never occur. If they do,
--- there must be an error somewhere ...
--- unifyTypes m tr1@(TypeRecord _ Nothing) (TypeRecord fs2 (Just a2)) =
---   either Left
---          (\res -> either Left
--- 	                   (Right . compose res)
---                          (unifyTypes m (TypeVariable a2) tr1))
---          (unifyTypedLabels m fs2 tr1)
--- unifyTypes m tr1@(TypeRecord _ (Just _)) tr2@(TypeRecord _ Nothing) =
---   unifyTypes m tr2 tr1
--- unifyTypes m (TypeRecord fs1 (Just a1)) tr2@(TypeRecord fs2 (Just a2)) =
---   let (fs1', rs1, rs2) = splitFields fs1 fs2
---   in  either
---         Left
---         (\res ->
---           either
---             Left
--- 	      (\res' -> Right (compose res res'))
--- 	      (unifyTypeLists m [TypeVariable a1,
--- 			         TypeRecord (fs1 ++ rs2) Nothing]
--- 	                        [TypeVariable a2,
--- 			         TypeRecord (fs2 ++ rs1) Nothing]))
---         (unifyTypedLabels m fs1' tr2)
---   where
---   splitFields fsx fsy = split' [] [] fsy fsx
---   split' fs1' rs1 rs2 [] = (fs1',rs1,rs2)
---   split' fs1' rs1 rs2 ((l,ty):ltys) =
---     maybe (split' fs1' ((l,ty):rs1) rs2 ltys)
---           (const (split' ((l,ty):fs1') rs1 (remove l rs2) ltys))
---           (lookup l rs2)
---
--- remove :: Eq a => a -> [(a, b)] -> [(a, b)]
--- remove _ []         = []
--- remove k (kv : kvs)
---   | k == fst kv     = kvs
---   | otherwise       = kv : remove k kvs
-
 unifyTypeLists :: ModuleIdent -> [Type] -> [Type] -> Either Doc TypeSubst
 unifyTypeLists _ []           _            = Right idSubst
 unifyTypeLists _ _            []           = Right idSubst
@@ -1346,60 +999,6 @@
   where
   unifyTypesTheta theta = either Left (Right . flip compose theta)
                           (unifyTypes m (subst theta ty1) (subst theta ty2))
-
-<<<<<<< HEAD
--- unifyLabels :: Position -> String -> Doc -> [(Ident, Type)] -> Type -> [(Ident, Type)] -> TCM ()
--- unifyLabels p what doc fs rty fs1 = mapM_ (unifyLabel p what doc fs rty) fs1
-
--- unifyLabel :: Position -> String -> Doc -> [(Ident, Type)] -> Type -> (Ident, Type) -> TCM ()
--- unifyLabel p what doc fs rty (l, ty) = case lookup l fs of
---   Nothing  -> do
---     m <- getModuleIdent
---     report $ posMessage p $ errMissingLabel m l rty
---   Just ty' -> unify p what doc ty' ty
-
--- unifyTypedLabels :: ModuleIdent -> [(Ident,Type)] -> Type
---                  -> Either Doc TypeSubst
--- unifyTypedLabels _ []           (TypeRecord _)      = Right idSubst
--- unifyTypedLabels m ((l,ty):fs1) tr@(TypeRecord fs2) =
---   either Left
---          (\r ->
---            maybe (Left (errMissingLabel m l tr))
---                  (\ty' ->
--- 		     either (const (Left (errIncompatibleLabelTypes m l ty ty')))
--- 	                    (Right . flip compose r)
--- 	                    (unifyTypes m ty ty'))
---                  (lookup l fs2))
---          (unifyTypedLabels m fs1 tr)
--- unifyTypedLabels _ _ _ = internalError "TypeCheck.unifyTypedLabels"
-=======
-unifyLabels :: Position -> String -> Doc -> [(Ident, Type)] -> Type
-            -> [(Ident, Type)] -> TCM ()
-unifyLabels p what doc fs rty fs1 = mapM_ (unifyLabel p what doc fs rty) fs1
-
-unifyLabel :: Position -> String -> Doc -> [(Ident, Type)] -> Type
-           -> (Ident, Type) -> TCM ()
-unifyLabel p what doc fs rty (l, ty) = case lookup l fs of
-  Nothing  -> do
-    m <- getModuleIdent
-    report $ posMessage p $ errMissingLabel m l rty
-  Just ty' -> unify p what doc ty' ty
-
-unifyTypedLabels :: ModuleIdent -> [(Ident,Type)] -> Type
-                 -> Either Doc TypeSubst
-unifyTypedLabels _ []           (TypeRecord _)      = Right idSubst
-unifyTypedLabels m ((l,ty):fs1) tr@(TypeRecord fs2)
-  = either Left
-    (\r ->
-      maybe (Left (errMissingLabel m l tr))
-            (\ty' ->
-              either (const (Left (errIncompatibleLabelTypes m l ty ty')))
-                      (Right . flip compose r)
-                      (unifyTypes m ty ty'))
-            (lookup l fs2))
-    (unifyTypedLabels m fs1 tr)
-unifyTypedLabels _ _ _ = internalError "TypeCheck.unifyTypedLabels"
->>>>>>> b2e357a2
 
 -- For each declaration group, the type checker has to ensure that no
 -- skolem type escapes its scope.
@@ -1446,16 +1045,6 @@
   tys <- replicateM (n + n') freshTypeVar
   return $ expandAliasType tys ty
 
--- instLabel :: Ident -> TCM Type
--- instLabel l = do
---   m <- getModuleIdent
---   tyEnv <- getValueEnv
---   maybe (freshTypeVar >>= \lty' -> modifyValueEnv
---           (bindLabel l (qualifyWith m (mkIdent "#Rec")) (monoType lty'))
---            >> return lty')
---         inst
---         (sureLabelType l tyEnv)
-
 skol :: ExistTypeScheme -> TCM Type
 skol (ForAllExist n n' ty) = do
   tys  <- replicateM n  freshTypeVar
@@ -1518,11 +1107,6 @@
   _ -> case qualLookupValue (qualQualify m l) tyEnv of
     [Label _ _ sigma] -> sigma
     _ -> internalError $ "TypeCheck.labelType " ++ show l ++ ", more precisely " ++ show (unqualify l)
-    
--- sureLabelType :: Ident -> ValueEnv -> Maybe TypeScheme
--- sureLabelType l tyEnv = case lookupValue l tyEnv of
---   Label _ _ sigma : _ -> Just sigma
---   _ -> Nothing
 
 -- The function 'expandType' expands all type synonyms in a type
 -- and also qualifies all type constructors with the name of the module
@@ -1574,41 +1158,6 @@
 localTypes :: ValueEnv -> [Type]
 localTypes tyEnv = [ty | (_, Value _ _ (ForAll _ ty)) <- localBindings tyEnv]
 
--- getFieldIdent :: [Field a] -> TCM Ident
--- getFieldIdent [] = internalError "TypeCheck.getFieldIdent: empty field"
--- getFieldIdent (Field _ i _ : _) = return i
-
--- Lookup record type for given field identifier
-<<<<<<< HEAD
--- getRecordInfo :: Ident -> TCM [TypeInfo]
--- getRecordInfo i = do
---   tyEnv <- getValueEnv
---   tcEnv <- getTyConsEnv
---   case lookupValue i tyEnv of
---        [Label _ r _] -> return (qualLookupTC r tcEnv)
---        _             -> internalError $
---         "TypeCheck.getRecordInfo: No record found for identifier " ++ show i
-
--- ---------------------------------------------------------------------------
--- Miscellaneous functions
--- ---------------------------------------------------------------------------
-
--- remove :: Eq a => a -> [(a, b)] -> [(a, b)]
--- remove _ []         = []
--- remove k (kv : kvs)
---   | k == fst kv     = kvs
---   | otherwise       = kv : remove k kvs
-=======
-getRecordInfo :: Ident -> TCM [TypeInfo]
-getRecordInfo i = do
-  tyEnv <- getValueEnv
-  tcEnv <- getTyConsEnv
-  case lookupValue i tyEnv of
-    [Label _ r _] -> return (qualLookupTC r tcEnv)
-    _             -> internalError $
-      "TypeCheck.getRecordInfo: No record found for identifier " ++ show i
->>>>>>> b2e357a2
-
 -- ---------------------------------------------------------------------------
 -- Error functions
 -- ---------------------------------------------------------------------------
@@ -1673,12 +1222,6 @@
 errRecursiveType :: ModuleIdent -> Int -> Type -> Doc
 errRecursiveType m tv ty = errIncompatibleTypes m (TypeVariable tv) ty
 
--- errMissingLabel :: ModuleIdent -> Ident -> Type -> Doc
--- errMissingLabel m l rty = sep
---   [ text "Missing field for label" <+> ppIdent l
---   , text "in the record type" <+> ppType m rty
---   ]
-
 errIncompatibleTypes :: ModuleIdent -> Type -> Type -> Doc
 errIncompatibleTypes m ty1 ty2 = sep
   [ text "Types" <+> ppType m ty1
@@ -1691,8 +1234,4 @@
   [ text "Labeled types" <+> ppIdent l <+> text "::" <+> ppType m ty1
   , nest 10 $ text "and" <+> ppIdent l <+> text "::" <+> ppType m ty2
   , text "are incompatible"
-<<<<<<< HEAD
-  ]
-=======
-  ]
->>>>>>> b2e357a2
+  ]