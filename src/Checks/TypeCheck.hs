{- |
    Module      :  $Header$
    Description :  Type checking Curry programs
    Copyright   :  (c) 1999 - 2004 Wolfgang Lux
                                   Martin Engelke
                       2011 - 2015 Björn Peemöller
                                   Jan Tikovsky
    License     :  OtherLicense

    Maintainer  :  bjp@informatik.uni-kiel.de
    Stability   :  experimental
    Portability :  portable

   This module implements the type checker of the Curry compiler. The
   type checker is invoked after the syntactic correctness of the program
   has been verified. Local variables have been renamed already. Thus the
   compiler can maintain a flat type environment (which is necessary in
   order to pass the type information to later phases of the compiler).
   The type checker now checks the correct typing of all expressions and
   also verifies that the type signatures given by the user match the
   inferred types. The type checker uses the algorithm by Damas and Milner
   (1982) for inferring the types of unannotated declarations, but allows
   for polymorphic recursion when a type annotation is present.
-}
<<<<<<< HEAD

module Checks.TypeCheck (typeCheck, bindTC, expandType) where

import Control.Monad (liftM, liftM2, liftM3, replicateM, unless, when)
import qualified Control.Monad.State as S (State, gets, modify, runState)
import Data.List (nub, partition, sortBy, (\\))
=======
{-# LANGUAGE CPP #-}
module Checks.TypeCheck (typeCheck) where

#if __GLASGOW_HASKELL__ >= 710
import           Control.Applicative        ((<$>))
#else
import           Control.Applicative        ((<$>), (<*>))
#endif
import           Control.Monad              (replicateM, unless)
import qualified Control.Monad.State as S   (State, execState, gets, modify)
import           Data.List                  (nub, partition)
>>>>>>> d1b912fa
import qualified Data.Map            as Map (Map, delete, empty, insert, lookup)
import           Data.Maybe
  (catMaybes, fromMaybe, fromJust, isNothing)
import qualified Data.Set            as Set
  (Set, fromList, member, notMember, unions, empty)
import Text.PrettyPrint

import Curry.Base.Ident hiding (sep)
import Curry.Base.Position
import Curry.Syntax as ST
import Curry.Syntax.Pretty

import Base.CurryTypes (fromQualType, toConstrType, toConstrTypes)
import Base.Expr
import Base.Messages (Message, posMessage, internalError)
import Base.SCC
import Base.TopEnv
import Base.Types as BT hiding (splitType)
import Base.TypeSubst
import Base.Subst (listToSubst, substToList)
import Base.Utils (foldr2, findDouble, zip', zipWith', zipWith3', fromJust')
import Base.Idents (enumClsIdent, tcPreludeEnumFromQIdent
  , tcPreludeEnumFromThenQIdent, tcPreludeEnumFromToQIdent
  , tcPreludeEnumFromThenToQIdent, numClsIdent, fractionalClsIdent
  , negateQIdent)

import CompilerOpts

import Env.TypeConstructor (TCEnv, TypeInfo (..), bindTypeInfo, qualLookupTC)
import Env.Value ( ValueEnv, ValueInfo (..), rebindFun
  , bindGlobalInfo, bindLabel, lookupValue, qualLookupValue
  , tryBindFun )
import Env.ClassEnv (ClassEnv (..), Class (..)
  , implies', implies, isValidCx, reduceContext, lookupTypeScheme
  , getInstances, splitType )

infixl 5 $-$

($-$) :: Doc -> Doc -> Doc
x $-$ y = x $$ space $$ y

-- Type checking proceeds as follows. First, the type constructor
-- environment is initialized by adding all types defined in the current
-- module. Next, the types of all data constructors and field labels
-- are entered into the type environment and then a type inference
-- for all function and value definitions is performed.
-- The type checker returns the resulting type constructor and type
-- environments.
-- The boolean parameter doContextRed0 specifies whether a context reduction 
-- should be exerted. This parameter is primarily for debugging, it is set
-- to True in the normal execution of the compiler. 
typeCheck :: ModuleIdent -> TCEnv -> ValueEnv -> ClassEnv -> Options
          -> Bool -> Bool -> [Decl] -> (TCEnv, ValueEnv, [Decl], [Message])
typeCheck m tcEnv tyEnv cEnv opts doContextRed0 sndRun decls = 
  execTCM check initState
  where
  pdecls = zip [0::Int ..] decls
  check      = checkTypeSynonyms m tds &&> checkDecls
  checkDecls = do
    bindTypes tds
    bindConstrs
    bindLabels
    bindClassMethods cEnv
    
    -- assign each declaration a unique id
    vdsN <- numberDecls vds
    -- do the type check
    (newDecls, _) <- tcDecls vdsN
    -- apply the final substitution to the type schemes in the value 
    -- environment and reduce still unreduced contexts
    tyEnv' <- getValueEnv
    theta  <- getTypeSubst
    modifyValueEnv $ const (fmap reduceContexts (theta `subst` tyEnv'))
    -- correct the contexts of variables because of the context reduction
    -- and apply the final type substitution to the type annotations
    newDecls' <- correctVariableContexts newDecls
    let newDecls'' = applyTypeSubst theta newDecls' 

    -- the second run should not produce any errors. If it does, we
    -- did something wrong. 
    secondRun0 <- isSecondRun 
    errors0    <- getErrors
    when (secondRun0 && not (null errors0)) $ 
      internalError ("second type check failed: \n" ++ show (reverse errors0))
    
    -- restore the order of the declarations!
    return (map snd $ sortBy sorter $ tds' ++ zip (map fst vds') newDecls'')
  (tds', vds')   = partition (isTypeDecl . snd) pdecls
  tds            = map snd tds'
  vds            = map snd vds'
  sorter (n1, _) (n2, _) = compare n1 n2
  initState      = TcState m tcEnv tyEnv cEnv doContextRed0 idSubst emptySigEnv 
    0 [] 0 Map.empty sndRun (TypeClassExtensions `elem` optExtensions opts)
  reduceContexts = if doContextRed0 then reduceContexts' else id
  reduceContexts' (Value qid a (ForAll cx n ty) cls) = 
    Value qid a (ForAll (reduceContext cEnv cx) n ty) cls
  reduceContexts' v                                  = v

-- The type checker makes use of a state monad in order to maintain the type
-- environment, the current substitution, and a counter which is used for
-- generating fresh type variables.

data TcState = TcState
  { moduleIdent   :: ModuleIdent -- read only
  , tyConsEnv     :: TCEnv
  , valueEnv      :: ValueEnv
  , classEnv      :: ClassEnv
  , doContextRed  :: Bool
  , typeSubst     :: TypeSubst
  , sigEnv        :: SigEnv
  , nextId        :: Int         -- automatic counter
  , errors        :: [Message]
  , declCounter   :: Int
  , declGroups    :: Map.Map [Int] ([Decl], BT.Context)
  , secondRun     :: Bool
  , typeClassExts :: Bool
  }

type TCM = S.State TcState

getModuleIdent :: TCM ModuleIdent
getModuleIdent = S.gets moduleIdent

getTyConsEnv :: TCM TCEnv
getTyConsEnv = S.gets tyConsEnv

setTyConsEnv :: TCEnv -> TCM ()
setTyConsEnv tcEnv = S.modify $ \ s -> s { tyConsEnv = tcEnv }

getValueEnv :: TCM ValueEnv
getValueEnv = S.gets valueEnv

getClassEnv :: TCM ClassEnv
getClassEnv = S.gets classEnv

modifyValueEnv :: (ValueEnv -> ValueEnv) -> TCM ()
modifyValueEnv f = S.modify $ \ s -> s { valueEnv = f $ valueEnv s }

getTypeSubst :: TCM TypeSubst
getTypeSubst = S.gets typeSubst

modifyTypeSubst :: (TypeSubst -> TypeSubst) -> TCM ()
modifyTypeSubst f = S.modify $ \ s -> s { typeSubst = f $ typeSubst s }

getSigEnv :: TCM SigEnv
getSigEnv = S.gets sigEnv

modifySigEnv :: (SigEnv -> SigEnv) -> TCM ()
modifySigEnv f = S.modify $ \ s -> s { sigEnv = f $ sigEnv s }

getNextId :: TCM Int
getNextId = do
  nid <- S.gets nextId
  S.modify $ \ s -> s { nextId = succ nid }
  return nid

report :: Message -> TCM ()
report err = S.modify $ \ s -> s { errors = err : errors s }

(&&>) :: TCM () -> TCM [Decl] -> TCM [Decl]
pre &&> suf = do
  errs <- pre >> S.gets errors
  if null errs then suf else return []

execTCM :: TCM [Decl] -> TcState -> (TCEnv, ValueEnv, [Decl], [Message])
execTCM tcm s = let (decls, s') = S.runState tcm s
                in  ( tyConsEnv s'
                    , valueEnv s'
                    , decls
                    , reverse $ nub $ errors s'
                    )

getErrors :: TCM [Message]
getErrors = S.gets errors


getDoContextRed :: TCM Bool
getDoContextRed = S.gets doContextRed

getNextDeclCounter :: TCM Int
getNextDeclCounter = do
  c <- S.gets declCounter
  S.modify $ \ s -> s { declCounter = succ c }
  return c

-- | stores the declarations and their context by using the unique ids 
-- |  of the declarations
setDeclGroup :: [Decl] -> BT.Context -> TCM ()
setDeclGroup ds cx = S.modify $
  \s -> s { declGroups = Map.insert (map getUniqueId ds) (ds, cx) (declGroups s) }

-- | loads the declarations and their context by using the unique ids of
-- |  the declarations
getDeclGroup :: [Decl] -> TCM (Maybe ([Decl], BT.Context))
getDeclGroup ds = S.gets (Map.lookup (map getUniqueId ds) . declGroups)

isSecondRun :: TCM Bool
isSecondRun = S.gets secondRun

typeClassExtensions :: TCM Bool
typeClassExtensions = S.gets typeClassExts

-- Defining Types:
-- Before type checking starts, the types defined in the local module
-- have to be entered into the type constructor environment. All type
-- synonyms occurring in the definitions are fully expanded (except for
-- record types) and all type constructors are qualified with the name
-- of the module in which they are defined. This is possible because
-- Curry does not allow (mutually) recursive type synonyms.
-- In order to simplify the expansion of type synonyms, the compiler
-- first performs a dependency analysis on the type definitions.
-- This also makes it easy to identify (mutually) recursive synonyms.

-- Note that 'bindTC' is passed the final type constructor environment in
-- order to handle the expansion of type synonyms. This does not lead to a
-- termination problem because 'checkTypeDecls' already has checked that there
-- are no recursive type synonyms.

-- We have to be careful with existentially quantified type variables for
-- data constructors. An existentially quantified type variable may
-- shadow a universally quantified variable from the left hand side of
-- the type declaration. In order to avoid wrong indices being assigned
-- to these variables, we replace all shadowed variables in the left hand
-- side by anonId before passing them to 'expandMonoType' and
-- 'expandMonoTypes', respectively.

checkTypeSynonyms :: ModuleIdent -> [Decl] -> TCM ()
checkTypeSynonyms m = mapM_ (checkTypeDecls m) . scc bound free
  where
  bound (DataDecl    _ tc _ _ _) = [tc]
  bound (NewtypeDecl _ tc _ _ _) = [tc]
  bound (TypeDecl      _ tc _ _) = [tc]
  bound _                        = []
  free  (DataDecl     _ _ _ _ _) = []
  free  (NewtypeDecl  _ _ _ _ _) = []
  free  (TypeDecl      _ _ _ ty) = ft m ty []
  free _                         = []

checkTypeDecls :: ModuleIdent -> [Decl] -> TCM ()
checkTypeDecls _ []                    =
  internalError "TypeCheck.checkTypeDecls: empty list"
checkTypeDecls _ [DataDecl    _ _ _ _ _] = return ()
checkTypeDecls _ [NewtypeDecl _ _ _ _ _] = return ()
checkTypeDecls m [t@(TypeDecl  _ tc _ ty)]
  -- enable declaration of recursive record types
  | isRecordDecl t       = return ()
  | tc `elem` ft m ty [] = report $ errRecursiveTypes [tc]
  | otherwise            = return ()
checkTypeDecls _ ts@(TypeDecl _ tc _ _ : ds)
  -- enable declaration of mutually recursive record types
  | any isRecordDecl ts = return ()
  | otherwise           =
      report $ errRecursiveTypes $ tc : [tc' | TypeDecl _ tc' _ _ <- ds]
checkTypeDecls _ _                     =
  internalError "TypeCheck.checkTypeDecls: no type synonym"

ft :: ModuleIdent -> TypeExpr -> [Ident] -> [Ident]
ft m (ConstructorType tc tys) tcs =
  maybe id (:) (localIdent m tc) (foldr (ft m) tcs tys)
ft _ (VariableType         _) tcs = tcs
ft m (TupleType          tys) tcs = foldr (ft m) tcs tys
ft m (ListType            ty) tcs = ft m ty tcs
ft m (ArrowType      ty1 ty2) tcs = ft m ty1 $ ft m ty2 $ tcs
ft m (RecordType          fs) tcs = foldr (ft m) tcs (map snd fs)
ft m (SpecialConstructorType _ tys) tcs = 
  foldr (ft m) tcs tys

-- The type constructor environment 'tcEnv' maintains all types
-- in fully expanded form (except for record types).
bindTypes :: [Decl] -> TCM ()
bindTypes ds = do
  m      <- getModuleIdent
  tcEnv  <- getTyConsEnv
  let tcEnv'  = foldr (bindTC m tcEnv') tcEnv ds
  setTyConsEnv tcEnv'

bindTC :: ModuleIdent -> TCEnv -> Decl -> TCEnv -> TCEnv
bindTC m tcEnv (DataDecl _ tc tvs cs _) =
  bindTypeInfo DataType m tc tvs (map (Just . mkData) cs)
  where
  mkData (ConstrDecl _ evs     c  tys) = mkData' evs c  tys
  mkData (ConOpDecl  _ evs ty1 op ty2) = mkData' evs op [ty1, ty2]
  mkData' evs c tys = DataConstr c (length evs) $
    -- TODO: somewhen adding contexts to data declarations
    map getType $ expandMonoTypes m tcEnv (cleanTVars tvs evs) True (map noBContext tys)
bindTC m tcEnv (NewtypeDecl _ tc tvs (NewConstrDecl _ evs c ty) _) =
  bindTypeInfo RenamingType m tc tvs (DataConstr c (length evs) [ty'])
  where ty' = getType $ expandMonoType' m tcEnv (cleanTVars tvs evs) True (noBContext ty)
bindTC m tcEnv (TypeDecl _ tc tvs ty) =
  bindTypeInfo AliasType m tc tvs (getType $ expandMonoType' m tcEnv tvs True (noBContext ty))
bindTC _ _ _ = id

cleanTVars :: [Ident] -> [Ident] -> [Ident]
cleanTVars tvs evs = [if tv `elem` evs then anonId else tv | tv <- tvs]

noBContext :: TypeExpr -> BaseConstrType
noBContext texp = (ST.emptyContext, texp) 

-- Defining Data Constructors:
-- In the next step, the types of all data constructors are entered into
-- the type environment using the information just entered into the type
-- constructor environment. Thus, we can be sure that all type variables
-- have been properly renamed and all type synonyms are already expanded.

bindConstrs :: TCM ()
bindConstrs = do
  m <- getModuleIdent
  tcEnv <- getTyConsEnv
  modifyValueEnv $ bindConstrs' m tcEnv

bindConstrs' :: ModuleIdent -> TCEnv -> ValueEnv -> ValueEnv
bindConstrs' m tcEnv tyEnv = foldr (bindData . snd) tyEnv
                           $ localBindings tcEnv
  where
  bindData (DataType tc n cs) tyEnv' =
    foldr (bindConstr m n (constrType' tc n)) tyEnv' (catMaybes cs)
  bindData (RenamingType tc n (DataConstr c n' [ty])) tyEnv' =
    bindGlobalInfo NewtypeConstructor m c
                   (ForAllExist BT.emptyContext n n' (TypeArrow ty (constrType' tc n)))
                   tyEnv'
  bindData (RenamingType _ _ (DataConstr _ _ _)) _ =
    internalError "TypeCheck.bindConstrs: newtype with illegal constructors"
  bindData (AliasType _ _ _) tyEnv' = tyEnv'
  bindConstr m' n ty (DataConstr c n' tys) =
    bindGlobalInfo (flip DataConstructor (length tys)) m' c
                   (ForAllExist BT.emptyContext n n' (foldr TypeArrow ty tys))
  constrType' tc n = TypeConstructor tc $ map TypeVariable [0 .. n - 1]

-- Defining Field Labels:
-- Records can only be declared as type aliases. So currently there is
-- nothing more to do than entering all typed record fields (labels)
-- which occur in record types on the right-hand-side of type aliases
-- into the type environment. Since we use the type constructor environment
-- again, we can be sure that all type variables have been properly renamed
-- and all type synonyms are already expanded.

bindLabels :: TCM ()
bindLabels = do
  tcEnv <- getTyConsEnv
  modifyValueEnv $ bindLabels' tcEnv

bindLabels' :: TCEnv -> ValueEnv -> ValueEnv
bindLabels' tcEnv tyEnv = foldr (bindFieldLabels . snd) tyEnv
                        $ localBindings tcEnv
  where
  bindFieldLabels (AliasType r _ (TypeRecord fs)) env =
    foldr (bindField r) env fs
  bindFieldLabels _ env = env

  bindField r (l, ty) env = case lookupValue l env of
    [] -> bindLabel l r (polyType ty) env
    _  -> env

-- Type Signatures:
-- The type checker collects type signatures in a flat environment. All
-- anonymous variables occurring in a signature are replaced by fresh
-- names. However, the type is not expanded so that the signature is
-- available for use in the error message that is printed when the
-- inferred type is less general than the signature.

type BaseConstrType = (ST.Context, TypeExpr)

type SigEnv = Map.Map Ident (Bool, BaseConstrType)


emptySigEnv :: SigEnv
emptySigEnv = Map.empty

unbindTypeSig :: Ident -> SigEnv -> SigEnv
unbindTypeSig = Map.delete

bindTypeSig :: Ident -> (Bool, BaseConstrType) -> SigEnv -> SigEnv
bindTypeSig = Map.insert

bindTypeSigs :: Decl -> SigEnv -> SigEnv
bindTypeSigs (TypeSig _ expanded vs cx ty) env = 
  foldr (flip bindTypeSig (expanded, (cx, nameSigType ty))) env vs
bindTypeSigs _ env                             = env

lookupTypeSig :: Ident -> SigEnv -> Maybe (Bool, BaseConstrType)
lookupTypeSig = Map.lookup

qualLookupTypeSig :: ModuleIdent -> QualIdent -> SigEnv 
                  -> Maybe (Bool, BaseConstrType)
qualLookupTypeSig m f sigs = localIdent m f >>= flip lookupTypeSig sigs

nameSigType :: TypeExpr -> TypeExpr
nameSigType ty = fst $ nameType ty $ filter (`notElem` fv ty) identSupply

nameTypes :: [TypeExpr] -> [Ident] -> ([TypeExpr], [Ident])
nameTypes []         tvs = ([]        , tvs  )
nameTypes (ty : tys) tvs = (ty' : tys', tvs'')
  where (ty' , tvs' ) = nameType ty tvs
        (tys', tvs'') = nameTypes tys tvs'

nameType :: TypeExpr -> [Ident] -> (TypeExpr, [Ident])
nameType (ConstructorType tc tys) tvs = (ConstructorType tc tys', tvs')
  where (tys', tvs') = nameTypes tys tvs
nameType (SpecialConstructorType tc tys) tvs = (SpecialConstructorType tc tys', tvs')
  where (tys', tvs') = nameTypes tys tvs
nameType (VariableType tv) (tv' : tvs)
  | isAnonId tv = (VariableType tv', tvs      )
  | otherwise   = (VariableType tv , tv' : tvs)
nameType (TupleType tys) tvs = (TupleType tys', tvs')
  where (tys', tvs') = nameTypes tys tvs
nameType (ListType ty) tvs = (ListType ty', tvs')
  where (ty', tvs') = nameType ty tvs
nameType (ArrowType ty1 ty2) tvs = (ArrowType ty1' ty2', tvs'')
  where (ty1', tvs' ) = nameType ty1 tvs
        (ty2', tvs'') = nameType ty2 tvs'
nameType (RecordType     fs) tvs =
  (RecordType (zip ls tys'), tvs)
  where (ls  , tys) = unzip fs
        (tys', _  ) = nameTypes tys tvs
nameType (VariableType _) [] = internalError
 "TypeCheck.nameType: empty ident list"

-- |binds all class methods into the value environment
bindClassMethods :: ClassEnv -> TCM ()
bindClassMethods (ClassEnv _ _ methodEnv _ _) = do
  vEnv <- getValueEnv
  let classMethods0 = allBindings methodEnv
      vEnv'         = foldr bind vEnv classMethods0
  modifyValueEnv $ const vEnv'
  where
  bind :: (QualIdent, Class) -> ValueEnv -> ValueEnv
  bind (m, cls) = 
    let tsc = fromJust $ lookupTypeScheme cls (unqualify m)
        v   = Value (qualifyLike (theClass cls) $ unqualify m) 
                    (BT.arrowArity $ typeSchemeToType tsc) tsc
                    (Just $ theClass cls)
    -- Here we provide a "dummy" module. This is safe because the module
    -- information isn't needed for class methods (but later may be?) 
    in qualImportTopEnv' (fromJust' "bindClassMethods" $ qidModule $ theClass cls) 
         m v


-- Type Inference:
-- Before type checking a group of declarations, a dependency analysis is
-- performed and the declaration group is eventually transformed into
-- nested declaration groups which are checked separately. Within each
-- declaration group, first the left hand sides of all declarations are
-- typed. Next, the right hand sides of the declarations are typed in the
-- extended type environment. Finally, the types for the left and right
-- hand sides are unified and the types of all defined functions are
-- generalized. The generalization step will also check that the type
-- signatures given by the user match the inferred types.

-- Argument and result types of foreign functions using the ccall calling
-- convention are restricted to the basic types Bool, Char, Int, and Float.
-- In addition, IO t is a legitimate result type when t is either one of the
-- basic types or ().

-- TODO: Extend the set of legitimate types to match the types admitted
-- by the Haskell Foreign Function Interface Addendum.

type PDecl = (Int, Decl)

tcDecls :: [Decl] -> TCM ([Decl], BT.Context)
tcDecls ds = do
  m      <- getModuleIdent
  oldSig <- getSigEnv
  modifySigEnv $ \ sigs -> foldr bindTypeSigs sigs ods
  dsAndCxs <- mapM tcDeclGroup $ scc (bv . snd) (qfv m . snd) vds'
  modifySigEnv (const oldSig)
  let allDecls = ods' ++ concatMap fst dsAndCxs
  -- restore the original order of the declarations again
  return $ (map snd $ sortBy sorter allDecls, concatMap snd dsAndCxs)
  where
  -- record the order of the declarations by adding a position argument
  pds          = zip [0..] ds
  (vds', ods') = partition (isValueDecl . snd) pds
  ods          = map snd ods'
  sorter (n1, _) (n2, _) = compare n1 n2

tcDeclGroup :: [PDecl] -> TCM ([PDecl], BT.Context)
tcDeclGroup d@[(_, ForeignDecl _ _ _ f ty)] = tcForeign f ty >> return (d, BT.emptyContext)
tcDeclGroup d@[(_, ExternalDecl      _ fs)] = mapM_ tcExternal fs >> return (d, BT.emptyContext)
tcDeclGroup d@[(_, FreeDecl          _ vs)] = mapM_ tcFree     vs >> return (d, BT.emptyContext)
tcDeclGroup pds                             = do
  -- Strip the positions from the declarations, and add them later again. 
  -- This can be done because the fix point iteration doesn't change
  -- the order of the declarations
  let ds   = map snd pds
      poss = map fst pds
  -- If declaration group is stored, take the results from the store. 
  -- Else run (once!) the type checker for the specific declaration group and
  -- store the results.
  declGroup <- getDeclGroup ds
  (ds', cx) <- case declGroup of
    Nothing -> do
      (ds0, cx0) <- tcDeclGroup' ds 
      setDeclGroup ds0 cx0
      return (ds0, cx0)
    Just _  -> return (fromJust declGroup)
  return (zip' poss ds', cx)

tcDeclGroup' :: [Decl] -> TCM ([Decl], BT.Context) 
tcDeclGroup' ds = do
  tyEnv0       <- getValueEnv
  ctysLhs      <- mapM tcDeclLhs ds
  dsAndCtysRhs <- mapM (tcDeclRhs tyEnv0) ds
  -- get all contexts
  let cxsLhs  = map fst ctysLhs
      ctysRhs = map snd dsAndCtysRhs
      cxsRhs  = map fst ctysRhs
      cxs     = zipWith (++) cxsLhs cxsRhs
  sequence_ (zipWith3' unifyDecl ds ctysLhs ctysRhs)
  theta <- getTypeSubst
  let -- build the contexts of all declarations
      -- nubbing contexts for avoiding exponential growth of the context lists
      cxs'     = map (nub . subst theta) cxs

      freeVars = fvEnv (subst theta tyEnv0)
  
  -- TODO: updateContexts needed (perhaps for pattern declarations)?
      newDs0   = {-zipWith updateContexts cxs' -}map fst dsAndCtysRhs
  -- Propagate all contexts. 
  newDs1 <- fpIter newDs0
  -- Update contexts of function declarations with the contexts from the
  -- type environment. This is very important, because we want that
  -- the context reduction occuring at generalization yields exactly the
  -- same results as the context reduction occuring in the dictionary 
  -- transformation
  newDs2 <- updateFuncContexts newDs1 
  -- Establish the inferred types. 
  mapM_ (genDecl freeVars theta) newDs1
  -- do NOT return final contexts! 
  -- TODO: return cxs or cxs' (or doesn't matter?)
  cEnv <- getClassEnv
  return (newDs2, nonLocalContextElems cEnv freeVars $ concat cxs')

-- |checks whether the given "ValueInfo" refers to an identifier from
-- the given module
valInMdl :: ModuleIdent -> ValueInfo -> Bool
valInMdl m v = fromJust (qidModule $ origName v) == m

-- |update the contexts (and only the contexts!) of the type signatures
-- stored in the value environment 
writeContexts :: [(BT.Context, Decl)] -> TCM ()
writeContexts cs = mapM_ writeContext cs'
  where
  cs' = concatMap unpack cs
  writeContext :: (BT.Context, Ident) -> TCM ()
  writeContext (cx, v) = do
    -- find the correct entry in the value environment
    vEnv <- getValueEnv
    let vs = lookupValue v vEnv
    m <- getModuleIdent 
    let vs'                   = filter (valInMdl m) vs
        Value _ arity tysig _ = head vs'
    when (length vs' /= 1) $ internalError "writeContexts" 
    -- update the entry
    let tysig' = tysig `constrainBy` cx
    modifyValueEnv $ rebindFun m v arity tysig'
  unpack (cx, FunctionDecl _ _ _ f _) = [(cx, f)]
  unpack (cx, PatternDecl  _ _ _ p _) = map (\d -> (cx, d)) (bv p)
  unpack _                            = internalError "unpack"

{-
-- |after the complete contexts have been determined, update the type annotations
-- in the syntax tree with them
updateContexts :: BT.Context -> Decl -> Decl
updateContexts cx (FunctionDecl p (Just (_, ty)) id0 f es) 
  = FunctionDecl p (Just (mirrorCx cx, ty)) id0 f es
updateContexts cx (PatternDecl  p (Just (_, ty)) id0 pt rhs)
  = PatternDecl  p (Just (mirrorCx cx, ty)) id0 pt rhs
updateContexts _ _ = internalError "updateContexts"
-}

nonLocalContextElems :: ClassEnv -> Set.Set Int -> BT.Context -> BT.Context
nonLocalContextElems cEnv fvs = filter (isNotLocal fvs) . reduceContext cEnv

-- | a context element is considered not local if it has type variables
-- that are free variables of the type environment. 
-- In a correct program the type can only be of the form "TypeVariable n" 
-- because of the context reduction. In an incorrect program it could also
-- have another form, whence we cannot throw an internal error in this case.  
isNotLocal :: Set.Set Int -> (QualIdent, Type) -> Bool
isNotLocal fvs (_qid, TypeVariable v) = v `Set.member` fvs
-- isNotLocal _ (qid, ty) = internalError ("isNotLocal: " ++ show qid ++ " " ++ show ty)
isNotLocal _   _                      = False -- or True, shouldn't matter 

-- | updates the contexts in the function/pattern declarations with the
-- contexts from the type environment
updateFuncContexts :: [Decl] -> TCM [Decl]
updateFuncContexts decls = mapM updateFuncContexts' decls
  where
  updateFuncContexts' :: Decl -> TCM Decl
  updateFuncContexts' (FunctionDecl p (Just (_cx, ty)) n f eqs) = do
    tyEnv <- getValueEnv
    theta <- getTypeSubst
    let cty = subst theta $ varType f tyEnv 
    return $ FunctionDecl p (Just (mirrorFB $ getContext cty, ty)) n f eqs
  updateFuncContexts' p@(PatternDecl                 _ _ _ _ _) = return p
  updateFuncContexts' _ = internalError "updateFuncContexts'"

{-
The fix point iteration propagates all contexts in a declaration group until
the maximal necessary contexts for the functions are determined. 
-}

-- | This function does a fix point iteration, in the course of which  
-- all contexts are propagated again and again until the maximal set of contexts
-- is reached. 
fpIter :: [Decl] -> TCM [Decl]
fpIter ds = do
  m     <- getModuleIdent
  vEnv  <- getValueEnv
  theta <- getTypeSubst
  -- determine the very first context of a function declaration that
  -- is given by its type signature. This is important, because we want
  -- that the order of the elements in the inferred context is (roughly)
  -- the same as that of the elements in the type signature.  
  let maybeFs = map fromDecl ds 
      ctys    = map 
        (fmap $ \v -> subst theta (funType m (qualify v) vEnv))
        maybeFs
  let firstContexts = map genContext ctys 
  fpIter' ds firstContexts
  where
  fromDecl :: Decl -> Maybe Ident
  fromDecl (FunctionDecl _ _ _ f _) = Just f
  fromDecl (PatternDecl  _ _ _ _ _) = Nothing 
  fromDecl _                        = internalError "fromDecl|fpIter"
  genContext Nothing    = []
  genContext (Just tsc) = getContext tsc

-- | Helper function for fix point iteration. The second argument is
-- the list of contexts determined in the last run of the fix point iteration.  
fpIter' :: [Decl] -> [[(QualIdent, Type)]] -> TCM [Decl]
fpIter' ds oldCxs = do 
  newDsAndCxs <- mapM fpDeclRhs ds
  theta       <- getTypeSubst
  classEnv    <- getClassEnv
  let cxs   = map snd newDsAndCxs
      cxs'  = map (nub . subst theta) cxs
      -- In case of recursive functions, we have to reduce the context
      --  in order to prohibit an increasing list of contexts.
      -- Without this reduction, the fix point iteration would not terminate.
      cxs'' = map (reduceContext classEnv) $ zipWith (++) oldCxs cxs'
  case map (Set.fromList . reduceContext classEnv) oldCxs /= map Set.fromList cxs'' of
    True  -> do
      writeContexts (zip cxs'' ds)
      fpIter' (map fst newDsAndCxs) cxs''
    False -> do
      return ds

fpDeclRhs :: Decl -> TCM (Decl, BT.Context)
fpDeclRhs (FunctionDecl p (Just (cx0, ty0)) id0 f eqs) = do 
  eqsAndCxs <- mapM fpEquation eqs
  let cx' = concatMap snd eqsAndCxs
  return (FunctionDecl p (Just (mirrorFB cx' ++ cx0, ty0)) id0 f (map fst eqsAndCxs), cx')
fpDeclRhs (PatternDecl  p (Just (cx0, ty0)) id0 t rhs) = do
  (rhs', cx) <- fpRhs rhs
  return (PatternDecl p (Just (mirrorFB cx ++ cx0, ty0)) id0 t rhs', cx)
fpDeclRhs _ = internalError "fpDeclRhs"

fpEquation :: Equation -> TCM (Equation, BT.Context)
fpEquation (Equation p lhs rhs) = do
  (rhs', cx) <- fpRhs rhs
  return (Equation p lhs rhs', cx)

fpRhs :: Rhs -> TCM (Rhs, BT.Context)
fpRhs (SimpleRhs p e ds) = do
  (ds', cxDs) <- tcDecls ds
  (e', cxE)   <- fpExpr e
  return (SimpleRhs p e' ds', cxE ++ cxDs)
fpRhs (GuardedRhs es ds) = do
  (ds', cxDs) <- tcDecls ds
  (es', cxEs) <- fpCondExprs es
  return (GuardedRhs es' ds', cxEs ++ cxDs)

fpCondExprs :: [CondExpr] -> TCM ([CondExpr], BT.Context)
fpCondExprs ces = do
  cesWithCxs <- mapM fpCondExpr ces
  return (map fst cesWithCxs, concatMap snd cesWithCxs)

fpCondExpr :: CondExpr -> TCM (CondExpr, BT.Context)
fpCondExpr (CondExpr p g e) = do
  (e', cxE) <- fpExpr e
  (g', cxG) <- fpExpr g
  return (CondExpr p g' e', cxE ++ cxG)

fpExpr :: Expression -> TCM (Expression, BT.Context)
fpExpr (Literal l) = do
  sndRun <- isSecondRun
  -- TODO
  (l', cx) <- if sndRun then return (l, BT.emptyContext) else fpLiteral l
  return (Literal l', cx)
fpExpr (Variable (Just (_cx0, ty0)) v) = do
  m     <- getModuleIdent
  theta <- getTypeSubst
  sigs  <- getSigEnv
  tsc   <- getValueEnv >>= \vEnv -> return (funType m v vEnv)
  let tySig = qualLookupTypeSig m v sigs
  case tySig of
    Just _  -> do
      let mapping = buildTypeVarsMapping (typeSchemeToType tsc) (mirrorBF ty0)
          cx' = subst mapping (getContext tsc)
      return (Variable (Just (mirrorFB cx', ty0)) v, cx')
    Nothing -> do
      let mapping = buildTypeVarsMapping (subst theta $ typeSchemeToType tsc) (mirrorBF ty0)
          cx' = subst mapping (subst theta $ getContext tsc)  
      return (Variable (Just (mirrorFB cx', ty0)) v, cx')
fpExpr (Variable Nothing v) = do
  internalError ("fpExpr Nothing: " ++ show v) 
fpExpr c@(Constructor _) = return (c, BT.emptyContext)
fpExpr (Paren e) = do 
  (e', cx) <- fpExpr e
  return (Paren e', cx)
fpExpr (Typed cty@(Just (cx1, _ty1)) e cx0 ty) = do
  (e', cx) <- fpExpr e
  return (Typed cty e' cx0 ty, cx ++ mirrorBF cx1)
fpExpr (Typed Nothing _ _ _) = internalError "fpExpr"
fpExpr (Tuple sref es) = do
  esAndCxs <- mapM fpExpr es
  return (Tuple sref (map fst esAndCxs), concatMap snd esAndCxs)
fpExpr (List sref es) = do
  esAndCxs <- mapM fpExpr es
  return (List sref (map fst esAndCxs), concatMap snd esAndCxs)
fpExpr (ListCompr sref e ss) = do
  (e', cx) <- fpExpr e
  ssAndCxs <- mapM fpStmt ss
  return (ListCompr sref e' (map fst ssAndCxs), cx ++ concatMap snd ssAndCxs)
fpExpr (EnumFrom cty@(Just (cx, _ty)) e1) = do
  (e1', cx1) <- fpExpr e1
  exts       <- typeClassExtensions
  return (EnumFrom cty e1', 
          cx1 ++ (if exts then mirrorBF cx else []))
fpExpr (EnumFrom Nothing _) = internalError "fpExpr EnumFrom"
fpExpr (EnumFromThen cty@(Just (cx, _ty)) e1 e2) = do
  (e1', cx1) <- fpExpr e1
  (e2', cx2) <- fpExpr e2
  exts       <- typeClassExtensions
  return (EnumFromThen cty e1' e2', 
          cx1 ++ cx2 ++ (if exts then mirrorBF cx else []))
fpExpr (EnumFromThen Nothing _ _) = internalError "fpExpr EnumFromThen"
fpExpr (EnumFromTo cty@(Just (cx, _ty)) e1 e2) = do
  (e1', cx1) <- fpExpr e1
  (e2', cx2) <- fpExpr e2
  exts       <- typeClassExtensions
  return (EnumFromTo cty e1' e2', 
          cx1 ++ cx2 ++ (if exts then mirrorBF cx else []))
fpExpr (EnumFromTo Nothing _ _) = internalError "fpExpr EnumFromTo"
fpExpr (EnumFromThenTo cty@(Just (cx, _ty)) e1 e2 e3) = do
  (e1', cx1) <- fpExpr e1
  (e2', cx2) <- fpExpr e2
  (e3', cx3) <- fpExpr e3
  exts       <- typeClassExtensions
  return (EnumFromThenTo cty e1' e2' e3', 
          cx1 ++ cx2 ++ cx3 ++ (if exts then mirrorBF cx else []))
fpExpr (EnumFromThenTo Nothing _ _ _) = internalError "fpExpr EnumFromThenTo"
fpExpr (UnaryMinus cty@(Just (cx, _ty)) id0 e) = do
  (e', cx1) <- fpExpr e
  exts      <- typeClassExtensions
  return (UnaryMinus cty id0 e', cx1 ++ (if exts then mirrorBF cx else []))
fpExpr (UnaryMinus Nothing _ _) = internalError "fpExpr UnaryMinus"
fpExpr (Apply e1 e2) = do
  (e1', cx1) <- fpExpr e1
  (e2', cx2) <- fpExpr e2
  -- theta <- getTypeSubst
  return (Apply e1' e2', {-subst theta -}(cx1 ++ cx2))
fpExpr (InfixApply e1 op e2) = do
  (e1' , cx1) <- fpExpr e1
  (_op', cxO) <- fpExpr (infixOp op)
  (e2' , cx2) <- fpExpr e2
  -- theta <- getTypeSubst
  return (InfixApply e1' op e2', {-subst theta -}(cx1 ++ cxO ++ cx2))
fpExpr (LeftSection e1 op) = do
  (e1' , cx1) <- fpExpr e1
  (_op', cxO) <- fpExpr (infixOp op)
  -- theta <- getTypeSubst
  return (LeftSection e1' op, {-subst theta -}(cx1 ++ cxO))
fpExpr (RightSection op e1) = do
  (e1' , cx1) <- fpExpr e1
  (_op', cxO) <- fpExpr (infixOp op)
  -- theta <- getTypeSubst
  return (RightSection op e1', {-subst theta -}(cx1 ++ cxO))
fpExpr (Lambda sref ps e) = do
  (e', cx) <- fpExpr e
  return (Lambda sref ps e', cx)
fpExpr (Let ds e) = do
  (ds', cxDs) <- tcDecls ds
  (e' , cx  ) <- fpExpr e
  return (Let ds' e', cx ++ cxDs)
fpExpr (Do ss e) = do
  ssAndCxs <- mapM fpStmt ss
  (e', cx) <- fpExpr e
  return (Do (map fst ssAndCxs) e', cx ++ concatMap snd ssAndCxs)
fpExpr (IfThenElse sref e1 e2 e3) = do
  (e1', cx1) <- fpExpr e1
  (e2', cx2) <- fpExpr e2
  (e3', cx3) <- fpExpr e3
  return (IfThenElse sref e1' e2' e3', cx1 ++ cx2 ++ cx3)
fpExpr (Case sref ct e alts) = do
  (e', cxE)   <- fpExpr e
  altsWithCxs <- mapM fpAlt alts
  return (Case sref ct e' (map fst altsWithCxs), cxE ++ concatMap snd altsWithCxs)
fpExpr (RecordConstr fs) = do
  fsWithCxs <- mapM fpField fs
  return (RecordConstr (map fst fsWithCxs), concatMap snd fsWithCxs)
fpExpr (RecordSelection e i) = do
  (e', cxE) <- fpExpr e
  return (RecordSelection e' i, cxE)
fpExpr (RecordUpdate fs e) = do
  fsWithCxs <- mapM fpField fs
  (e', cxE) <- fpExpr e
  return (RecordUpdate (map fst fsWithCxs) e', concatMap snd fsWithCxs ++ cxE)

fpStmt :: Statement -> TCM (Statement, BT.Context)
fpStmt (StmtExpr   sref e) = do
  (e', cxE) <- fpExpr e
  return (StmtExpr sref e', cxE)
fpStmt (StmtDecl       ds) = do
  (ds', cx') <- tcDecls ds
  return (StmtDecl ds', cx')
fpStmt (StmtBind sref p e) = do
  (e', cxE) <- fpExpr e
  return (StmtBind sref p e', cxE)

fpAlt :: Alt -> TCM (Alt, BT.Context)
fpAlt (Alt p pt rhs) = do
  (rhs', cx) <- fpRhs rhs
  return (Alt p pt rhs', cx)

fpField :: Field Expression -> TCM (Field Expression, BT.Context)
fpField (Field p i e) = do
  (e', cxE) <- fpExpr e
  return (Field p i e', cxE)

fpLiteral :: Literal -> TCM (Literal, BT.Context)
fpLiteral l@(Int    v _) = do
  m    <- getModuleIdent
  vEnv <- getValueEnv
  let cty = funType m (qualify v) vEnv
  return (l, getContext cty) 
fpLiteral l@(Float  v _) = do
  exts <- typeClassExtensions
  case exts of
    True  -> do
      m    <- getModuleIdent
      vEnv <- getValueEnv
      let cty = funType m (qualify v) vEnv
      return (l, getContext cty)
    False -> return (l, BT.emptyContext) 
fpLiteral l@(Char   _ _) = return (l, BT.emptyContext) 
fpLiteral l@(String _ _) = return (l, BT.emptyContext)

-- | This function is called after all type checking has been done. Because
-- context reduction in a declaration group is always done at the very end 
-- of generalization, the contexts in the type annotations of variables
-- have to be updated so that they reflect the changes introduced by the
-- context reduction.  
correctVariableContexts :: [Decl] -> TCM [Decl]
correctVariableContexts ds = mapM cvcDecl ds

cvcDecl :: Decl -> TCM Decl
cvcDecl (FunctionDecl p cty n id0 eqs) = FunctionDecl p cty n id0 `liftM` mapM cvcEqu eqs
cvcDecl (PatternDecl   p cty n pt rhs) = PatternDecl p cty n pt `liftM` cvcRhs rhs
cvcDecl x = return x

cvcEqu :: Equation -> TCM Equation
cvcEqu (Equation p lhs rhs) = Equation p lhs `liftM` cvcRhs rhs

cvcRhs :: Rhs -> TCM Rhs
cvcRhs (SimpleRhs  p e ds) = liftM2 (SimpleRhs p) (cvcExpr e) (mapM cvcDecl ds)
cvcRhs (GuardedRhs ces ds) = liftM2 GuardedRhs (mapM cvcCondExpr ces) (mapM cvcDecl ds)

cvcExpr :: Expression -> TCM Expression
cvcExpr l@(Literal           _) = return l
cvcExpr (Variable (Just cty) v) = do
  cty' <- adjustType cty v
  return $ Variable (Just cty') v
cvcExpr (Variable    Nothing v) = internalError ("no type info for Variable " ++ show v) 
cvcExpr c@(Constructor       _) = return c
cvcExpr (Paren               e) = Paren `liftM` cvcExpr e
cvcExpr (Typed     cty e cx ty) = liftM3 (Typed cty) (cvcExpr e) (return cx) (return ty)
cvcExpr (Tuple         sref es) = Tuple sref `liftM` mapM cvcExpr es
cvcExpr (List          sref es) = List sref `liftM` mapM cvcExpr es
cvcExpr (ListCompr   sref e ss) = liftM2 (ListCompr sref) (cvcExpr e) (mapM cvcStmt ss)
cvcExpr (EnumFrom        (Just cty) e1) = do
  e1'  <- cvcExpr e1
  exts <- typeClassExtensions
  cty' <- if exts 
          then adjustType cty tcPreludeEnumFromQIdent
          else return cty
  return $ EnumFrom (Just cty') e1' 
cvcExpr (EnumFrom            Nothing _) = internalError "cvcExpr EnumFrom"
cvcExpr (EnumFromThen (Just cty) e1 e2) = do
  e1'  <- cvcExpr e1
  e2'  <- cvcExpr e2
  exts <- typeClassExtensions
  cty' <- if exts
          then adjustType cty tcPreludeEnumFromThenQIdent
          else return cty
  return $ EnumFromThen (Just cty') e1' e2'
cvcExpr (EnumFromThen      Nothing _ _) = internalError "cvcExpr EnumFromThen"
cvcExpr (EnumFromTo   (Just cty) e1 e2) = do
  e1'  <- cvcExpr e1
  e2'  <- cvcExpr e2
  exts <- typeClassExtensions
  cty' <- if exts
          then adjustType cty tcPreludeEnumFromToQIdent
          else return cty
  return $ EnumFromTo (Just cty') e1' e2'
cvcExpr (EnumFromTo        Nothing _ _) = internalError "cvcExpr EnumFromTo"
cvcExpr (EnumFromThenTo (Just cty) e1 e2 e3) = do
  e1'  <- cvcExpr e1
  e2'  <- cvcExpr e2
  e3'  <- cvcExpr e3
  exts <- typeClassExtensions
  cty' <- if exts
          then adjustType cty tcPreludeEnumFromThenToQIdent
          else return cty
  return $ EnumFromThenTo (Just cty') e1' e2' e3'
cvcExpr (EnumFromThenTo       Nothing _ _ _) = internalError "cvcExpr EnumFromThenTo"
cvcExpr (UnaryMinus     (Just cty) i e) = do
  e'   <- cvcExpr e
  exts <- typeClassExtensions
  cty' <- if exts
          then adjustType cty negateQIdent
          else return cty
  return $ UnaryMinus (Just cty') i e'
cvcExpr (UnaryMinus        Nothing _ _) = internalError "cvcExpr UnaryMinus"
cvcExpr (Apply         e1 e2) = liftM2 Apply (cvcExpr e1) (cvcExpr e2)
cvcExpr (InfixApply e1 op e2) = liftM3 InfixApply (cvcExpr e1) (cvcInfixOp op) (cvcExpr e2)
cvcExpr (LeftSection    e op) = liftM2 LeftSection (cvcExpr e) (cvcInfixOp op)
cvcExpr (RightSection   op e) = liftM2 RightSection (cvcInfixOp op) (cvcExpr e)
cvcExpr (Lambda    sref ps e) = Lambda sref ps `liftM` (cvcExpr e)
cvcExpr (Let            ds e) = liftM2 Let (mapM cvcDecl ds) (cvcExpr e)
cvcExpr (Do             ss e) = liftM2 Do (mapM cvcStmt ss) (cvcExpr e)
cvcExpr (IfThenElse sref e1 e2 e3) = liftM3 (IfThenElse sref) (cvcExpr e1) (cvcExpr e2) (cvcExpr e3)
cvcExpr (Case sref ct e alts) = liftM2 (Case sref ct) (cvcExpr e) (mapM cvcAlt alts)
cvcExpr (RecordConstr     fs) = RecordConstr `liftM` mapM cvcField fs
cvcExpr (RecordSelection e i) = flip RecordSelection i `liftM` cvcExpr e
cvcExpr (RecordUpdate   fs e) = liftM2 RecordUpdate (mapM cvcField fs) (cvcExpr e)

adjustType :: ConstrType_ -> QualIdent -> TCM ConstrType_ 
adjustType (_cx0, ty0) v = do
  vEnv  <- getValueEnv
  m     <- getModuleIdent
  theta <- getTypeSubst
  let ForAll cxInf _ tyInf = funType m v vEnv
  let s = either (internalError . show)
                 id
                 (unifyTypes m tyInf (subst theta $ mirrorBF ty0))
  return (mirrorFB $ subst s cxInf, ty0)

cvcInfixOp :: InfixOp -> TCM InfixOp
cvcInfixOp (InfixOp (Just (_cx0, ty0)) qid) = do
  vEnv   <- getValueEnv
  m      <- getModuleIdent
  theta  <- getTypeSubst
  let ForAll cxInf _ tyInf = funType m qid vEnv
  let s = either (internalError . show)
                 id
                 (unifyTypes m tyInf (subst theta $ mirrorBF ty0))
  return $ InfixOp (Just (mirrorFB $ subst s cxInf, ty0)) qid
cvcInfixOp (InfixOp Nothing _) = internalError "cvcInfixOp"
cvcInfixOp ic@(InfixConstr  _) = return ic

cvcCondExpr :: CondExpr -> TCM CondExpr
cvcCondExpr (CondExpr p e1 e2) = liftM2 (CondExpr p) (cvcExpr e1) (cvcExpr e2)

cvcStmt :: Statement -> TCM Statement
cvcStmt (StmtExpr   sref e) = StmtExpr sref `liftM` cvcExpr e
cvcStmt (StmtDecl       ds) = StmtDecl `liftM` mapM cvcDecl ds
cvcStmt (StmtBind sref p e) = StmtBind sref p `liftM` cvcExpr e

cvcAlt :: Alt -> TCM Alt
cvcAlt (Alt p pt rhs) = Alt p pt `liftM` cvcRhs rhs

cvcField :: Field Expression -> TCM (Field Expression)
cvcField (Field p i e) = Field p i `liftM` cvcExpr e  

--tcDeclGroup m tcEnv _ [ForeignDecl p cc _ f ty] =
--  tcForeign m tcEnv p cc f ty

--tcForeign :: ModuleIdent -> TCEnv -> Position -> CallConv -> Ident
--               -> TypeExpr -> TCM ()
--tcForeign m tcEnv p cc f ty =
--  S.modify (bindFun m f (checkForeignType cc (expandPolyType tcEnv ty)))
--  where checkForeignType CallConvPrimitive ty = ty
--        checkForeignType CallConvCCall (ForAll n ty) =
--          ForAll n (checkCCallType ty)
--        checkCCallType (TypeArrow ty1 ty2)
--          | isCArgType ty1 = TypeArrow ty1 (checkCCallType ty2)
--          | otherwise = errorAt p (invalidCType "argument" m ty1)
--        checkCCallType ty
--          | isCResultType ty = ty
--          | otherwise = errorAt p (invalidCType "result" m ty)
--        isCArgType (TypeConstructor tc []) = tc `elem` basicTypeId
--        isCArgType _ = False
--        isCResultType (TypeConstructor tc []) = tc `elem` basicTypeId
--        isCResultType (TypeConstructor tc [ty]) =
--          tc == qIOId && (ty == unitType || isCArgType ty)
--        isCResultType _ = False
--        basicTypeId = [qBoolId,qCharId,qIntId,qFloatId]

tcForeign :: Ident -> TypeExpr -> TCM ()
tcForeign f ty = do
  m <- getModuleIdent
  sndRun <- isSecondRun
  tySc@(ForAll _cx _ ty') <- expandPolyType (not sndRun) (ST.emptyContext, ty)
  modifyValueEnv $ bindFunOnce m f (arrowArity ty') tySc

tcExternal :: Ident -> TCM ()
tcExternal f = do -- TODO is the semantic correct?
  sigs <- getSigEnv
  case lookupTypeSig f sigs of
    Nothing            -> internalError "TypeCheck.tcExternal"
    Just (_, (cx, ty)) -> 
      case cx of 
        (ST.Context []) -> tcForeign f ty
        _               -> internalError "TypeCheck.tcExternal doesn't have context"

tcFree :: Ident -> TCM ()
tcFree v = do
  sigs <- getSigEnv
  ty <- case lookupTypeSig v sigs of
    Nothing           -> freshTypeVar
    Just (expanded,t) -> do
      ForAll _cx n ty' <- expandPolyType (not expanded) t
      if (n == 0) then return ty' else do
        -- because of error aggregation, we have to fix
        -- the corrupt information
        report $ errPolymorphicFreeVar v
        modifySigEnv $ unbindTypeSig v
        freshTypeVar
  m  <- getModuleIdent
  modifyValueEnv $ bindFunOnce m v (arrowArity ty) $ monoType ty

tcDeclLhs :: Decl -> TCM ConstrType
tcDeclLhs (FunctionDecl _ _ _ f _) = tcFunDecl f
tcDeclLhs (PatternDecl  p _ _ t _) = tcPattern p t
tcDeclLhs _ = internalError "TypeCheck.tcDeclLhs: no pattern match"

tcFunDecl :: Ident -> TCM ConstrType
tcFunDecl v = do
  sigs <- getSigEnv
  m    <- getModuleIdent
  (cx, ty) <- case lookupTypeSig v sigs of
    Nothing            -> freshConstrTypeVar
    Just (expanded, t) -> expandPolyType (not expanded) t >>= inst
  modifyValueEnv $ bindFunOnce m v (arrowArity ty) (monoType' (cx, ty))
  return (cx, ty)

tcDeclRhs :: ValueEnv -> Decl -> TCM (Decl, ConstrType)
tcDeclRhs tyEnv0 (FunctionDecl p0 _ id0 f (eq:eqs)) = do
  (eq', (cx0, ty0)) <- tcEquation tyEnv0 eq
  (eqs', (cxs, ty)) <- tcEqns ty0 [] eqs [eq']
  let cty = (cx0 ++ cxs, ty)
  return (FunctionDecl p0 (Just $ mirrorFB cty) id0 f eqs', cty)
  where tcEqns :: Type -> BT.Context -> [Equation] -> [Equation] -> TCM ([Equation], ConstrType)
        tcEqns ty cxs [] newEqs = return (reverse newEqs, (cxs, ty))
        tcEqns ty cxs (eq1@(Equation p _ _):eqs1) newEqs = do
          (eq1', cty'@(cx', _ty')) <- tcEquation tyEnv0 eq1
          unify p "equation" (ppDecl (FunctionDecl p Nothing id0 f [eq1])) (noContext ty) cty'
          tcEqns ty (cx' ++ cxs) eqs1 (eq1':newEqs)
tcDeclRhs tyEnv0 (PatternDecl p _ id0 t rhs) = do
  (rhs', cty) <- tcRhs tyEnv0 rhs
  return (PatternDecl p (Just $ mirrorFB cty) id0 t rhs', cty)
tcDeclRhs _ _ = internalError "TypeCheck.tcDeclRhs: no pattern match"

unifyDecl :: Decl -> ConstrType -> ConstrType -> TCM ()
unifyDecl (FunctionDecl p _ _ f _) =
  unify p "function binding" (text "Function:" <+> ppIdent (extractOrigName f))
unifyDecl (PatternDecl  p _ _ t _) =
  unify p "pattern binding" (ppPattern 0 t)
unifyDecl _ = internalError "TypeCheck.unifyDecl: no pattern match"

-- In Curry we cannot generalize the types of let-bound variables because
-- they can refer to logic variables. Without this monomorphism
-- restriction unsound code like
--
-- bug = x =:= 1 & x =:= 'a'
--   where x :: a
--         x = fresh
-- fresh :: a
-- fresh = x where x free
--
-- could be written. Note that fresh has the polymorphic type
-- forall alpha . alpha. This is correct because fresh is a
-- function and therefore returns a different variable at each
-- invocation.

-- The code in 'genVar' below also verifies that the inferred type
-- for a variable or function matches the type declared in a type
-- signature. As the declared type is already used for assigning an initial
-- type to a variable when it is used, the inferred type can only be more
-- specific. Therefore, if the inferred type does not match the type
-- signature the declared type must be too general.

genDecl :: Set.Set Int -> TypeSubst -> Decl -> TCM ()
genDecl lvs theta (FunctionDecl _ _ _ f (Equation _ lhs _ : _)) =
  genVar True lvs theta arity f
  where arity = Just $ length $ snd $ flatLhs lhs
genDecl lvs theta (PatternDecl _ _ _ t _) =
  mapM_ (genVar False lvs theta Nothing) (bv t)
genDecl _ _ _ = internalError "TypeCheck.genDecl: no pattern match"

genVar :: Bool -> Set.Set Int -> TypeSubst -> Maybe Int
       -> Ident -> TCM ()
genVar poly lvs theta ma v = do
  sigs  <- getSigEnv
  m     <- getModuleIdent
  tyEnv <- getValueEnv
  cEnv  <- getClassEnv
  doContextRed0 <- getDoContextRed
  let sigma0    = genType poly $ subst theta $ varType v tyEnv
      arity     = fromMaybe (varArity v tyEnv) ma
      -- apply context reduction
      generalizedContext = getContext sigma0
      finalContext       = (if doContextRed0 then reduceContext cEnv else id)
        generalizedContext
      -- sigma     = sigma0 `constrainBy` finalContext
      context   = finalContext
  -- check that the context is valid
      invalidCx = isValidCx cEnv context
  unless (null invalidCx) $ report $ errNoInstance (idPosition v) m invalidCx
  -- check for ambiguous context elements and use defaulting if possible
  let sigma        = sigma0 `constrainBy` context
      tyVars       = typeVars (typeSchemeToType sigma)
      eDefaultedContext = defaultedContext cEnv lvs tyVars context
  case eDefaultedContext of
       Left ambigCxElems -> report $
                            errAmbiguousContextElems (idPosition v)
                                                     m
                                                     v
                                                     ambigCxElems
       Right (newContext,newSubst) -> do
         let newSigma = sigma `constrainBy` newContext
         case lookupTypeSig v sigs of
           Nothing                ->
             modifyValueEnv (rebindFun m v arity newSigma)
               >> modifyTypeSubst (compose newSubst)
           Just (expanded, sigTy) -> do
             sigma' <- expandPolyType (not expanded) sigTy
             case (eqTyScheme newSigma sigma') of
               False -> report $
                  errTypeSigTooGeneral (idPosition v) m what sigTy newSigma
               True  -> do
                 -- check that the given context implies the inferred (but don't
                 -- report an error when the inferred context is invalid)
                 let mapping  = buildTypeVarsMapping (typeSchemeToType sigma')
                                                     (typeSchemeToType newSigma)
                     context' = subst mapping $ getContext sigma'
                     notImpliedContext = filter (not . implies cEnv context')
                                                newContext
                 unless (implies' cEnv context' newContext) $
                        when (null invalidCx)
                               (report $
                                 errContextImplication (idPosition v)
                                                       m
                                                       context'
                                                       newContext
                                                       notImpliedContext
                                                       v)
                 modifyValueEnv (rebindFun m v arity newSigma)
                 modifyTypeSubst (compose newSubst)
 where
  what = text (if poly then "Function:" else "Variable:") <+> ppIdent v
<<<<<<< HEAD
  genType poly' (ForAll cx0 n ty)
    | n > 0 = internalError $
                "TypeCheck.genVar: "
                 ++ showLine (idPosition v)
                 ++ show v ++ " :: " ++ show ty
    | poly' = gen lvs (cx0, ty)
    | otherwise = monoType' (cx0, ty)
  eqTyScheme (ForAll _cx1 _ t1) (ForAll _cx2 _ t2) = equTypes t1 t2

-- | Checks if the given context elements are ambiguous and applies
-- |   defaulting if necessary.
-- | If defaulting fails, the function yiels the ambiguous elements;
-- |   otherwise it yields the reduced contexts and a substition with
-- |   respect to defaulting.
-- | A context element in the type signature C => T is exactly then ambiguous
-- |   if it contains a type variable that does not appear in T and which
-- |   is not free in the current type environment (definition from
-- |   "Implementing Haskell Type Classes", K. Hammond and S. Blott)
-- | The strategy for defaulting is inspired by "Typing Haskell in Haskell"
-- |   http://web.cecs.pdx.edu/~mpj/thih/TypingHaskellInHaskell.html#sec-default
defaultedContext :: ClassEnv
                 -> Set.Set Int
                 -> [Int]
                 -> BT.Context
                 -> Either BT.Context (BT.Context,TypeSubst)
defaultedContext cEnv freeVars vars cx
  | any null tss = Left newContext
  | otherwise    = Right (cx \\ newContext,newSubst)
 where
  newContext = concatMap snd vps
  newSubst   = listToSubst $ zip (map fst vps) (map head tss)
  vps        = ambiguities freeVars vars cx
  tss        = map (candidates cEnv) vps

-- | An ambiguity is modelled as a pair of type variable and corresponding
-- |   context elements
type Ambiguity = (Int, BT.Context)

-- | Calculates the list of ambiguous type variables and pairs them with
-- |  the context it needs to satisfy
ambiguities :: Set.Set Int -> [Int] -> BT.Context -> [Ambiguity]
ambiguities freeVars tyVars cx =
  [ (v, filter (\(_,ty) -> v `elem` typeVars ty || v `Set.member` freeVars) cx)
    | v <- nub (concatMap typeVars ps) \\ tyVars, not (v `Set.member` freeVars)
  ]
 where
  ps = map snd cx

-- | Calculates the list of potential defaulting candidates in an
-- |   environment for a given ambiguity.
-- | The used default strategy is taken from the Haskell Report (Section 4.3.3),
-- |   i.e., for an ambiguity pair (v,cs) defaulting is permitted iff all of the
-- |   following conditions are satisfied:
-- |    * all of the contexts use v as type variable (e.g. C v => v)
-- |    * at least one of the classes involved in cs is a standard numeric class
-- |    * all of the classes involved in cs are standard classes, defined either
-- |        in the standard prelude or standard libraries.
-- |    * there is at least one type in the list of default types for the
-- |        enclosing module that is an instance of all of the classes mentioned
-- |        in cs. The first such type will be selected as the default.
candidates :: ClassEnv -> Ambiguity -> [Type]
candidates cEnv (var,cx) =
  [ ty' | all (TypeVariable var ==) ts
        , any (`elem` numClasses) is
        , all (`elem` stdClasses) is
        , ty' <- defaultingTypes cEnv
        , any (\i -> not $ null $ getInstances cEnv i $ fst (splitType ty'))
              is
  ]
 where
  (is,ts) = unzip cx

-- List of numeric type classes as qualified identifiers
numClasses :: [QualIdent]
numClasses = map preludeClass ["Num","Integral","Floating"
                              ,"Fractional","Real","RealFloat","RealFrac"]

-- List of standard type classes as qualified identifiers
stdClasses :: [QualIdent]
stdClasses = map preludeClass ["Eq", "Ord", "Show", "Read", "Bounded", "Enum"]
               ++ numClasses

-- Helper function to construct a type class from class from
--  a given name as string
preludeClass :: String -> QualIdent
preludeClass className = QualIdent (Just preludeMIdent)
                                   (Ident NoPos className 0)

-- | builds a mapping from type variables in the left type to the type variables
-- in the right type. Assumes that the types are alpha equivalent. 
buildTypeVarsMapping :: Type -> Type -> TypeSubst
buildTypeVarsMapping t1 t2 = 
  if bijective theMapping
  then listToSubst $ map (\(n, n2) -> (n, TypeVariable n2)) $ theMapping
  else internalError ("mapping not bijective " ++ show theMapping)
  where
  theMapping :: [(Int, Int)]
  theMapping = nub $ buildTypeVarsMapping' t1 t2
  bijective :: [(Int, Int)] -> Bool
  bijective m = injective m && injective (map (\(x, y) -> (y, x)) m)
  injective :: [(Int, Int)] -> Bool
  injective m = isNothing $ findDouble (map snd m) 

buildTypeVarsMapping' :: Type -> Type -> [(Int, Int)]
buildTypeVarsMapping' (TypeVariable       n1) (TypeVariable       n2) = [(n1, n2)]
buildTypeVarsMapping' (TypeConstructor _ ts1) (TypeConstructor _ ts2) = 
  concat $ zipWith' buildTypeVarsMapping' ts1 ts2
buildTypeVarsMapping' (TypeArrow     t11 t12) (TypeArrow     t21 t22) = 
  buildTypeVarsMapping' t11 t21 ++ buildTypeVarsMapping' t12 t22
buildTypeVarsMapping' (TypeConstrained   _ _) (TypeConstrained   _ _) = [] 
buildTypeVarsMapping' (TypeSkolem          _) (TypeSkolem          _) = []
buildTypeVarsMapping' (TypeRecord ids1) (TypeRecord ids2)
  = concat (zipWith' buildTypeVarsMapping' (map snd ids1) (map snd ids2))
buildTypeVarsMapping' _t1 _t2 = []
  -- internalError ("types do not match in buildTypeVarsMapping\n" ++ show t1 
  --   ++ "\n" ++ show t2)

tcEquation :: ValueEnv -> Equation -> TCM (Equation, ConstrType)
=======
  genType poly' (ForAll n ty)
    | n > 0     = internalError $ "TypeCheck.genVar: "
                    ++ showLine (idPosition v) ++ show v ++ " :: " ++ show ty
    | poly'     = gen lvs ty
    | otherwise = monoType ty
  eqTyScheme (ForAll _ t1) (ForAll _ t2) = equTypes t1 t2

tcEquation :: ValueEnv -> Equation -> TCM Type
>>>>>>> d1b912fa
tcEquation tyEnv0 (Equation p lhs rhs) = do
  tys <- mapM (tcPattern p) ts
  (rhs', (cx, ty)) <- tcRhs tyEnv0 rhs
  let cxs = concat $ map fst tys ++ [cx] 
  cty <- checkSkolems p (text "Function: " <+> ppIdent f) tyEnv0
                        (cxs, foldr TypeArrow ty (map getType tys))
  return (Equation p lhs rhs', cty)
  where (f, ts) = flatLhs lhs

tcLiteral :: Literal -> TCM ConstrType
tcLiteral (Char   _ _) = return (BT.emptyContext, charType)
tcLiteral (Int    v _) = do --return intType
  exts <- typeClassExtensions
  case exts of
    False -> do 
      m  <- getModuleIdent
      ty <- freshConstrained [intType, floatType]
      modifyValueEnv $ bindFunOnce m v (arrowArity ty) $ monoType ty
      return (BT.emptyContext, ty)
    True  -> do
      sndRun <- isSecondRun
      m      <- getModuleIdent
      alpha  <- freshTypeVar
      let numCx = if sndRun then [] else [(numClsIdent, alpha)]
      modifyValueEnv $ bindFunOnce m v (arrowArity alpha) $ monoType' (numCx, alpha)
      return (numCx, alpha) 
tcLiteral (Float  v _) = do
  exts <- typeClassExtensions
  case exts of
    False -> return (BT.emptyContext, floatType)
    True  -> do
      sndRun <- isSecondRun
      m      <- getModuleIdent
      alpha  <- freshTypeVar
      let fracCx = if sndRun then [] else [(fractionalClsIdent, alpha)]
      modifyValueEnv $ bindFunOnce m v (arrowArity alpha) $ monoType' (fracCx, alpha)
      return (fracCx, alpha)
tcLiteral (String _ _) = return (BT.emptyContext, stringType)

tcPattern :: Position -> Pattern -> TCM ConstrType
tcPattern _ (LiteralPattern    l) = tcLiteral l
tcPattern _ (NegativePattern _ l) = tcLiteral l
tcPattern _ (VariablePattern   v) = do
  sigs <- getSigEnv
  (cx, ty) <- case lookupTypeSig v sigs of
    Nothing            -> freshConstrTypeVar
    Just (expanded, t) -> expandPolyType (not expanded) t >>= inst
  tyEnv <- getValueEnv
<<<<<<< HEAD
  m  <- getModuleIdent
  maybe (modifyValueEnv (bindFunOnce m v (arrowArity ty) (monoType' (cx, ty))) >> return (cx, ty))
        (\ (ForAll cx0 _ t) -> return (cx0, t))
=======
  m <- getModuleIdent
  maybe (modifyValueEnv (bindFun m v (arrowArity ty) (monoType ty))
           >> return ty)
        (\ (ForAll _ t) -> return t)
>>>>>>> d1b912fa
        (sureVarType v tyEnv)
tcPattern p t@(ConstructorPattern c ts) = do
  m     <- getModuleIdent
  tyEnv <- getValueEnv
  ty <- skol $ constrType m c tyEnv
<<<<<<< HEAD
  unifyArgs (ppPattern 0 t) ts ty []
  where unifyArgs _   []       ty cx = return (cx, ty)
        unifyArgs doc (t1:ts1) (TypeArrow ty1 ty2) cx = do
          cty1@(cx1, _) <- tcPattern p t1
          unify p "pattern" (doc $-$ text "Term:" <+> ppPattern 0 t1)
                (noContext ty1) cty1
          unifyArgs doc ts1 ty2 (cx ++ cx1)
        unifyArgs _ _ _ _ = internalError "TypeCheck.tcPattern"
tcPattern p t@(InfixPattern t1 op t2) = do
  m     <- getModuleIdent
  tyEnv <- getValueEnv
  ty <- skol (constrType m op tyEnv)
  unifyArgs (ppPattern 0 t) [t1,t2] ty []
  where unifyArgs _ [] ty cx = return (cx, ty)
        unifyArgs doc (t':ts') (TypeArrow ty1 ty2) cx = do
          cty1@(cx1, _) <- tcPattern p t' 
          unify p "pattern" (doc $-$ text "Term:" <+> ppPattern 0 t')
                (noContext ty1) cty1
          unifyArgs doc ts' ty2 (cx ++ cx1)
        unifyArgs _ _ _ _ = internalError "TypeCheck.tcPattern"
tcPattern p (ParenPattern t) = tcPattern p t
tcPattern p (TuplePattern _ ts)
 | null ts   = return $ noContext unitType
 | otherwise = do
     ctys <- mapM (tcPattern p) ts
     let ty = tupleType $ (map snd ctys)
     return (concatMap fst ctys, ty) 
tcPattern p t@(ListPattern _ ts) =
  freshTypeVar >>= flip (tcElems [] (ppPattern 0 t)) ts
  where tcElems cx _ ty [] = return (cx, listType ty)
        tcElems cx doc ty (t1:ts1) = do
          cty1@(cx1, _) <- tcPattern p t1
          unify p "pattern" (doc $-$ text "Term:" <+> ppPattern 0 t1)
                (noContext ty) cty1
          tcElems (cx ++ cx1) doc ty ts1
tcPattern p t@(AsPattern v t') = do
  cty1@(cx1, ty1) <- tcPattern p (VariablePattern v)
  cty2@(cx2, _  ) <- tcPattern p t'
  unify p "pattern" (ppPattern 0 t) cty1 cty2
  return (cx1 ++ cx2, ty1)
tcPattern p (LazyPattern _ t) = tcPattern p t
tcPattern p t@(FunctionPattern f ts) = do
  m     <- getModuleIdent
  tyEnv <- getValueEnv
  ty <- inst (funType m f tyEnv) --skol (constrType m c tyEnv)
  unifyArgs (ppPattern 0 t) ts (getType ty)
  where unifyArgs _ [] ty = return $ noContext ty
        unifyArgs doc (t1:ts1) ty@(TypeVariable _) = do
             (alpha,beta) <- tcArrow p "function pattern" doc ty
             ty' <- tcPatternFP p t1
             unify p "function pattern"
                   (doc $-$ text "Term:" <+> ppPattern 0 t1)
                   ty' (noContext alpha)
             unifyArgs doc ts1 beta
        unifyArgs doc (t1:ts1) (TypeArrow ty1 ty2) = do
          tcPatternFP p t1 >>=
            unify p "function pattern"
                (doc $-$ text "Term:" <+> ppPattern 0 t1)
                (noContext ty1) >>
            unifyArgs doc ts1 ty2
        unifyArgs _ _ ty = internalError $ "TypeCheck.tcPattern: " ++ show ty
tcPattern p (InfixFuncPattern t1 op t2) =
  tcPattern p (FunctionPattern op [t1,t2])
=======
  unifyArgs (ppPattern 0 t) ts ty
  where
  unifyArgs _   []       ty                  = return ty
  unifyArgs doc (t1:ts1) (TypeArrow ty1 ty2) = do
    ty' <- tcPattern p t1
    unify p "pattern" (doc $-$ text "Term:" <+> ppPattern 0 t1) ty1 ty'
    unifyArgs doc ts1 ty2
  unifyArgs _ _ _ = internalError "TypeCheck.tcPattern"
tcPattern p (InfixPattern t1 op t2) = tcPattern p
                                    $ ConstructorPattern op [t1, t2]
tcPattern p (ParenPattern    t) = tcPattern p t
tcPattern p (TuplePattern _ ts)
 | null ts   = return unitType
 | otherwise = tupleType <$> mapM (tcPattern p) ts
tcPattern p t@(ListPattern _ ts) =
  freshTypeVar >>= flip (tcElems (ppPattern 0 t)) ts
  where
  tcElems _   ty []       = return (listType ty)
  tcElems doc ty (t1:ts1) = do
    ty' <- tcPattern p t1
    unify p "pattern" (doc $-$ text "Term:" <+> ppPattern 0 t1) ty ty'
    tcElems doc ty ts1
tcPattern p t@(AsPattern v t') = do
  ty1 <- tcPattern p (VariablePattern v)
  ty2 <- tcPattern p t'
  unify p "pattern" (ppPattern 0 t) ty1 ty2
  return ty1
tcPattern p (LazyPattern        _ t) = tcPattern p t
tcPattern p t@(FunctionPattern f ts) = do
  m     <- getModuleIdent
  tyEnv <- getValueEnv
  ty <- inst (funType m f tyEnv)
  unifyArgs (ppPattern 0 t) ts ty
  where
  unifyArgs _   []       ty                  = return ty
  unifyArgs doc (t1:ts1) ty@(TypeVariable _) = do
    (a, b) <- tcArrow p "function pattern" doc ty
    ty'    <- tcPattern p t1
    unify p "function pattern" (doc $-$ text "Term:" <+> ppPattern 0 t1) ty' a
    unifyArgs doc ts1 b
  unifyArgs doc (t1:ts1) (TypeArrow ty1 ty2) = do
    ty' <- tcPattern p t1
    unify p "function pattern" (doc $-$ text "Term:" <+> ppPattern 0 t1) ty1 ty'
    unifyArgs doc ts1 ty2
  unifyArgs _ _ ty = internalError $ "TypeCheck.tcPattern: " ++ show ty
tcPattern p (InfixFuncPattern t1 op t2) = tcPattern p
                                        $ FunctionPattern op [t1, t2]
>>>>>>> d1b912fa
tcPattern p r@(RecordPattern fs _) = do
  recInfo <- getFieldIdent fs >>= getRecordInfo
  case recInfo of
    [AliasType qi n rty@(TypeRecord _)] -> do
      (rty'@(TypeRecord fts'), tys) <- inst' (ForAll BT.emptyContext n rty)
      fts <- mapM (tcFieldPatt tcPattern) fs
      unifyLabels p "record pattern" (ppPattern 0 r) fts' rty' (map (\(is,ts) -> (is,getType ts)) fts)
      theta <- getTypeSubst
      return (noContext (subst theta $ TypeConstructor qi tys))
    info -> internalError $ "TypeCheck.tcExpr: Expected record type but got "
              ++ show info

<<<<<<< HEAD
-- In contrast to usual patterns, the type checking routine for arguments of
-- function patterns 'tcPatternFP' differs from 'tcPattern'
-- because of possibly multiple occurrences of variables.

tcPatternFP :: Position -> Pattern -> TCM ConstrType
tcPatternFP _ (LiteralPattern    l) = tcLiteral l
tcPatternFP _ (NegativePattern _ l) = tcLiteral l
tcPatternFP _ (VariablePattern   v) = do
  sigs <- getSigEnv
  m <- getModuleIdent
  cty@(_cx, ty) <- case lookupTypeSig v sigs of
    Nothing             -> freshConstrTypeVar
    Just (expanded, t)  -> expandPolyType (not expanded) t >>= inst
  tyEnv <- getValueEnv
  maybe (modifyValueEnv (bindFunOnce m v (arrowArity ty) (monoType' cty)) >> return cty)
        (\ (ForAll cx0 _ t) -> return (cx0, t))
        (sureVarType v tyEnv)
tcPatternFP p t@(ConstructorPattern c ts) = do
  m <- getModuleIdent
  tyEnv <- getValueEnv
  ty <- skol (constrType m c tyEnv)
  liftM noContext $ unifyArgs (ppPattern 0 t) ts ty
  where unifyArgs _ [] ty = return ty
        unifyArgs doc (t1:ts1) (TypeArrow ty1 ty2) = do
          tcPatternFP p t1 >>=
            unify p "pattern" (doc $-$ text "Term:" <+> ppPattern 0 t1)
                (noContext ty1) >>
            unifyArgs doc ts1 ty2
        unifyArgs _ _ _ = internalError "TypeCheck.tcPatternFP"
tcPatternFP p t@(InfixPattern t1 op t2) = do
  m <- getModuleIdent
  tyEnv <- getValueEnv
  ty <- skol (constrType m op tyEnv)
  liftM noContext $ unifyArgs (ppPattern 0 t) [t1,t2] ty
  where unifyArgs _ [] ty = return ty
        unifyArgs doc (t':ts') (TypeArrow ty1 ty2) = do
          tcPatternFP p t' >>=
            unify p "pattern" (doc $-$ text "Term:" <+> ppPattern 0 t')
                  (noContext ty1) >>
            unifyArgs doc ts' ty2
        unifyArgs _ _ _ = internalError "TypeCheck.tcPatternFP"
tcPatternFP p (ParenPattern t) = tcPatternFP p t
tcPatternFP p (TuplePattern _ ts)
 | null ts = return $ noContext unitType
 | otherwise = liftM (noContext . tupleType) $ mapM (\t -> liftM getType $ tcPatternFP p t) ts
tcPatternFP p t@(ListPattern _ ts) =
  freshTypeVar >>= flip (tcElems (ppPattern 0 t)) ts
  where tcElems _ ty [] = return (noContext $ listType ty)
        tcElems doc ty (t1:ts1) =
          tcPatternFP p t1 >>=
          unify p "pattern" (doc $-$ text "Term:" <+> ppPattern 0 t1)
                (noContext ty) >>
          tcElems doc ty ts1
tcPatternFP p t@(AsPattern v t') =
  do
    ty1 <- tcPatternFP p (VariablePattern v)
    ty2 <- tcPatternFP p t'
    unify p "pattern" (ppPattern 0 t) ty1 ty2
    return ty1
tcPatternFP p (LazyPattern _ t) = tcPatternFP p t
tcPatternFP p t@(FunctionPattern f ts) = do
    m <- getModuleIdent
    tyEnv <- getValueEnv
    ty <- inst (funType m f tyEnv) --skol (constrType m c tyEnv)
    unifyArgs (ppPattern 0 t) ts (getType ty)
  where unifyArgs _ [] ty = return $ noContext ty
        unifyArgs doc (t1:ts1) ty@(TypeVariable _) = do
             (alpha,beta) <- tcArrow p "function pattern" doc ty
             ty' <- tcPatternFP p t1
             unify p "function pattern"
                   (doc $-$ text "Term:" <+> ppPattern 0 t1)
                   ty' (noContext alpha)
             unifyArgs doc ts1 beta
        unifyArgs doc (t1:ts1) (TypeArrow ty1 ty2) =
          tcPatternFP p t1 >>=
          unify p "pattern" (doc $-$ text "Term:" <+> ppPattern 0 t1)
                (noContext ty1) >>
          unifyArgs doc ts1 ty2
        unifyArgs _ _ _ = internalError "TypeCheck.tcPatternFP"
tcPatternFP p (InfixFuncPattern t1 op t2) =
  tcPatternFP p (FunctionPattern op [t1,t2])
tcPatternFP p r@(RecordPattern fs _) = do
  recInfo <- getFieldIdent fs >>= getRecordInfo
  case recInfo of
    [AliasType qi n rty@(TypeRecord _)] -> do
      (rty'@(TypeRecord fts'), tys) <- inst' (ForAll BT.emptyContext n rty)
      fts <- mapM (tcFieldPatt tcPattern) fs
      unifyLabels p "record pattern" (ppPattern 0 r) fts' rty' (map (\(is,ts) -> (is,getType ts)) fts)
      theta <- getTypeSubst
      return (noContext (subst theta $ TypeConstructor qi tys))
    info -> internalError $ "TypeCheck.tcExpr: Expected record type but got "
              ++ show info

tcFieldPatt :: (Position -> Pattern -> TCM ConstrType) -> Field Pattern
            -> TCM (Ident, ConstrType)
=======
tcFieldPatt :: (Position -> Pattern -> TCM Type) -> Field Pattern
            -> TCM (Ident, Type)
>>>>>>> d1b912fa
tcFieldPatt tcPatt f@(Field _ l t) = do
  m <- getModuleIdent
  tyEnv <- getValueEnv
  let p = idPosition l
  lty <- maybe (freshTypeVar >>= \lty' ->
                modifyValueEnv
                (bindLabel l (qualifyWith m (mkIdent "#Rec")) (polyType lty'))
                >> return (noContext lty'))
               inst
               (sureLabelType l tyEnv)
  ty <- tcPatt p t
  unify p "record" (text "Field:" <+> ppFieldPatt f) lty ty
  return (l, ty)

tcRhs ::ValueEnv -> Rhs -> TCM (Rhs, ConstrType)
tcRhs tyEnv0 (SimpleRhs p e ds) = do
  (ds', cxs    ) <- tcDecls ds
  (e', (cx, ty)) <- tcExpr p e
  cty <- checkSkolems p (text "Expression:" <+> ppExpr 0 e) tyEnv0 (cx ++ cxs, ty)
  return (SimpleRhs p e' ds', cty)
tcRhs tyEnv0 (GuardedRhs es ds) = do
  (ds', cxs       ) <- tcDecls ds
  (es', (cxs', ty)) <- tcCondExprs tyEnv0 es
  return (GuardedRhs es' ds', (cxs' ++ cxs, ty))

tcCondExprs :: ValueEnv -> [CondExpr] -> TCM ([CondExpr], ConstrType)
tcCondExprs tyEnv0 es = do
  gty <- if length es > 1 then return $ noContext boolType
                          else liftM noContext $ freshConstrained [successType,boolType]
  cty <- freshConstrTypeVar
  tcCondExprs' gty cty [] es []
  where tcCondExprs' :: ConstrType -> ConstrType -> BT.Context -> [CondExpr] 
                     -> [CondExpr] -> TCM ([CondExpr], ConstrType)
        tcCondExprs' _ (_, ty) cx [] newCs = return (reverse newCs, (cx, ty))
        tcCondExprs' gty cty cx (e1:es1) newCs = do
          (ce', cx') <- tcCondExpr gty cty e1
          tcCondExprs' gty cty (cx ++ cx') es1 (ce':newCs)
        tcCondExpr :: ConstrType -> ConstrType -> CondExpr -> TCM (CondExpr, BT.Context)
        tcCondExpr gty cty@(_cx, _) (CondExpr p g e) = do
          (g', cty1@(cx1, _)) <- tcExpr p g
          unify p "guard" (ppExpr 0 g) gty cty1
          (e', cty2)          <- tcExpr p e
          cty3@(cx3, _) <- checkSkolems p (text "Expression:" <+> ppExpr 0 e) tyEnv0 cty2
          unify p "guarded expression" (ppExpr 0 e) cty cty3
          return (CondExpr p g' e', cx1 ++ cx3)

tcExpr :: Position -> Expression -> TCM (Expression, ConstrType)
tcExpr _ e@(Literal     l) = do
  cty <- tcLiteral l
  return (e, cty)
tcExpr _ (Variable _ v)
  | isAnonId v' = do -- anonymous free variable
    m <- getModuleIdent
    ty <- freshTypeVar
    modifyValueEnv $ bindFunOnce m v' (arrowArity ty) $ monoType ty
    return $ (Variable (Just $ mirrorFB $ noContext ty) v, noContext ty)
  | otherwise   = do
    sigs <- getSigEnv
    m <- getModuleIdent
    case qualLookupTypeSig m v sigs of
        Just (expanded, cty) -> do
          -- load the inferred type together with the contexts
          (icx, ity) <- getValueEnv >>= inst . funType m v
          -- retrieve the type from the type signature...
          (cx0, ty0) <- expandPolyType (not expanded) cty >>= inst
          -- ... and construct a mapping, so that the type variables in the 
          -- inferred contexts match the type variables in the type
          -- constructed from the type signature
          let mapping = buildTypeVarsMapping ity ty0
              cty'    = (cx0 ++ subst mapping icx, ty0)
          return (Variable (Just $ mirrorFB cty') v, cty')
        Nothing -> do
          cty <- getValueEnv >>= inst . funType m v
          return (Variable (Just $ mirrorFB cty) v, cty)
  where v' = unqualify v
tcExpr _ e@(Constructor c) = do
 m <- getModuleIdent
 cty <- getValueEnv >>= instExist . constrType m c
 return (e, cty)
tcExpr p (Typed _ e cx sig) = do
  m <- getModuleIdent
  tyEnv0 <- getValueEnv
  (e', cty@(cxInf, tyInf)) <- tcExpr p e
  sigma' <- expandPolyType True (cx, sig')
  inst sigma' >>= flip (unify p "explicitly typed expression" (ppExpr 0 e)) cty
  theta <- getTypeSubst
  let (sigma, s) = genS (fvEnv (subst theta tyEnv0)) 
                        (subst theta (cxInf, tyInf)) 
      -- this is safe here because "gen" uses only substitutions of the 
      -- form (Int, TypeVariable Int)
      s' = reverseTySubst s
  sndRun <- isSecondRun
  -- issue errors only in the first run of the type check
  unless (eqTypes sigma sigma') $ when (not sndRun) $ 
    (report $ errTypeSigTooGeneral p m (text "Expression:" <+> ppExpr 0 e) (cx, sig') sigma)
  cEnv <- getClassEnv
  -- test context implication
  let cxGiven = getContext sigma'
      cxInf'  = getContext sigma
  unless (implies' cEnv cxGiven cxInf') $ report $
    errContextImplication p m cxGiven cxInf'
    (filter (not . implies cEnv cxGiven) cxInf')
    (mkIdent "explicitely typed expression")
  -- Merge contexts. Note that the context cxGiven originates from the 
  -- type signature, not from the inferred type. Thus the type variables 
  -- in cxGiven don't refer to the type variables in the inferred type.  
  -- Because of this we have to "substitute" the type variables "back", so
  -- that they correctly refer to the type variables in the inferred type.
  let cty1 = (cxInf ++ subst s' cxGiven, tyInf)
  return (Typed (Just $ mirrorFB cty1) e' cx sig, cty1)
  where sig' = nameSigType sig
<<<<<<< HEAD
        eqTypes (ForAll _cx1 _ t1) (ForAll _cx2 _ t2) = t1 == t2
tcExpr p (Paren e) = do
  (e', cty) <- tcExpr p e
  return (Paren e', cty)
tcExpr p t@(Tuple sref es)
  | null es = return $ (t, noContext unitType)
  | otherwise = do 
     esAndCtys <- mapM (tcExpr p) es
     let cx  = concatMap (fst . snd) esAndCtys
         tys = map (snd . snd) esAndCtys
         es' = map fst esAndCtys
     return (Tuple sref es', (cx, tupleType tys))
tcExpr p e@(List srefs es) = do 
  tvar       <- freshConstrTypeVar
  (es', cty) <- tcElems (ppExpr 0 e) es tvar []
  return (List srefs es', cty)
  where tcElems :: Doc -> [Expression] -> ConstrType -> [Expression] 
                -> TCM ([Expression], ConstrType)
        tcElems _ [] (cx, ty) newEs = return (reverse newEs, (cx, listType ty))
        tcElems doc (e1:es1) cty@(cx, ty) newEs = do
          (e1', cty'@(cx', _ty')) <- tcExpr p e1
          unify p "expression" (doc $-$ text "Term:" <+> ppExpr 0 e1)
                cty cty'
          tcElems doc es1 (cx ++ cx', ty) (e1':newEs)
tcExpr p (ListCompr sref e qs) = do
    tyEnv0 <- getValueEnv
    ss     <- mapM (tcQual p) qs
    let cxs = concatMap snd ss
        qs' = map fst ss
    (e', (cx, ty)) <- tcExpr p e
    cty <- checkSkolems p (text "Expression:" <+> ppExpr 0 e) tyEnv0 (cx ++ cxs, listType ty)
    return (ListCompr sref e' qs', cty) 
tcExpr p e@(EnumFrom _ e1) = do
    (e1', cty1@(cx1, _ty1)) <- tcExpr p e1
    exts <- typeClassExtensions
    case exts of 
      False -> do
        unify p "arithmetic sequence"
              (ppExpr 0 e $-$ text "Term:" <+> ppExpr 0 e1) (noContext intType) cty1
        let cty = (cx1, listType intType)
        return (EnumFrom (Just $ mirrorFB cty) e1', cty)
      True  -> do
        alpha <- freshTypeVar
        let enumCx = [(enumClsIdent, alpha)]
        unify p "arithmetic sequence"
             (ppExpr 0 e $-$ text "Term:" <+> ppExpr 0 e1) (enumCx, alpha) cty1
        let enumFromType = TypeArrow alpha (listType alpha)
        return (EnumFrom (Just $ mirrorFB (cx1 ++ enumCx, enumFromType)) e1',
                (cx1 ++ enumCx, listType alpha))
tcExpr p e@(EnumFromThen _ e1 e2) = do
    (e1', cty1@(cx1, _ty1)) <- tcExpr p e1
    (e2', cty2@(cx2, _ty2)) <- tcExpr p e2
    exts <- typeClassExtensions
    case exts of
      False -> do
        unify p "arithmetic sequence"
              (ppExpr 0 e $-$ text "Term:" <+> ppExpr 0 e1) (noContext intType) cty1
        unify p "arithmetic sequence"
              (ppExpr 0 e $-$ text "Term:" <+> ppExpr 0 e2) (noContext intType) cty2
        let cty = (cx1 ++ cx2, listType intType)
        return (EnumFromThen (Just $ mirrorFB cty) e1' e2', cty)
      True  -> do
        alpha <- freshTypeVar
        let enumCx = [(enumClsIdent, alpha)]
        unify p "arithmetic sequence"
              (ppExpr 0 e $-$ text "Term:" <+> ppExpr 0 e1) (enumCx, alpha) cty1
        unify p "arithmetic sequence"
              (ppExpr 0 e $-$ text "Term:" <+> ppExpr 0 e2) (enumCx, alpha) cty2
        let enumFromThenType = TypeArrow alpha (TypeArrow alpha (listType alpha))
        return (EnumFromThen
                   (Just $ mirrorFB (cx1 ++ cx2 ++ enumCx, enumFromThenType))
                   e1' e2', 
                (cx1 ++ cx2 ++ enumCx, listType alpha))  
tcExpr p e@(EnumFromTo _ e1 e2) = do
    (e1', cty1@(cx1, _ty1)) <- tcExpr p e1
    (e2', cty2@(cx2, _ty2)) <- tcExpr p e2
    exts <- typeClassExtensions
    case exts of
      False -> do
        unify p "arithmetic sequence"
              (ppExpr 0 e $-$ text "Term:" <+> ppExpr 0 e1) (noContext intType) cty1
        unify p "arithmetic sequence"
              (ppExpr 0 e $-$ text "Term:" <+> ppExpr 0 e2) (noContext intType) cty2
        let cty = (cx1 ++ cx2, listType intType)
        return (EnumFromTo (Just $ mirrorFB cty) e1' e2', cty)
      True  -> do
        alpha <- freshTypeVar
        let enumCx = [(enumClsIdent, alpha)]
        unify p "arithmetic sequence"
              (ppExpr 0 e $-$ text "Term:" <+> ppExpr 0 e1) (enumCx, alpha) cty1
        unify p "arithmetic sequence"
              (ppExpr 0 e $-$ text "Term:" <+> ppExpr 0 e2) (enumCx, alpha) cty2
        let enumFromToType = TypeArrow alpha (TypeArrow alpha (listType alpha))
        return (EnumFromTo 
                   (Just $ mirrorFB (cx1 ++ cx2 ++ enumCx, enumFromToType))
                   e1' e2', 
                (cx1 ++ cx2 ++ enumCx, listType alpha))
tcExpr p e@(EnumFromThenTo _ e1 e2 e3) = do
    (e1', cty1@(cx1, _ty1)) <- tcExpr p e1
    (e2', cty2@(cx2, _ty2)) <- tcExpr p e2
    (e3', cty3@(cx3, _ty3)) <- tcExpr p e3
    exts <- typeClassExtensions
    case exts of
      False -> do
        unify p "arithmetic sequence"
              (ppExpr 0 e $-$ text "Term:" <+> ppExpr 0 e1) (noContext intType) cty1
        unify p "arithmetic sequence"
              (ppExpr 0 e $-$ text "Term:" <+> ppExpr 0 e2) (noContext intType) cty2
        unify p "arithmetic sequence"
              (ppExpr 0 e $-$ text "Term:" <+> ppExpr 0 e3) (noContext intType) cty3
        let cty = (cx1 ++ cx2 ++ cx3, listType intType)
        return (EnumFromThenTo (Just $ mirrorFB cty) e1' e2' e3', cty)
      True -> do
        alpha <- freshTypeVar
        let enumCx = [(enumClsIdent, alpha)]
        unify p "arithmetic sequence"
              (ppExpr 0 e $-$ text "Term:" <+> ppExpr 0 e1) (enumCx, alpha) cty1
        unify p "arithmetic sequence"
              (ppExpr 0 e $-$ text "Term:" <+> ppExpr 0 e2) (enumCx, alpha) cty2
        unify p "arithmetic sequence"
              (ppExpr 0 e $-$ text "Term:" <+> ppExpr 0 e3) (enumCx, alpha) cty3
        let enumFromThenToType = TypeArrow alpha (TypeArrow alpha (TypeArrow alpha (listType alpha)))
        return (EnumFromThenTo
                   (Just $ mirrorFB (cx1 ++ cx2 ++ cx3 ++ enumCx, enumFromThenToType))
                   e1' e2' e3',
                (cx1 ++ cx2 ++ cx3 ++ enumCx, listType alpha))
tcExpr p e@(UnaryMinus _ op e1) = do
    exts <- typeClassExtensions
    case exts of
      False -> do
        opTy        <- opType op
        (e1', cty1) <- tcExpr p e1
        unify p "unary negation" (ppExpr 0 e $-$ text "Term:" <+> ppExpr 0 e1)
              opTy cty1
        return (UnaryMinus (Just $ mirrorFB cty1) op e1', cty1)
      True  -> do
        (e1', cty1@(cx1, _ty1)) <- tcExpr p e1
        alpha <- freshTypeVar
        let numCx = [(numClsIdent, alpha)]
        unify p "unary negation" (ppExpr 0 e $-$ text "Term:" <+> ppExpr 0 e1)
          (numCx, alpha) cty1
        let negateType = TypeArrow alpha alpha
        return (UnaryMinus (Just $ mirrorFB (cx1 ++ numCx, negateType)) op e1',
          (cx1 ++ numCx, alpha))
=======
tcExpr p (Paren    e) = tcExpr p e
tcExpr p (Tuple _ es)
  | null es   = return unitType
  | otherwise = tupleType <$> mapM (tcExpr p) es
tcExpr p e@(List _ es) = freshTypeVar >>= tcElems (ppExpr 0 e) es
  where tcElems _   []       ty = return (listType ty)
        tcElems doc (e1:es1) ty =
          tcExpr p e1 >>=
          unify p "expression" (doc $-$ text "Term:" <+> ppExpr 0 e1)
                ty >>
          tcElems doc es1 ty
tcExpr p (ListCompr _ e qs) = do
  tyEnv0 <- getValueEnv
  mapM_ (tcQual p) qs
  ty <- tcExpr p e
  checkSkolems p (text "Expression:" <+> ppExpr 0 e) tyEnv0 (listType ty)
tcExpr p e@(EnumFrom             e1) = do
  tcEnum p e e1
  return (listType intType)
tcExpr p e@(EnumFromThen      e1 e2) = do
  mapM_ (tcEnum p e) [e1, e2]
  return (listType intType)
tcExpr p e@(EnumFromTo        e1 e2) = do
  mapM_ (tcEnum p e) [e1, e2]
  return (listType intType)
tcExpr p e@(EnumFromThenTo e1 e2 e3) = do
  mapM_ (tcEnum p e) [e1, e2, e3]
  return (listType intType)
tcExpr p e@(UnaryMinus op e1) = do
  opTy <- opType op
  ty1 <- tcExpr p e1
  unify p "unary negation" (ppExpr 0 e $-$ text "Term:" <+> ppExpr 0 e1)
        opTy ty1
  return ty1
>>>>>>> d1b912fa
  where opType op'
          | op' == minusId  = liftM noContext $ freshConstrained [intType,floatType]
          | op' == fminusId = return $ noContext floatType
          | otherwise = internalError $ "TypeCheck.tcExpr unary " ++ idName op'
tcExpr p e@(Apply e1 e2) = do
    (e1',      (cx1,  ty1)) <- tcExpr p e1
    (e2', cty2@(cx2, _ty2)) <- tcExpr p e2
    (alpha,beta) <- 
      tcArrow p "application" (ppExpr 0 e $-$ text "Term:" <+> ppExpr 0 e1)
             ty1
    unify p "application" (ppExpr 0 e $-$ text "Term:" <+> ppExpr 0 e2)
          (noContext alpha) cty2
    cx' <- adjustContext (cx1 ++ cx2)
    return (Apply e1' e2', (cx', beta))
tcExpr p e@(InfixApply e1 op e2) = do
    (_op, ctyo@(cxo, opTy)) <- tcExpr p (infixOp op)
    (e1', cty1@(cx1, _ty1)) <- tcExpr p e1
    (e2', cty2@(cx2, _ty2)) <- tcExpr p e2
    (alpha,beta,gamma) <-
      tcBinary p "infix application"
               (ppExpr 0 e $-$ text "Operator:" <+> ppOp op) opTy
    unify p "infix application" (ppExpr 0 e $-$ text "Term:" <+> ppExpr 0 e1)
          (noContext alpha) cty1
    unify p "infix application" (ppExpr 0 e $-$ text "Term:" <+> ppExpr 0 e2)
          (noContext beta) cty2
    cx' <- adjustContext (cxo ++ cx1 ++ cx2)
    return (InfixApply e1' (annotInfixOpType op ctyo) e2', (cx', gamma))
tcExpr p e@(LeftSection e1 op) = do
    (_op, opTy@(cxo, _)) <- tcExpr p (infixOp op)
    (e1', cty1@(cx1, _)) <- tcExpr p e1
    (alpha,beta) <-
      tcArrow p "left section" (ppExpr 0 e $-$ text "Operator:" <+> ppOp op)
              (getType opTy)
    unify p "left section" (ppExpr 0 e $-$ text "Term:" <+> ppExpr 0 e1)
          (noContext alpha) cty1
    cx' <- adjustContext (cxo ++ cx1)
    return (LeftSection e1' (annotInfixOpType op opTy), (cx', beta))
tcExpr p e@(RightSection op e1) = do
    (_op, opTy@(cxo, _)) <- tcExpr p (infixOp op)
    (e1', cty1@(cx1, _)) <- tcExpr p e1
    (alpha,beta,gamma) <-
      tcBinary p "right section"
               (ppExpr 0 e $-$ text "Operator:" <+> ppOp op) (getType opTy)
    unify p "right section" (ppExpr 0 e $-$ text "Term:" <+> ppExpr 0 e1)
          (noContext beta) cty1
    cx' <- adjustContext (cxo ++ cx1)
    return (RightSection (annotInfixOpType op opTy) e1', (cx', TypeArrow alpha gamma))
tcExpr p expr@(Lambda sref ts e) = do
    tyEnv0 <- getValueEnv
    ctys   <- mapM (tcPattern p) ts
    (e', (cx, ty)) <- tcExpr p e
    let cxs = concat (map fst ctys ++ [cx]) 
    cty <- checkSkolems p (text "Expression:" <+> ppExpr 0 expr) tyEnv0
                          (cxs, foldr TypeArrow ty (map getType ctys))
    return (Lambda sref ts e', cty)
tcExpr p (Let ds e) = do
    tyEnv0 <- getValueEnv
    (ds', cxs    ) <- tcDecls ds
    (e', (cx, ty)) <- tcExpr p e
    cty <- checkSkolems p (text "Expression:" <+> ppExpr 0 e) tyEnv0 (cx ++ cxs, ty)
    return (Let ds' e', cty)
tcExpr p (Do sts e) = do
<<<<<<< HEAD
    tyEnv0 <- getValueEnv
    ss     <- mapM (tcStmt p) sts
    let cxs  = concatMap snd ss
        sts' = map fst ss
    alpha <- freshTypeVar
    (e', cty@(cx, ty)) <- tcExpr p e
    unify p "statement" (ppExpr 0 e) (noContext $ ioType alpha) cty
    cty' <- checkSkolems p (text "Expression:" <+> ppExpr 0 e) tyEnv0 (cxs ++ cx, ty)
    return (Do sts' e', cty')
tcExpr p e@(IfThenElse sref e1 e2 e3) = do
    (e1', cty1@(cx1, _ty1)) <- tcExpr p e1
    unify p "expression" (ppExpr 0 e $-$ text "Term:" <+> ppExpr 0 e1)
          (noContext boolType) cty1
    (e2', cty2@(cx2, _ty2)) <- tcExpr p e2
    (e3', cty3@(cx3, ty3))  <- tcExpr p e3
    unify p "expression" (ppExpr 0 e $-$ text "Term:" <+> ppExpr 0 e3)
          cty2 cty3
    return (IfThenElse sref e1' e2' e3', (cx1 ++ cx2 ++ cx3, ty3))
tcExpr p (Case sref ct e alts) = do
    tyEnv0 <- getValueEnv
    (e', cty@(cx, _)) <- tcExpr p e
    alpha <- freshConstrTypeVar
    (alts', (cxA, tyA)) <- tcAlts tyEnv0 cty alpha [] alts []
    return (Case sref ct e' alts', (cx ++ cxA, tyA))
  where tcAlts _      _   (_, ty2) cx [] newAs = return (reverse newAs, (cx, ty2))
        tcAlts tyEnv0 ty1 ty2 cx (alt1:alts1) newAs = do
          (a, cx1) <- tcAlt (ppAlt alt1) tyEnv0 ty1 ty2 alt1
          tcAlts tyEnv0 ty1 ty2 (cx ++ cx1) alts1 (a:newAs)
        tcAlt :: Doc -> ValueEnv -> ConstrType -> ConstrType -> Alt -> TCM (Alt, BT.Context)
        tcAlt doc tyEnv0 ty1 ty2 (Alt p1 t rhs) = do
          ctyP@(cxP, _) <- tcPattern p1 t
          unify p1 "case pattern" (doc $-$ text "Term:" <+> ppPattern 0 t)
                ty1 ctyP
          (rhs', ctyRhs@(cxRhs, _)) <- tcRhs tyEnv0 rhs
          unify p1 "case branch" doc ty2 ctyRhs
          return (Alt p1 t rhs', cxP ++ cxRhs)
=======
  tyEnv0 <- getValueEnv
  mapM_ (tcStmt p) sts
  alpha <- freshTypeVar
  ty <- tcExpr p e
  unify p "statement" (ppExpr 0 e) (ioType alpha) ty
  checkSkolems p (text "Expression:" <+> ppExpr 0 e) tyEnv0 ty
tcExpr p e@(IfThenElse _ e1 e2 e3) = do
  ty1 <- tcExpr p e1
  unify p "expression" (ppExpr 0 e $-$ text "Term:" <+> ppExpr 0 e1)
        boolType ty1
  ty2 <- tcExpr p e2
  ty3 <- tcExpr p e3
  unify p "expression" (ppExpr 0 e $-$ text "Term:" <+> ppExpr 0 e3)
        ty2 ty3
  return ty3
tcExpr p (Case _ _ e alts) = do
  tyEnv0 <- getValueEnv
  ty <- tcExpr p e
  alpha <- freshTypeVar
  tcAlts tyEnv0 ty alpha alts
  where
  tcAlts _      _   ty  []           = return ty
  tcAlts tyEnv0 ty1 ty2 (alt1:alts1) = do
    tcAlt (ppAlt alt1) tyEnv0 ty1 ty2 alt1
    tcAlts tyEnv0 ty1 ty2 alts1
  tcAlt doc tyEnv0 ty1 ty2 (Alt p1 t rhs) = do
    ty' <- tcPattern p1 t
    unify p1 "case pattern" (doc $-$ text "Term:" <+> ppPattern 0 t) ty1 ty'
    tcRhs tyEnv0 rhs >>= unify p1 "case branch" doc ty2
>>>>>>> d1b912fa
tcExpr p r@(RecordConstr fs) = do
  recInfo <- getFieldIdent fs >>= getRecordInfo
  case recInfo of
    [AliasType qi n rty@(TypeRecord _)] -> do
      (rty'@(TypeRecord fts'), tys) <- inst' (ForAll BT.emptyContext n rty)
      fts <- mapM tcFieldExpr fs
      let cxs = concatMap (fst . snd) (map snd fts)
          ftsWithoutFieldExprs = map (\(_,(is,ts)) -> (is,getType ts)) fts
      unifyLabels p "record construction" (ppExpr 0 r) fts' rty' ftsWithoutFieldExprs
      theta <- getTypeSubst
<<<<<<< HEAD
      return (RecordConstr (map fst fts),
              (cxs, subst theta $ TypeConstructor qi tys))
    info -> internalError $ "TypeCheck.tcExpr: Expected record type but got "
=======
      return (subst theta $ TypeConstructor qi tys)
    info -> internalError $ "TypeCheck.tcExpr: Expected record type, but got "
>>>>>>> d1b912fa
           ++ show info
tcExpr p r@(RecordSelection e l) = do
  recInfo <- getRecordInfo l
  case recInfo of
    [AliasType qi n rty@(TypeRecord _)] -> do
      (e',cty@(cx,_)) <- tcExpr p e
      (TypeRecord fts, tys) <- inst' (ForAll BT.emptyContext n rty)
      let rtc = TypeConstructor qi tys
      case lookup l fts of
        Just lty -> do
          unify p "record selection" (ppExpr 0 r) cty (noContext rtc)
          theta <- getTypeSubst
          cx' <- adjustContext cx
          return (RecordSelection e' l, (cx',subst theta lty))
        Nothing -> internalError "TypeCheck.tcExpr: Field not found."
    info -> internalError $ "TypeCheck.tcExpr: Expected record type, but got "
              ++ show info
tcExpr p r@(RecordUpdate fs e) = do
  recInfo <- getFieldIdent fs >>= getRecordInfo
  case recInfo of
    [AliasType qi n rty@(TypeRecord _)] -> do
      (rty'@(TypeRecord fts'), tys) <- inst' (ForAll BT.emptyContext n rty)
      -- Type check field updates
      fts <- mapM tcFieldExpr fs
      unifyLabels p "record update" (ppExpr 0 r) fts' rty' (map (\(_,(is,ts)) -> (is,getType ts)) fts)
      -- Type check record expression to be updated
      (e',cty@(cx,_)) <- tcExpr p e
      let rtc = TypeConstructor qi tys
      unify p "record update" (ppExpr 0 r) cty (noContext rtc)
      -- Return inferred type
      theta <- getTypeSubst
<<<<<<< HEAD
      return (RecordUpdate (map fst fts) e', (cx,subst theta rtc))
    info -> internalError $ "TypeCheck.tcExpr: Expected record type but got "
              ++ show info

tcQual :: Position -> Statement -> TCM (Statement, BT.Context)
tcQual p (StmtExpr  sref e) = do
  (e', cty@(cx, _ty)) <- tcExpr p e
  unify p "guard" (ppExpr 0 e) (noContext boolType) cty
  return (StmtExpr sref e', cx)
tcQual p q@(StmtBind sref t e) = do
  (cx1, ty1) <- tcPattern p t
  (e', cty2@(cx2, _  )) <- tcExpr p e
  unify p "generator" (ppStmt q $-$ text "Term:" <+> ppExpr 0 e)
        (noContext $ listType ty1) cty2
  return (StmtBind sref t e', cx1 ++ cx2)
tcQual _ (StmtDecl      ds) = do 
  -- do not ignore contexts of declarations
  (ds', cx) <- tcDecls ds
  return (StmtDecl ds', cx)

tcStmt ::Position -> Statement -> TCM (Statement, BT.Context)
tcStmt p (StmtExpr sref e) = do
  alpha             <- freshTypeVar
  (e', cty@(cx, _)) <- tcExpr p e
  unify p "statement" (ppExpr 0 e) (noContext $ ioType alpha) cty
  return (StmtExpr sref e', cx)
tcStmt p st@(StmtBind sref t e) = do
  cty1@(cx1, _)       <- tcPattern p t
  (e', cty2@(cx2, _)) <- tcExpr p e
  unify p "statement" (ppStmt st $-$ text "Term:" <+> ppExpr 0 e) (noContext $ ioType $ getType cty1) cty2
  return (StmtBind sref t e', cx1 ++ cx2)
tcStmt _ (StmtDecl ds) = do
  -- do not ignore contexts of declarations
  (ds', cx) <- tcDecls ds
  return (StmtDecl ds', cx)

tcFieldExpr :: Field Expression -> TCM (Field Expression, (Ident, ConstrType))
=======
      return (subst theta rtc)
    info -> internalError $ "TypeCheck.tcExpr: Expected record type, but got "
              ++ show info

tcEnum :: Position -> Expression -> Expression -> TCM ()
tcEnum p e e1 = do
  ty1 <- tcExpr p e1
  unify p "arithmetic sequence" (ppExpr 0 e $-$ text "Term:" <+> ppExpr 0 e1)
    intType ty1

tcQual :: Position -> Statement -> TCM ()
tcQual p (StmtExpr     _ e) =
  tcExpr p e >>= unify p "guard" (ppExpr 0 e) boolType
tcQual p q@(StmtBind _ t e) = do
  ty1 <- tcPattern p t
  ty2 <- tcExpr p e
  unify p "generator" (ppStmt q $-$ text "Term:" <+> ppExpr 0 e)
        (listType ty1) ty2
tcQual _ (StmtDecl      ds) = tcDecls ds

tcStmt ::Position -> Statement -> TCM ()
tcStmt p (StmtExpr _ e) = do
  alpha <- freshTypeVar
  ty    <- tcExpr p e
  unify p "statement" (ppExpr 0 e) (ioType alpha) ty
tcStmt p st@(StmtBind _ t e) = do
  ty1 <- tcPattern p t
  ty2 <- tcExpr p e
  unify p "statement" (ppStmt st $-$ text "Term:" <+> ppExpr 0 e)
    (ioType ty1) ty2
tcStmt _ (StmtDecl ds) = tcDecls ds

tcFieldExpr :: Field Expression -> TCM (Ident, Type)
>>>>>>> d1b912fa
tcFieldExpr f@(Field p l e) = do
  (_ , lty) <- instLabel l
  (e', cty) <- tcExpr p e
  unify p "record" (text "Field:" <+> ppFieldExpr f) (noContext lty) cty
  return (Field p l e', (l, cty))

adjustContext :: BT.Context -> TCM BT.Context
adjustContext cxs = do
  theta <- getTypeSubst
  return (subst theta cxs) 

reverseTySubst :: TypeSubst -> TypeSubst
reverseTySubst = listToSubst . map swap . substToList
  where swap (n, TypeVariable m) = (m, TypeVariable n)
        swap _ = internalError "reverseTySubst"

annotInfixOpType :: InfixOp -> ConstrType -> InfixOp
annotInfixOpType (InfixOp _ qid) cty = InfixOp (Just $ mirrorFB cty) qid
annotInfixOpType (InfixConstr qid) _ = (InfixConstr qid)


-- The function 'tcArrow' checks that its argument can be used as
-- an arrow type a -> b and returns the pair (a,b).
tcArrow :: Position -> String -> Doc -> Type -> TCM (Type, Type)
tcArrow p what doc ty = do
  theta <- getTypeSubst
  unaryArrow (subst theta ty)
  where
  unaryArrow (TypeArrow ty1 ty2) = return (ty1, ty2)
  unaryArrow (TypeVariable   tv) = do
    alpha <- freshTypeVar
    beta  <- freshTypeVar
    modifyTypeSubst $ bindVar tv $ TypeArrow alpha beta
    return (alpha, beta)
  unaryArrow ty'                 = do
    m <- getModuleIdent
    report $ errNonFunctionType p what doc m ty'
    (,) <$> freshTypeVar <*> freshTypeVar

-- The function 'tcBinary' checks that its argument can be used as an arrow type
-- a -> b -> c and returns the triple (a,b,c).
tcBinary :: Position -> String -> Doc -> Type -> TCM (Type, Type, Type)
tcBinary p what doc ty = tcArrow p what doc ty >>= uncurry binaryArrow
  where
  binaryArrow ty1 (TypeArrow ty2 ty3) = return (ty1, ty2, ty3)
  binaryArrow ty1 (TypeVariable   tv) = do
    beta  <- freshTypeVar
    gamma <- freshTypeVar
    modifyTypeSubst $ bindVar tv $ TypeArrow beta gamma
    return (ty1, beta, gamma)
  binaryArrow ty1 ty2                 = do
    m <- getModuleIdent
    report $ errNonBinaryOp p what doc m (TypeArrow ty1 ty2)
    (,,) <$> return ty1 <*> freshTypeVar <*> freshTypeVar

<<<<<<< HEAD
-- Unification:
-- The unification uses Robinson's algorithm
unify :: Position -> String -> Doc -> ConstrType -> ConstrType -> TCM ()
unify p what doc (_, ty1) (_, ty2) = do
=======
-- Unification: The unification uses Robinson's algorithm.
unify :: Position -> String -> Doc -> Type -> Type -> TCM ()
unify p what doc ty1 ty2 = do
>>>>>>> d1b912fa
  theta <- getTypeSubst
  let ty1' = subst theta ty1
  let ty2' = subst theta ty2
  m     <- getModuleIdent
  case unifyTypes m ty1' ty2' of
    Left reason -> report $ errTypeMismatch p what doc m ty1' ty2' reason
    Right sigma -> modifyTypeSubst (compose sigma)

unifyTypes :: ModuleIdent -> Type -> Type -> Either Doc TypeSubst
unifyTypes _ (TypeVariable tv1) (TypeVariable tv2)
  | tv1 == tv2            = Right idSubst
  | otherwise             = Right (singleSubst tv1 (TypeVariable tv2))
unifyTypes m (TypeVariable tv) ty
  | tv `elem` typeVars ty = Left  (errRecursiveType m tv ty)
  | otherwise             = Right (singleSubst tv ty)
unifyTypes m ty (TypeVariable tv)
  | tv `elem` typeVars ty = Left  (errRecursiveType m tv ty)
  | otherwise             = Right (singleSubst tv ty)
unifyTypes _ (TypeConstrained tys1 tv1) (TypeConstrained tys2 tv2)
  | tv1  == tv2           = Right idSubst
  | tys1 == tys2          = Right (singleSubst tv1 (TypeConstrained tys2 tv2))
unifyTypes m (TypeConstrained tys tv) ty =
  foldr (choose . unifyTypes m ty) (Left (errIncompatibleTypes m ty (head tys)))
        tys
  where choose (Left _) theta' = theta'
        choose (Right theta) _ = Right (bindSubst tv ty theta)
unifyTypes m ty (TypeConstrained tys tv) =
  foldr (choose . unifyTypes m ty) (Left (errIncompatibleTypes m ty (head tys)))
        tys
  where choose (Left _) theta' = theta'
        choose (Right theta) _ = Right (bindSubst tv ty theta)
unifyTypes m (TypeConstructor tc1 tys1) (TypeConstructor tc2 tys2)
  | tc1 == tc2 = unifyTypeLists m tys1 tys2
unifyTypes m (TypeArrow ty11 ty12) (TypeArrow ty21 ty22) =
  unifyTypeLists m [ty11, ty12] [ty21, ty22]
unifyTypes _ (TypeSkolem k1) (TypeSkolem k2)
  | k1 == k2 = Right idSubst
unifyTypes m (TypeRecord fs1) tr2@(TypeRecord fs2)
  | length fs1 == length fs2 = unifyTypedLabels m fs1 tr2
unifyTypes m ty1 ty2 = Left (errIncompatibleTypes m ty1 ty2)

-- bjp 2014-10-08: Deactivated because the parser can not parse
-- record extensions, thus, these cases should never occur. If they do,
-- there must be an error somewhere ...
-- unifyTypes m tr1@(TypeRecord _ Nothing) (TypeRecord fs2 (Just a2)) =
--   either Left
--          (\res -> either Left
-- 	                   (Right . compose res)
--                          (unifyTypes m (TypeVariable a2) tr1))
--          (unifyTypedLabels m fs2 tr1)
-- unifyTypes m tr1@(TypeRecord _ (Just _)) tr2@(TypeRecord _ Nothing) =
--   unifyTypes m tr2 tr1
-- unifyTypes m (TypeRecord fs1 (Just a1)) tr2@(TypeRecord fs2 (Just a2)) =
--   let (fs1', rs1, rs2) = splitFields fs1 fs2
--   in  either
--         Left
--         (\res ->
--           either
--             Left
-- 	      (\res' -> Right (compose res res'))
-- 	      (unifyTypeLists m [TypeVariable a1,
-- 			         TypeRecord (fs1 ++ rs2) Nothing]
-- 	                        [TypeVariable a2,
-- 			         TypeRecord (fs2 ++ rs1) Nothing]))
--         (unifyTypedLabels m fs1' tr2)
--   where
--   splitFields fsx fsy = split' [] [] fsy fsx
--   split' fs1' rs1 rs2 [] = (fs1',rs1,rs2)
--   split' fs1' rs1 rs2 ((l,ty):ltys) =
--     maybe (split' fs1' ((l,ty):rs1) rs2 ltys)
--           (const (split' ((l,ty):fs1') rs1 (remove l rs2) ltys))
--           (lookup l rs2)
--
-- remove :: Eq a => a -> [(a, b)] -> [(a, b)]
-- remove _ []         = []
-- remove k (kv : kvs)
--   | k == fst kv     = kvs
--   | otherwise       = kv : remove k kvs

unifyTypeLists :: ModuleIdent -> [Type] -> [Type] -> Either Doc TypeSubst
unifyTypeLists _ []           _            = Right idSubst
unifyTypeLists _ _            []           = Right idSubst
unifyTypeLists m (ty1 : tys1) (ty2 : tys2) =
  either Left unifyTypesTheta (unifyTypeLists m tys1 tys2)
  where
  unifyTypesTheta theta = either Left (Right . flip compose theta)
                          (unifyTypes m (subst theta ty1) (subst theta ty2))

unifyLabels :: Position -> String -> Doc -> [(Ident, Type)] -> Type
            -> [(Ident, Type)] -> TCM ()
unifyLabels p what doc fs rty fs1 = mapM_ (unifyLabel p what doc fs rty) fs1

unifyLabel :: Position -> String -> Doc -> [(Ident, Type)] -> Type
           -> (Ident, Type) -> TCM ()
unifyLabel p what doc fs rty (l, ty) = case lookup l fs of
  Nothing  -> do
    m <- getModuleIdent
    report $ posMessage p $ errMissingLabel m l rty
  Just ty' -> unify p what doc (noContext ty') (noContext ty)

unifyTypedLabels :: ModuleIdent -> [(Ident,Type)] -> Type
                 -> Either Doc TypeSubst
unifyTypedLabels _ []           (TypeRecord _)      = Right idSubst
unifyTypedLabels m ((l,ty):fs1) tr@(TypeRecord fs2)
  = either Left
    (\r ->
      maybe (Left (errMissingLabel m l tr))
            (\ty' ->
              either (const (Left (errIncompatibleLabelTypes m l ty ty')))
                      (Right . flip compose r)
                      (unifyTypes m ty ty'))
            (lookup l fs2))
    (unifyTypedLabels m fs1 tr)
unifyTypedLabels _ _ _ = internalError "TypeCheck.unifyTypedLabels"

-- For each declaration group, the type checker has to ensure that no
-- skolem type escapes its scope.
checkSkolems :: Position -> Doc -> ValueEnv -> ConstrType -> TCM ConstrType
checkSkolems p what tyEnv (cx, ty) = do
  m     <- getModuleIdent
  theta <- getTypeSubst
  let ty' = subst theta ty
      fs  = fsEnv $ subst theta tyEnv
  unless (all (`Set.member` fs) $ typeSkolems ty') $
           report $ errSkolemEscapingScope p m what ty'
  return (cx, ty')


-- Instantiation and Generalization:
-- We use negative offsets for fresh type variables.

fresh :: (Int -> a) -> TCM a
fresh f = f <$> getNextId

freshVar :: (Int -> a) -> TCM a
freshVar f = fresh $ \ n -> f (- n - 1)

freshTypeVar :: TCM Type
freshTypeVar = freshVar TypeVariable

freshConstrained :: [Type] -> TCM Type
freshConstrained = freshVar . TypeConstrained

freshConstrTypeVar :: TCM ConstrType
freshConstrTypeVar = do
  ftvar <- freshTypeVar
  return (BT.emptyContext, ftvar)

freshSkolem :: TCM Type
freshSkolem = fresh TypeSkolem

inst' :: TypeScheme -> TCM (Type, [Type])
inst' (ForAll _ n ty) = do
  tys <- replicateM n freshTypeVar
  return (expandAliasType tys ty, tys)

inst :: TypeScheme -> TCM ConstrType
inst (ForAll cx n ty) = do
  tys <- replicateM n freshTypeVar
  let cx' = instContext tys cx
  return (cx',expandAliasType tys ty)

instContext :: [Type] -> BT.Context -> BT.Context
instContext tys cx = map convert cx
  where 
    convert (qid, y) = (qid, convertType y)
    convertType (TypeVariable          x) =  
      if x < 0 
      then {-internalError "instContext" -} TypeVariable x
      else if x >= length tys
           -- TODO: don't throw an internal error correct?
           -- there are situations where an internal error should not
           -- be thrown because if the program is not type correct this
           -- case can occur (for an example see "BugTypedExpr.curry"!) 
           -- internalError ("instContext too big " ++ show x ++ " " ++ show tys ++ " " ++ show cx)
           then TypeVariable x 
           else tys !! x
    convertType (TypeConstructor tcon ts) = 
      TypeConstructor tcon (map convertType ts) 
    convertType (TypeArrow         t1 t2) = 
      TypeArrow (convertType t1) (convertType t2)
    convertType (TypeConstrained    ts n) = 
      TypeConstrained (map convertType ts) n
    convertType (TypeSkolem            n) = TypeSkolem n
    convertType (TypeRecord           ts) =
      TypeRecord (map (\(id0, t) -> (id0, convertType t)) ts)

instExist :: ExistTypeScheme -> TCM ConstrType
instExist (ForAllExist cx n n' ty) = do
  tys <- replicateM (n + n') freshTypeVar
  let cx' = instContext tys cx
  return (cx',expandAliasType tys ty)

instLabel :: Ident -> TCM ConstrType
instLabel l = do
  m <- getModuleIdent
  tyEnv <- getValueEnv
  maybe (freshTypeVar >>= \lty' -> modifyValueEnv
          (bindLabel l (qualifyWith m (mkIdent "#Rec")) (monoType lty'))
           >> return (noContext lty'))
        inst
        (sureLabelType l tyEnv)

skol :: ExistTypeScheme -> TCM Type
skol (ForAllExist _cx n n' ty) = do
  tys  <- replicateM n  freshTypeVar
  tys' <- replicateM n' freshSkolem
  return $ expandAliasType (tys ++ tys') ty

genS :: Set.Set Int -> ConstrType -> (TypeScheme, TypeSubst)
genS gvs (cx, ty) = (ForAll (subst s cx) (length tvs)
                            (subst s ty), s)
  where tvs  = [tv | tv <- nub (typeVars ty), tv `Set.notMember` gvs]
        tvs' = map TypeVariable [0 ..]
        s    = foldr2 bindSubst idSubst tvs tvs'

gen :: Set.Set Int -> ConstrType -> TypeScheme
gen gvs = fst . genS gvs
-- gen gvs ty = ForAll (length tvs)
--                     (subst (foldr2 bindSubst idSubst tvs tvs') ty)
--   where tvs = [tv | tv <- nub (typeVars ty), tv `Set.notMember` gvs]
--         tvs' = map TypeVariable [0 ..]

-- Auxiliary Functions:
-- The functions 'constrType', 'varType', and 'funType' are used to retrieve
-- the type of constructors, pattern variables, and variables in expressions,
-- respectively, from the type environment. Because the syntactical correctness
-- has already been verified by the syntax checker, none of these functions
-- should fail.

-- Note that 'varType' can handle ambiguous identifiers and returns the first
-- available type. This function is used for looking up the type of an
-- identifier on the left hand side of a rule where it unambiguously refers
-- to the local definition.

constrType :: ModuleIdent -> QualIdent -> ValueEnv -> ExistTypeScheme
constrType m c tyEnv = case qualLookupValue c tyEnv of
  [DataConstructor  _ _ sigma] -> sigma
  [NewtypeConstructor _ sigma] -> sigma
  _ -> case qualLookupValue (qualQualify m c) tyEnv of
    [DataConstructor  _ _ sigma] -> sigma
    [NewtypeConstructor _ sigma] -> sigma
    _ -> internalError $ "TypeCheck.constrType " ++ show c

varArity :: Ident -> ValueEnv -> Int
varArity v tyEnv = case lookupValue v tyEnv of
  Value _ a _ _ : _ -> a
  _ -> internalError $ "TypeCheck.varArity " ++ show v

varType :: Ident -> ValueEnv -> TypeScheme
varType v tyEnv = case lookupValue v tyEnv of
  Value _ _ sigma _ : _ -> sigma
  _ -> internalError $ "TypeCheck.varType " ++ show v

sureVarType :: Ident -> ValueEnv -> Maybe TypeScheme
sureVarType v tyEnv = case lookupValue v tyEnv of
  Value _ _ sigma _ : _ -> Just sigma
  _ -> Nothing

funType :: ModuleIdent -> QualIdent -> ValueEnv -> TypeScheme
funType m f tyEnv = case qualLookupValue f tyEnv of
<<<<<<< HEAD
  [Value _ _ sigma _] -> sigma
  _ -> case qualLookupValue (qualQualify m f) tyEnv of
    [Value _ _ sigma _] -> sigma
    _ -> internalError $ "TypeCheck.funType " ++ show f ++ ", more precisely " ++ show (unqualify f)
=======
  [Value _ _ sigma] -> sigma
  _                 -> case qualLookupValue (qualQualify m f) tyEnv of
    [Value _ _ sigma] -> sigma
    _                 -> internalError $ "TypeCheck.funType " ++ show f
                          ++ ", more precisely " ++ show (unqualify f)
>>>>>>> d1b912fa

sureLabelType :: Ident -> ValueEnv -> Maybe TypeScheme
sureLabelType l tyEnv = case lookupValue l tyEnv of
  Label _ _ sigma : _ -> Just sigma
  _ -> Nothing

bindFunOnce :: ModuleIdent -> Ident -> Int -> TypeScheme
                -> ValueEnv -> ValueEnv
bindFunOnce m f n ty env = 
  maybe env id $ tryBindFun m f n ty env

type ConstrType = (BT.Context, Type)

noContext :: Type -> ConstrType
noContext ty = (BT.emptyContext, ty)

getType :: ConstrType -> Type
getType (_cx, type0) = type0


-- The function 'expandType' expands all type synonyms in a type
-- and also qualifies all type constructors with the name of the module
-- in which the type was defined.

<<<<<<< HEAD
expandPolyType :: Bool -> BaseConstrType -> TCM TypeScheme
expandPolyType expType ty =
  liftM (\(cx, ty0) -> (polyType (normalize ty0) `constrainBy` cx))
        (expandMonoType expType [] ty)
=======
expandPolyType :: TypeExpr -> TCM TypeScheme
expandPolyType ty = (polyType . normalize) <$> expandMonoType [] ty
>>>>>>> d1b912fa

expandMonoType :: Bool -> [Ident] -> BaseConstrType -> TCM ConstrType
expandMonoType expType tvs ty = do
  m     <- getModuleIdent
  tcEnv <- getTyConsEnv
  return $ expandMonoType' m tcEnv tvs expType ty

expandMonoType' :: ModuleIdent -> TCEnv -> [Ident] -> Bool -> BaseConstrType -> ConstrType
expandMonoType' m tcEnv tvs expType ty = 
  (cx, if not expType then ty' else expandType m tcEnv ty')
  where (cx, ty') = (toConstrType tvs ty)

expandMonoTypes :: ModuleIdent -> TCEnv -> [Ident] -> Bool -> [BaseConstrType] -> [ConstrType]
expandMonoTypes m tcEnv tvs expType tys =
  map (\(cx,ty) -> (cx, if not expType then ty else expandType m tcEnv ty))
      (toConstrTypes tvs tys)

expandType :: ModuleIdent -> TCEnv -> Type -> Type
expandType m tcEnv (TypeConstructor tc tys) = case qualLookupTC tc tcEnv of
  [DataType     tc' _  _] -> TypeConstructor tc' tys'
  [RenamingType tc' _  _] -> TypeConstructor tc' tys'
  [AliasType    tc' _ (TypeRecord _)] -> TypeConstructor tc' tys'
  [AliasType    _   _ ty] -> expandAliasType tys' ty
  _ -> case qualLookupTC (qualQualify m tc) tcEnv of
    [DataType     tc' _ _ ] -> TypeConstructor tc' tys'
    [RenamingType tc' _ _ ] -> TypeConstructor tc' tys'
    [AliasType    tc' _ (TypeRecord _)] -> TypeConstructor tc' tys'
    [AliasType    _   _ ty] -> expandAliasType tys' ty
    _ -> internalError $ "TypeCheck.expandType " ++ show tc
  where tys' = map (expandType m tcEnv) tys
expandType _ _     tv@(TypeVariable      _) = tv
expandType _ _     tc@(TypeConstrained _ _) = tc
expandType m tcEnv (TypeArrow      ty1 ty2) =
  TypeArrow (expandType m tcEnv ty1) (expandType m tcEnv ty2)
expandType _ _     ts@(TypeSkolem        _) = ts
expandType m tcEnv (TypeRecord          fs) =
  TypeRecord (map (\ (l, ty) -> (l, expandType m tcEnv ty)) fs)

-- The functions 'fvEnv' and 'fsEnv' compute the set of free type variables
-- and free skolems of a type environment, respectively. We ignore the types
-- of data constructors here because we know that they are closed.

fvEnv :: ValueEnv -> Set.Set Int
fvEnv tyEnv = Set.fromList
  [tv | ty <- localTypes tyEnv, tv <- typeVars ty, tv < 0]

fsEnv :: ValueEnv -> Set.Set Int
fsEnv = Set.unions . map (Set.fromList . typeSkolems) . localTypes

localTypes :: ValueEnv -> [Type]
localTypes tyEnv = [ty | (_, Value _ _ (ForAll _cx _ ty) _) <- localBindings tyEnv]

getFieldIdent :: [Field a] -> TCM Ident
getFieldIdent [] = internalError "TypeCheck.getFieldIdent: empty field"
getFieldIdent (Field _ i _ : _) = return i

-- Lookup record type for given field identifier
getRecordInfo :: Ident -> TCM [TypeInfo]
getRecordInfo i = do
  tyEnv <- getValueEnv
  tcEnv <- getTyConsEnv
  case lookupValue i tyEnv of
    [Label _ r _] -> return (qualLookupTC r tcEnv)
    _             -> internalError $
      "TypeCheck.getRecordInfo: No record found for identifier " ++ show i

-- ---------------------------------------------------------------------------
-- Error functions
-- ---------------------------------------------------------------------------

errRecursiveTypes :: [Ident] -> Message
errRecursiveTypes []         = internalError
  "TypeCheck.recursiveTypes: empty list"
errRecursiveTypes [tc]       = posMessage tc $ hsep $ map text
  ["Recursive synonym type", idName tc]
errRecursiveTypes (tc : tcs) = posMessage tc $
  text "Recursive synonym types" <+> text (idName tc) <+> types empty tcs
  where
  types _    []         = empty
  types comm [tc1]      = comm <+> text "and" <+> text (idName tc1)
                          <+> parens (text $ showLine $ idPosition tc1)
  types _    (tc1:tcs1) = comma <+> text (idName tc1) <+>
                          parens (text $ showLine $ idPosition tc1)
                          <> types comma tcs1

errPolymorphicFreeVar :: Ident -> Message
errPolymorphicFreeVar v = posMessage v $ hsep $ map text
  ["Free variable", idName v, "has a polymorphic type"]

errTypeSigTooGeneral :: Position -> ModuleIdent -> Doc -> BaseConstrType -> TypeScheme
                     -> Message
errTypeSigTooGeneral p m what (cx,ty) sigma = posMessage p $ vcat
  [ text "Type signature too general", what
  , text "Inferred type:"  <+> ppTypeScheme m sigma
  , text "Type signature:" <+> ppContext cx <+> ppTypeExpr 0 ty
  ]

errNonFunctionType :: Position -> String -> Doc -> ModuleIdent -> Type
                   -> Message
errNonFunctionType p what doc m ty = posMessage p $ vcat
  [ text "Type error in" <+> text what, doc
  , text "Type:" <+> ppType m ty
  , text "Cannot be applied"
  ]

errNonBinaryOp :: Position -> String -> Doc -> ModuleIdent -> Type -> Message
errNonBinaryOp p what doc m ty = posMessage p $ vcat
  [ text "Type error in" <+> text what, doc
  , text "Type:" <+> ppType m ty
  , text "Cannot be used as binary operator"
  ]

errTypeMismatch :: Position -> String -> Doc -> ModuleIdent -> Type -> Type
                -> Doc -> Message
errTypeMismatch p what doc m ty1 ty2 reason = posMessage p $ vcat
  [ text "Type error in"  <+> text what, doc
  , text "Inferred type:" <+> ppType m ty2
  , text "Expected type:" <+> ppType m ty1
  , reason
  ]

errSkolemEscapingScope :: Position -> ModuleIdent -> Doc -> Type -> Message
errSkolemEscapingScope p m what ty = posMessage p $ vcat
  [ text "Existential type escapes out of its scope"
  , what, text "Type:" <+> ppType m ty
  ]

errRecursiveType :: ModuleIdent -> Int -> Type -> Doc
errRecursiveType m tv ty = errIncompatibleTypes m (TypeVariable tv) ty

errMissingLabel :: ModuleIdent -> Ident -> Type -> Doc
errMissingLabel m l rty = sep
  [ text "Missing field for label" <+> ppIdent l
  , text "in the record type" <+> ppType m rty
  ]

errIncompatibleTypes :: ModuleIdent -> Type -> Type -> Doc
errIncompatibleTypes m ty1 ty2 = sep
  [ text "Types" <+> ppType m ty1
  , nest 2 $ text "and" <+> ppType m ty2
  , text "are incompatible"
  ]

errIncompatibleLabelTypes :: ModuleIdent -> Ident -> Type -> Type -> Doc
errIncompatibleLabelTypes m l ty1 ty2 = sep
  [ text "Labeled types" <+> ppIdent l <+> text "::" <+> ppType m ty1
  , nest 10 $ text "and" <+> ppIdent l <+> text "::" <+> ppType m ty2
  , text "are incompatible"
<<<<<<< HEAD
  ]

errContextImplication :: Position -> ModuleIdent -> BT.Context -> BT.Context 
                      -> BT.Context -> Ident -> Message
errContextImplication p m cx cx' cx'' id0 = posMessage p $ 
  text "Given context" <+> ppContext' m cx <+> text "doesn't imply inferred context"
  <+> ppContext' m cx' <+> text "in type signature of" <+> text (show id0) <> text ":"
  $$ ppContext' m cx'' <+> text "is not implied. " 

errNoInstance :: Position -> ModuleIdent -> BT.Context -> Message
errNoInstance p m cx = posMessage p $
  text "No instances for: " <> ppContext' m cx

errAmbiguousContextElems :: Position -> ModuleIdent -> Ident -> [(QualIdent, Type)] -> Message
errAmbiguousContextElems p m v cx = posMessage p $ 
  text "Ambiguous type variables in the following context elements of function"
  <+> text (escName v) <> text ": "
  $$ text (show (ppContext' m cx))

ppType :: ModuleIdent -> Type -> Doc
ppType m = ppTypeExpr 0 . fromQualType m

ppTypeScheme :: ModuleIdent -> TypeScheme -> Doc
ppTypeScheme m (ForAll cx _ ty) = ppContext' m cx <+> text "=>" <+> ppType m ty

ppContext' :: ModuleIdent -> BT.Context -> Doc
ppContext' m cx = parens $ hsep $ 
  punctuate comma (map (\(qid, ty) -> ppQIdent qid <+> (ps ty) (ppType m ty)) cx')
  where cx' = nub cx
        ps (TypeConstructor _ (_:_)) = parens
        ps (TypeArrow           _ _) = parens
        ps _                         = id           

{-
After all type checking has been done, check at last, that there are 
no class methods with the name of one of the top level functions. 
-- | checks that there are no class methods and function names with the
-- |  same name
checkNoEqualClassMethodAndFunctionNames :: ValueEnv -> ClassEnv -> TCM ()
checkNoEqualClassMethodAndFunctionNames vEnv cEnv = do
  let classMethods = getAllClassMethodNames cEnv
  mapM_ searchClassMethod classMethods
  where
  searchClassMethod f 
    = if not $ null $ lookupValue f vEnv -- TODO: use also qualLookupValue?
      then do
        m <- getModuleIdent
        report $ message $ errEqualClassMethodAndFunctionNames m f
      else return ()
-}


{-
Also check that in the top level declarations there are no ambiguous type
vars in their contexts.
checkForAmbiguousContexts :: [Decl] -> TCM ()
checkForAmbiguousContexts decls = mapM_ check' (filter isFunctionDecl decls)
  where
  check' :: Decl -> TCM ()
  check' (FunctionDecl p _ _ f _) = do
    vEnv <- getValueEnv
    let tsc = lookupValue f vEnv
    case tsc of
      [] -> internalError "checkForAmbiguousContexts 1"
      [Value _ _ (ForAll cx _ _)] -> do
         let ambiguous = ambiguousTypeVars cx
         case null $ ambiguous of
           True -> return ()
           False -> report $ errAmbiguousTypeVarsInContext p f ambiguous
      _ -> return ()
  check' _ = internalError "checkForAmbiguousContexts 3"
  ambiguousTypeVars :: BT.Context -> [Int]
  ambiguousTypeVars = filter ( < 0) . concatMap (typeVars . snd)
-}

{-
After the type checking has finished, we still have to apply the final
type substitution to the recorded contexts and types (at the moment for patterns
nothing is recorded so that they are simply returned).
-}

applyTypeSubst :: TypeSubst -> [Decl] -> [Decl]
applyTypeSubst theta ds = map (tsDecl theta) ds

tsDecl :: TypeSubst -> Decl -> Decl
tsDecl _theta d@(InfixDecl                   _ _ _ _) = d
tsDecl _theta d@(DataDecl                  _ _ _ _ _) = d
tsDecl _theta d@(NewtypeDecl               _ _ _ _ _) = d
tsDecl _theta d@(TypeDecl                    _ _ _ _) = d
tsDecl _theta d@(TypeSig                   _ _ _ _ _) = d
tsDecl theta    (FunctionDecl p (Just cty) n id0 eqs) =
  FunctionDecl p (Just $ subst' theta cty)  n id0 (map (tsEqu theta) eqs)
tsDecl _theta   (FunctionDecl        _ Nothing _ _ _) =
  internalError "tsDecl FunctionDecl"
tsDecl _theta d@(ForeignDecl               _ _ _ _ _) = d
tsDecl _theta d@(ExternalDecl                    _ _) = d
tsDecl theta    (PatternDecl   p (Just cty) n pt rhs) =
  PatternDecl p (Just $ subst' theta cty) n pt (tsRhs theta rhs)
tsDecl _theta   (PatternDecl         _ Nothing _ _ _) =
  internalError "tsDecl PatternDecl"
tsDecl _theta d@(FreeDecl                        _ _) = d
tsDecl _theta d@(ClassDecl                 _ _ _ _ _) = d
tsDecl _theta d@(InstanceDecl            _ _ _ _ _ _) = d

tsEqu :: TypeSubst -> Equation -> Equation
-- lhs only contains patterns, hence we do not need to include this
tsEqu theta (Equation p lhs rhs) = Equation p lhs (tsRhs theta rhs)

tsRhs :: TypeSubst -> Rhs -> Rhs
tsRhs theta (SimpleRhs  p e ds) =
  SimpleRhs p (tsExpr theta e) (map (tsDecl theta) ds)
tsRhs theta (GuardedRhs ces ds) =
  GuardedRhs (map (tsCondExpr theta) ces) (map (tsDecl theta) ds)

tsCondExpr :: TypeSubst -> CondExpr -> CondExpr
tsCondExpr theta (CondExpr p e1 e2)
  = CondExpr p (tsExpr theta e1) (tsExpr theta e2)

tsExpr :: TypeSubst -> Expression -> Expression
tsExpr _theta e@(Literal           _) = e
tsExpr theta  (Variable (Just cty) i) = Variable (Just $ subst' theta cty) i
tsExpr _theta (Variable Nothing    _) = internalError "tsExpr Variable"
tsExpr _theta e@(Constructor       _) = e
tsExpr theta  (Paren               e) = Paren (tsExpr theta e)
tsExpr theta  (Typed       cty e c t) = Typed cty (tsExpr theta e) c t
tsExpr theta  (Tuple         sref es) = Tuple sref (map (tsExpr theta) es)
tsExpr theta  (List         srefs es) = List srefs (map (tsExpr theta) es)
tsExpr theta  (ListCompr   sref e ss) =
  ListCompr sref (tsExpr theta e) (map (tsStmt theta) ss)

tsExpr theta  (EnumFrom (Just cty) e1) =
  EnumFrom (Just $ subst' theta cty) (tsExpr theta e1)
tsExpr _theta (EnumFrom Nothing    _ ) = internalError "tsExpr EnumFrom"
tsExpr theta  (EnumFromThen (Just cty) e1 e2) =
  EnumFromThen (Just $ subst' theta cty) (tsExpr theta e1) (tsExpr theta e2)
tsExpr _theta (EnumFromThen Nothing    _  _ ) = internalError "tsExpr EnumFromThen"
tsExpr theta  (EnumFromTo (Just cty)   e1 e2) =
  EnumFromTo (Just $ subst' theta cty) (tsExpr theta e1) (tsExpr theta e2)
tsExpr _theta (EnumFromTo Nothing      _  _ ) = internalError "tsExpr EnumFromTo"
tsExpr theta  (EnumFromThenTo (Just cty) e1 e2 e3) =
  EnumFromThenTo (Just $ subst' theta cty) (tsExpr theta e1) (tsExpr theta e2) (tsExpr theta e3)
tsExpr _theta (EnumFromThenTo Nothing    _  _  _ ) = internalError "tsExpr EnumFromThenTo"

tsExpr theta  (UnaryMinus (Just cty) i e) =
  UnaryMinus (Just $ subst' theta cty) i (tsExpr theta e)
tsExpr _theta (UnaryMinus Nothing    _ _) = internalError "tsExpr UnaryMinus"

tsExpr theta (Apply              e1 e2) = Apply (tsExpr theta e1) (tsExpr theta e2)
tsExpr theta (InfixApply      e1 op e2) =
  InfixApply (tsExpr theta e1) (tsInfixOp theta op) (tsExpr theta e2)
tsExpr theta (LeftSection         e op) = LeftSection (tsExpr theta e) (tsInfixOp theta op)
tsExpr theta (RightSection        op e) = RightSection (tsInfixOp theta op) (tsExpr theta e)
tsExpr theta (Lambda         sref ps e) = Lambda sref ps (tsExpr theta e)
tsExpr theta (Let                 ds e) = Let (map (tsDecl theta) ds) (tsExpr theta e)
tsExpr theta (Do                  ss e) = Do (map (tsStmt theta) ss) (tsExpr theta e)
tsExpr theta (IfThenElse sref e1 e2 e3) =
  IfThenElse sref (tsExpr theta e1) (tsExpr theta e2) (tsExpr theta e3)
tsExpr theta (Case      sref ct e alts) =
  Case sref ct (tsExpr theta e) (map (tsAlt theta) alts)
tsExpr theta (RecordConstr          fs) = RecordConstr (map (tsField theta) fs)
tsExpr theta (RecordSelection      e i) = RecordSelection (tsExpr theta e) i
tsExpr theta (RecordUpdate        fs e) =
  RecordUpdate (map (tsField theta) fs) (tsExpr theta e)

tsStmt :: TypeSubst -> Statement -> Statement
tsStmt theta (StmtExpr   sref e) = StmtExpr sref (tsExpr theta e)
tsStmt theta (StmtDecl       ds) = StmtDecl (map (tsDecl theta) ds)
tsStmt theta (StmtBind sref p e) = StmtBind sref p (tsExpr theta e)

tsAlt :: TypeSubst -> Alt -> Alt
tsAlt theta (Alt p pt rhs) = Alt p pt (tsRhs theta rhs)

tsField :: TypeSubst -> Field Expression -> Field Expression
tsField theta (Field p i e) = Field p i (tsExpr theta e)

tsInfixOp :: TypeSubst -> InfixOp -> InfixOp
tsInfixOp theta  (InfixOp (Just cty) qid) = InfixOp (Just $ subst' theta cty) qid
tsInfixOp _theta (InfixOp Nothing      _) = internalError "tsInfixOp"
tsInfixOp _theta (InfixConstr        qid) = InfixConstr qid

subst' :: TypeSubst -> ST.ConstrType_ -> ST.ConstrType_
subst' s ty = mirrorFB $ subst s $ (mirrorBF ty :: ConstrType)

{-
The declarations are numbered, so that each declaration has a unique id. That
is important because we want to store data for each declaration group, so we
have to use a unique id for each declaration group. One could use the function
names, but unfortunately pattern declarations don't have a function name. Thus,
we have to use other unique ids.
-}
-- | numbers all declarations subsequently with unique ids, descending in
-- the tree to reach all declarations (also e.g. in statements or let
-- expresssions
numberDecls :: [Decl] -> TCM [Decl]
numberDecls ds = mapM numberDecl ds

numberDecl :: Decl -> TCM Decl
numberDecl (FunctionDecl p cty _ f eqs) = do
  n    <- getNextDeclCounter
  eqs' <- mapM numberEqu eqs
  return $ FunctionDecl p cty n f eqs'
numberDecl (PatternDecl p cty _ pt rhs) = do
  n    <- getNextDeclCounter
  rhs' <- numberRhs rhs
  return $ PatternDecl p cty n pt rhs'
numberDecl d = return d

numberEqu :: Equation -> TCM Equation
numberEqu (Equation p lhs rhs) = Equation p lhs `liftM` numberRhs rhs

numberRhs :: Rhs -> TCM Rhs
numberRhs (SimpleRhs  p e ds) = liftM2 (SimpleRhs p) (numberExpr e) (numberDecls ds)
numberRhs (GuardedRhs ces ds) = liftM2 GuardedRhs (mapM numberCExpr ces) (numberDecls ds)

numberCExpr :: CondExpr -> TCM CondExpr
numberCExpr (CondExpr p e1 e2) = liftM2 (CondExpr p) (numberExpr e1) (numberExpr e2)

numberExpr :: Expression -> TCM Expression
numberExpr l@(Literal         _) = return l
numberExpr v@(Variable      _ _) = return v
numberExpr c@(Constructor     _) = return c
numberExpr (Paren             e) = Paren `liftM` numberExpr e
numberExpr (Typed   cty e cx ty) = liftM3 (Typed cty) (numberExpr e) (return cx) (return ty)
numberExpr (Tuple       sref es) = Tuple sref `liftM` mapM numberExpr es
numberExpr (List        sref es) = List sref `liftM` mapM numberExpr es
numberExpr (ListCompr sref e ss) = liftM2 (ListCompr sref) (numberExpr e) (mapM numberStmt ss)
numberExpr (EnumFrom     cty e1) = EnumFrom cty `liftM` numberExpr e1
numberExpr (EnumFromThen cty e1 e2) = liftM2 (EnumFromThen cty) (numberExpr e1) (numberExpr e2)
numberExpr (EnumFromTo   cty e1 e2) = liftM2 (EnumFromTo cty)   (numberExpr e1) (numberExpr e2)
numberExpr (EnumFromThenTo cty e1 e2 e3) = liftM3 (EnumFromThenTo cty) (numberExpr e1) (numberExpr e2) (numberExpr e3)
numberExpr (UnaryMinus  cty i e) = UnaryMinus cty i `liftM` numberExpr e
numberExpr (Apply         e1 e2) = liftM2 Apply (numberExpr e1) (numberExpr e2)
numberExpr (InfixApply e1 op e2) = liftM3 InfixApply (numberExpr e1) (return op) (numberExpr e2)
numberExpr (LeftSection    e op) = flip LeftSection op `liftM` numberExpr e
numberExpr (RightSection   op e) = RightSection op `liftM` numberExpr e
numberExpr (Lambda    sref ps e) = Lambda sref ps `liftM` numberExpr e
numberExpr (Let            ds e) = liftM2 Let (numberDecls ds) (numberExpr e)
numberExpr (Do             ss e) = liftM2 Do (mapM numberStmt ss) (numberExpr e)
numberExpr (IfThenElse sref e1 e2 e3) =
  liftM3 (IfThenElse sref) (numberExpr e1) (numberExpr e2) (numberExpr e3)
numberExpr (Case sref cty e alts) = liftM2 (Case sref cty) (numberExpr e) (mapM numberAlt alts)
numberExpr (RecordConstr      fs) = RecordConstr `liftM` (mapM numberField fs)
numberExpr (RecordSelection  e i) = flip RecordSelection i `liftM` numberExpr e
numberExpr (RecordUpdate    fs e) = liftM2 RecordUpdate (mapM numberField fs) (numberExpr e)

numberStmt :: Statement -> TCM Statement
numberStmt (StmtExpr   sref e) = StmtExpr sref `liftM` numberExpr e
numberStmt (StmtDecl       ds) = StmtDecl `liftM` numberDecls ds
numberStmt (StmtBind sref p e) = StmtBind sref p `liftM` (numberExpr e)

numberAlt :: Alt -> TCM Alt
numberAlt (Alt p pt rhs) = Alt p pt `liftM` numberRhs rhs

numberField :: Field Expression -> TCM (Field Expression)
numberField (Field p i e) = Field p i `liftM` numberExpr e

-- |returns the unique id assigned to a function or pattern declaration
getUniqueId :: Decl -> Int
getUniqueId (FunctionDecl _ _ n _ _) = n
getUniqueId (PatternDecl  _ _ n _ _) = n
getUniqueId _                        = internalError "getUniqueId"
=======
  ]
>>>>>>> d1b912fa
<|MERGE_RESOLUTION|>--- conflicted
+++ resolved
@@ -22,16 +22,9 @@
    (1982) for inferring the types of unannotated declarations, but allows
    for polymorphic recursion when a type annotation is present.
 -}
-<<<<<<< HEAD
-
+
+{-# LANGUAGE CPP #-}
 module Checks.TypeCheck (typeCheck, bindTC, expandType) where
-
-import Control.Monad (liftM, liftM2, liftM3, replicateM, unless, when)
-import qualified Control.Monad.State as S (State, gets, modify, runState)
-import Data.List (nub, partition, sortBy, (\\))
-=======
-{-# LANGUAGE CPP #-}
-module Checks.TypeCheck (typeCheck) where
 
 #if __GLASGOW_HASKELL__ >= 710
 import           Control.Applicative        ((<$>))
@@ -39,9 +32,8 @@
 import           Control.Applicative        ((<$>), (<*>))
 #endif
 import           Control.Monad              (replicateM, unless)
-import qualified Control.Monad.State as S   (State, execState, gets, modify)
-import           Data.List                  (nub, partition)
->>>>>>> d1b912fa
+import qualified Control.Monad.State as S   (State, execState, gets, modify, runState)
+import           Data.List                  (nub, partition, sortBy, (\\))
 import qualified Data.Map            as Map (Map, delete, empty, insert, lookup)
 import           Data.Maybe
   (catMaybes, fromMaybe, fromJust, isNothing)
@@ -900,16 +892,16 @@
 correctVariableContexts ds = mapM cvcDecl ds
 
 cvcDecl :: Decl -> TCM Decl
-cvcDecl (FunctionDecl p cty n id0 eqs) = FunctionDecl p cty n id0 `liftM` mapM cvcEqu eqs
-cvcDecl (PatternDecl   p cty n pt rhs) = PatternDecl p cty n pt `liftM` cvcRhs rhs
+cvcDecl (FunctionDecl p cty n id0 eqs) = FunctionDecl p cty n id0 <$> mapM cvcEqu eqs
+cvcDecl (PatternDecl   p cty n pt rhs) = PatternDecl p cty n pt <$> cvcRhs rhs
 cvcDecl x = return x
 
 cvcEqu :: Equation -> TCM Equation
-cvcEqu (Equation p lhs rhs) = Equation p lhs `liftM` cvcRhs rhs
+cvcEqu (Equation p lhs rhs) = Equation p lhs <$> cvcRhs rhs
 
 cvcRhs :: Rhs -> TCM Rhs
-cvcRhs (SimpleRhs  p e ds) = liftM2 (SimpleRhs p) (cvcExpr e) (mapM cvcDecl ds)
-cvcRhs (GuardedRhs ces ds) = liftM2 GuardedRhs (mapM cvcCondExpr ces) (mapM cvcDecl ds)
+cvcRhs (SimpleRhs  p e ds) = SimpleRhs p <$> cvcExpr e <*> mapM cvcDecl ds
+cvcRhs (GuardedRhs ces ds) = GuardedRhs <$> mapM cvcCondExpr ces <*> mapM cvcDecl ds
 
 cvcExpr :: Expression -> TCM Expression
 cvcExpr l@(Literal           _) = return l
@@ -918,11 +910,11 @@
   return $ Variable (Just cty') v
 cvcExpr (Variable    Nothing v) = internalError ("no type info for Variable " ++ show v) 
 cvcExpr c@(Constructor       _) = return c
-cvcExpr (Paren               e) = Paren `liftM` cvcExpr e
-cvcExpr (Typed     cty e cx ty) = liftM3 (Typed cty) (cvcExpr e) (return cx) (return ty)
-cvcExpr (Tuple         sref es) = Tuple sref `liftM` mapM cvcExpr es
-cvcExpr (List          sref es) = List sref `liftM` mapM cvcExpr es
-cvcExpr (ListCompr   sref e ss) = liftM2 (ListCompr sref) (cvcExpr e) (mapM cvcStmt ss)
+cvcExpr (Paren               e) = Paren <$> cvcExpr e
+cvcExpr (Typed     cty e cx ty) = Typed cty <$> cvcExpr e <*> return cx <*> return ty)
+cvcExpr (Tuple         sref es) = Tuple sref <$> mapM cvcExpr es
+cvcExpr (List          sref es) = List sref <$> mapM cvcExpr es
+cvcExpr (ListCompr   sref e ss) = ListCompr sref <$> cvcExpr e <*> mapM cvcStmt ss
 cvcExpr (EnumFrom        (Just cty) e1) = do
   e1'  <- cvcExpr e1
   exts <- typeClassExtensions
@@ -967,18 +959,18 @@
           else return cty
   return $ UnaryMinus (Just cty') i e'
 cvcExpr (UnaryMinus        Nothing _ _) = internalError "cvcExpr UnaryMinus"
-cvcExpr (Apply         e1 e2) = liftM2 Apply (cvcExpr e1) (cvcExpr e2)
-cvcExpr (InfixApply e1 op e2) = liftM3 InfixApply (cvcExpr e1) (cvcInfixOp op) (cvcExpr e2)
-cvcExpr (LeftSection    e op) = liftM2 LeftSection (cvcExpr e) (cvcInfixOp op)
-cvcExpr (RightSection   op e) = liftM2 RightSection (cvcInfixOp op) (cvcExpr e)
-cvcExpr (Lambda    sref ps e) = Lambda sref ps `liftM` (cvcExpr e)
-cvcExpr (Let            ds e) = liftM2 Let (mapM cvcDecl ds) (cvcExpr e)
-cvcExpr (Do             ss e) = liftM2 Do (mapM cvcStmt ss) (cvcExpr e)
-cvcExpr (IfThenElse sref e1 e2 e3) = liftM3 (IfThenElse sref) (cvcExpr e1) (cvcExpr e2) (cvcExpr e3)
-cvcExpr (Case sref ct e alts) = liftM2 (Case sref ct) (cvcExpr e) (mapM cvcAlt alts)
-cvcExpr (RecordConstr     fs) = RecordConstr `liftM` mapM cvcField fs
-cvcExpr (RecordSelection e i) = flip RecordSelection i `liftM` cvcExpr e
-cvcExpr (RecordUpdate   fs e) = liftM2 RecordUpdate (mapM cvcField fs) (cvcExpr e)
+cvcExpr (Apply         e1 e2) = Apply <$> cvcExpr e1 <*> cvcExpr e2
+cvcExpr (InfixApply e1 op e2) = InfixApply <$> cvcExpr e1 <*> cvcInfixOp op <*> cvcExpr e2
+cvcExpr (LeftSection    e op) = LeftSection <$> cvcExpr e <*> cvcInfixOp op
+cvcExpr (RightSection   op e) = RightSection <$> cvcInfixOp op <*> cvcExpr e
+cvcExpr (Lambda    sref ps e) = Lambda sref ps <$> (cvcExpr e)
+cvcExpr (Let            ds e) = Let <$> mapM cvcDecl ds <*> cvcExpr e
+cvcExpr (Do             ss e) = Do <$> mapM cvcStmt ss <*> cvcExpr e
+cvcExpr (IfThenElse sref e1 e2 e3) = IfThenElse sref <$> cvcExpr e1 <*> cvcExpr e2 <*> cvcExpr e3
+cvcExpr (Case sref ct e alts) = Case sref ct <$> cvcExpr e <*> mapM cvcAlt alts
+cvcExpr (RecordConstr     fs) = RecordConstr <$> mapM cvcField fs
+cvcExpr (RecordSelection e i) = flip RecordSelection i <$> cvcExpr e
+cvcExpr (RecordUpdate   fs e) = RecordUpdate <$> mapM cvcField fs <*> cvcExpr e
 
 adjustType :: ConstrType_ -> QualIdent -> TCM ConstrType_ 
 adjustType (_cx0, ty0) v = do
@@ -1005,18 +997,18 @@
 cvcInfixOp ic@(InfixConstr  _) = return ic
 
 cvcCondExpr :: CondExpr -> TCM CondExpr
-cvcCondExpr (CondExpr p e1 e2) = liftM2 (CondExpr p) (cvcExpr e1) (cvcExpr e2)
+cvcCondExpr (CondExpr p e1 e2) = CondExpr p <$> cvcExpr e1 <*> cvcExpr e2
 
 cvcStmt :: Statement -> TCM Statement
-cvcStmt (StmtExpr   sref e) = StmtExpr sref `liftM` cvcExpr e
-cvcStmt (StmtDecl       ds) = StmtDecl `liftM` mapM cvcDecl ds
-cvcStmt (StmtBind sref p e) = StmtBind sref p `liftM` cvcExpr e
+cvcStmt (StmtExpr   sref e) = StmtExpr sref <$> cvcExpr e
+cvcStmt (StmtDecl       ds) = StmtDecl <$> mapM cvcDecl ds
+cvcStmt (StmtBind sref p e) = StmtBind sref p <$> cvcExpr e
 
 cvcAlt :: Alt -> TCM Alt
-cvcAlt (Alt p pt rhs) = Alt p pt `liftM` cvcRhs rhs
+cvcAlt (Alt p pt rhs) = Alt p pt <$> cvcRhs rhs
 
 cvcField :: Field Expression -> TCM (Field Expression)
-cvcField (Field p i e) = Field p i `liftM` cvcExpr e  
+cvcField (Field p i e) = Field p i <$> cvcExpr e  
 
 --tcDeclGroup m tcEnv _ [ForeignDecl p cc _ f ty] =
 --  tcForeign m tcEnv p cc f ty
@@ -1205,7 +1197,6 @@
                  modifyTypeSubst (compose newSubst)
  where
   what = text (if poly then "Function:" else "Variable:") <+> ppIdent v
-<<<<<<< HEAD
   genType poly' (ForAll cx0 n ty)
     | n > 0 = internalError $
                 "TypeCheck.genVar: "
@@ -1324,16 +1315,6 @@
   --   ++ "\n" ++ show t2)
 
 tcEquation :: ValueEnv -> Equation -> TCM (Equation, ConstrType)
-=======
-  genType poly' (ForAll n ty)
-    | n > 0     = internalError $ "TypeCheck.genVar: "
-                    ++ showLine (idPosition v) ++ show v ++ " :: " ++ show ty
-    | poly'     = gen lvs ty
-    | otherwise = monoType ty
-  eqTyScheme (ForAll _ t1) (ForAll _ t2) = equTypes t1 t2
-
-tcEquation :: ValueEnv -> Equation -> TCM Type
->>>>>>> d1b912fa
 tcEquation tyEnv0 (Equation p lhs rhs) = do
   tys <- mapM (tcPattern p) ts
   (rhs', (cx, ty)) <- tcRhs tyEnv0 rhs
@@ -1382,22 +1363,14 @@
     Nothing            -> freshConstrTypeVar
     Just (expanded, t) -> expandPolyType (not expanded) t >>= inst
   tyEnv <- getValueEnv
-<<<<<<< HEAD
   m  <- getModuleIdent
   maybe (modifyValueEnv (bindFunOnce m v (arrowArity ty) (monoType' (cx, ty))) >> return (cx, ty))
         (\ (ForAll cx0 _ t) -> return (cx0, t))
-=======
-  m <- getModuleIdent
-  maybe (modifyValueEnv (bindFun m v (arrowArity ty) (monoType ty))
-           >> return ty)
-        (\ (ForAll _ t) -> return t)
->>>>>>> d1b912fa
         (sureVarType v tyEnv)
 tcPattern p t@(ConstructorPattern c ts) = do
   m     <- getModuleIdent
   tyEnv <- getValueEnv
   ty <- skol $ constrType m c tyEnv
-<<<<<<< HEAD
   unifyArgs (ppPattern 0 t) ts ty []
   where unifyArgs _   []       ty cx = return (cx, ty)
         unifyArgs doc (t1:ts1) (TypeArrow ty1 ty2) cx = do
@@ -1461,55 +1434,6 @@
         unifyArgs _ _ ty = internalError $ "TypeCheck.tcPattern: " ++ show ty
 tcPattern p (InfixFuncPattern t1 op t2) =
   tcPattern p (FunctionPattern op [t1,t2])
-=======
-  unifyArgs (ppPattern 0 t) ts ty
-  where
-  unifyArgs _   []       ty                  = return ty
-  unifyArgs doc (t1:ts1) (TypeArrow ty1 ty2) = do
-    ty' <- tcPattern p t1
-    unify p "pattern" (doc $-$ text "Term:" <+> ppPattern 0 t1) ty1 ty'
-    unifyArgs doc ts1 ty2
-  unifyArgs _ _ _ = internalError "TypeCheck.tcPattern"
-tcPattern p (InfixPattern t1 op t2) = tcPattern p
-                                    $ ConstructorPattern op [t1, t2]
-tcPattern p (ParenPattern    t) = tcPattern p t
-tcPattern p (TuplePattern _ ts)
- | null ts   = return unitType
- | otherwise = tupleType <$> mapM (tcPattern p) ts
-tcPattern p t@(ListPattern _ ts) =
-  freshTypeVar >>= flip (tcElems (ppPattern 0 t)) ts
-  where
-  tcElems _   ty []       = return (listType ty)
-  tcElems doc ty (t1:ts1) = do
-    ty' <- tcPattern p t1
-    unify p "pattern" (doc $-$ text "Term:" <+> ppPattern 0 t1) ty ty'
-    tcElems doc ty ts1
-tcPattern p t@(AsPattern v t') = do
-  ty1 <- tcPattern p (VariablePattern v)
-  ty2 <- tcPattern p t'
-  unify p "pattern" (ppPattern 0 t) ty1 ty2
-  return ty1
-tcPattern p (LazyPattern        _ t) = tcPattern p t
-tcPattern p t@(FunctionPattern f ts) = do
-  m     <- getModuleIdent
-  tyEnv <- getValueEnv
-  ty <- inst (funType m f tyEnv)
-  unifyArgs (ppPattern 0 t) ts ty
-  where
-  unifyArgs _   []       ty                  = return ty
-  unifyArgs doc (t1:ts1) ty@(TypeVariable _) = do
-    (a, b) <- tcArrow p "function pattern" doc ty
-    ty'    <- tcPattern p t1
-    unify p "function pattern" (doc $-$ text "Term:" <+> ppPattern 0 t1) ty' a
-    unifyArgs doc ts1 b
-  unifyArgs doc (t1:ts1) (TypeArrow ty1 ty2) = do
-    ty' <- tcPattern p t1
-    unify p "function pattern" (doc $-$ text "Term:" <+> ppPattern 0 t1) ty1 ty'
-    unifyArgs doc ts1 ty2
-  unifyArgs _ _ ty = internalError $ "TypeCheck.tcPattern: " ++ show ty
-tcPattern p (InfixFuncPattern t1 op t2) = tcPattern p
-                                        $ FunctionPattern op [t1, t2]
->>>>>>> d1b912fa
 tcPattern p r@(RecordPattern fs _) = do
   recInfo <- getFieldIdent fs >>= getRecordInfo
   case recInfo of
@@ -1522,7 +1446,6 @@
     info -> internalError $ "TypeCheck.tcExpr: Expected record type but got "
               ++ show info
 
-<<<<<<< HEAD
 -- In contrast to usual patterns, the type checking routine for arguments of
 -- function patterns 'tcPatternFP' differs from 'tcPattern'
 -- because of possibly multiple occurrences of variables.
@@ -1544,7 +1467,7 @@
   m <- getModuleIdent
   tyEnv <- getValueEnv
   ty <- skol (constrType m c tyEnv)
-  liftM noContext $ unifyArgs (ppPattern 0 t) ts ty
+  noContext <$> unifyArgs (ppPattern 0 t) ts ty
   where unifyArgs _ [] ty = return ty
         unifyArgs doc (t1:ts1) (TypeArrow ty1 ty2) = do
           tcPatternFP p t1 >>=
@@ -1556,7 +1479,7 @@
   m <- getModuleIdent
   tyEnv <- getValueEnv
   ty <- skol (constrType m op tyEnv)
-  liftM noContext $ unifyArgs (ppPattern 0 t) [t1,t2] ty
+  noContext <$> unifyArgs (ppPattern 0 t) [t1,t2] ty
   where unifyArgs _ [] ty = return ty
         unifyArgs doc (t':ts') (TypeArrow ty1 ty2) = do
           tcPatternFP p t' >>=
@@ -1567,7 +1490,7 @@
 tcPatternFP p (ParenPattern t) = tcPatternFP p t
 tcPatternFP p (TuplePattern _ ts)
  | null ts = return $ noContext unitType
- | otherwise = liftM (noContext . tupleType) $ mapM (\t -> liftM getType $ tcPatternFP p t) ts
+ | otherwise = (noContext . tupleType) <$> mapM (\t -> getType <$> tcPatternFP p t) ts
 tcPatternFP p t@(ListPattern _ ts) =
   freshTypeVar >>= flip (tcElems (ppPattern 0 t)) ts
   where tcElems _ ty [] = return (noContext $ listType ty)
@@ -1618,10 +1541,6 @@
 
 tcFieldPatt :: (Position -> Pattern -> TCM ConstrType) -> Field Pattern
             -> TCM (Ident, ConstrType)
-=======
-tcFieldPatt :: (Position -> Pattern -> TCM Type) -> Field Pattern
-            -> TCM (Ident, Type)
->>>>>>> d1b912fa
 tcFieldPatt tcPatt f@(Field _ l t) = do
   m <- getModuleIdent
   tyEnv <- getValueEnv
@@ -1650,7 +1569,7 @@
 tcCondExprs :: ValueEnv -> [CondExpr] -> TCM ([CondExpr], ConstrType)
 tcCondExprs tyEnv0 es = do
   gty <- if length es > 1 then return $ noContext boolType
-                          else liftM noContext $ freshConstrained [successType,boolType]
+                          else noContext <$> freshConstrained [successType,boolType]
   cty <- freshConstrTypeVar
   tcCondExprs' gty cty [] es []
   where tcCondExprs' :: ConstrType -> ConstrType -> BT.Context -> [CondExpr] 
@@ -1733,7 +1652,6 @@
   let cty1 = (cxInf ++ subst s' cxGiven, tyInf)
   return (Typed (Just $ mirrorFB cty1) e' cx sig, cty1)
   where sig' = nameSigType sig
-<<<<<<< HEAD
         eqTypes (ForAll _cx1 _ t1) (ForAll _cx2 _ t2) = t1 == t2
 tcExpr p (Paren e) = do
   (e', cty) <- tcExpr p e
@@ -1878,44 +1796,8 @@
         let negateType = TypeArrow alpha alpha
         return (UnaryMinus (Just $ mirrorFB (cx1 ++ numCx, negateType)) op e1',
           (cx1 ++ numCx, alpha))
-=======
-tcExpr p (Paren    e) = tcExpr p e
-tcExpr p (Tuple _ es)
-  | null es   = return unitType
-  | otherwise = tupleType <$> mapM (tcExpr p) es
-tcExpr p e@(List _ es) = freshTypeVar >>= tcElems (ppExpr 0 e) es
-  where tcElems _   []       ty = return (listType ty)
-        tcElems doc (e1:es1) ty =
-          tcExpr p e1 >>=
-          unify p "expression" (doc $-$ text "Term:" <+> ppExpr 0 e1)
-                ty >>
-          tcElems doc es1 ty
-tcExpr p (ListCompr _ e qs) = do
-  tyEnv0 <- getValueEnv
-  mapM_ (tcQual p) qs
-  ty <- tcExpr p e
-  checkSkolems p (text "Expression:" <+> ppExpr 0 e) tyEnv0 (listType ty)
-tcExpr p e@(EnumFrom             e1) = do
-  tcEnum p e e1
-  return (listType intType)
-tcExpr p e@(EnumFromThen      e1 e2) = do
-  mapM_ (tcEnum p e) [e1, e2]
-  return (listType intType)
-tcExpr p e@(EnumFromTo        e1 e2) = do
-  mapM_ (tcEnum p e) [e1, e2]
-  return (listType intType)
-tcExpr p e@(EnumFromThenTo e1 e2 e3) = do
-  mapM_ (tcEnum p e) [e1, e2, e3]
-  return (listType intType)
-tcExpr p e@(UnaryMinus op e1) = do
-  opTy <- opType op
-  ty1 <- tcExpr p e1
-  unify p "unary negation" (ppExpr 0 e $-$ text "Term:" <+> ppExpr 0 e1)
-        opTy ty1
-  return ty1
->>>>>>> d1b912fa
   where opType op'
-          | op' == minusId  = liftM noContext $ freshConstrained [intType,floatType]
+          | op' == minusId  = noContext <$> freshConstrained [intType,floatType]
           | op' == fminusId = return $ noContext floatType
           | otherwise = internalError $ "TypeCheck.tcExpr unary " ++ idName op'
 tcExpr p e@(Apply e1 e2) = do
@@ -1976,7 +1858,6 @@
     cty <- checkSkolems p (text "Expression:" <+> ppExpr 0 e) tyEnv0 (cx ++ cxs, ty)
     return (Let ds' e', cty)
 tcExpr p (Do sts e) = do
-<<<<<<< HEAD
     tyEnv0 <- getValueEnv
     ss     <- mapM (tcStmt p) sts
     let cxs  = concatMap snd ss
@@ -2013,37 +1894,6 @@
           (rhs', ctyRhs@(cxRhs, _)) <- tcRhs tyEnv0 rhs
           unify p1 "case branch" doc ty2 ctyRhs
           return (Alt p1 t rhs', cxP ++ cxRhs)
-=======
-  tyEnv0 <- getValueEnv
-  mapM_ (tcStmt p) sts
-  alpha <- freshTypeVar
-  ty <- tcExpr p e
-  unify p "statement" (ppExpr 0 e) (ioType alpha) ty
-  checkSkolems p (text "Expression:" <+> ppExpr 0 e) tyEnv0 ty
-tcExpr p e@(IfThenElse _ e1 e2 e3) = do
-  ty1 <- tcExpr p e1
-  unify p "expression" (ppExpr 0 e $-$ text "Term:" <+> ppExpr 0 e1)
-        boolType ty1
-  ty2 <- tcExpr p e2
-  ty3 <- tcExpr p e3
-  unify p "expression" (ppExpr 0 e $-$ text "Term:" <+> ppExpr 0 e3)
-        ty2 ty3
-  return ty3
-tcExpr p (Case _ _ e alts) = do
-  tyEnv0 <- getValueEnv
-  ty <- tcExpr p e
-  alpha <- freshTypeVar
-  tcAlts tyEnv0 ty alpha alts
-  where
-  tcAlts _      _   ty  []           = return ty
-  tcAlts tyEnv0 ty1 ty2 (alt1:alts1) = do
-    tcAlt (ppAlt alt1) tyEnv0 ty1 ty2 alt1
-    tcAlts tyEnv0 ty1 ty2 alts1
-  tcAlt doc tyEnv0 ty1 ty2 (Alt p1 t rhs) = do
-    ty' <- tcPattern p1 t
-    unify p1 "case pattern" (doc $-$ text "Term:" <+> ppPattern 0 t) ty1 ty'
-    tcRhs tyEnv0 rhs >>= unify p1 "case branch" doc ty2
->>>>>>> d1b912fa
 tcExpr p r@(RecordConstr fs) = do
   recInfo <- getFieldIdent fs >>= getRecordInfo
   case recInfo of
@@ -2054,14 +1904,9 @@
           ftsWithoutFieldExprs = map (\(_,(is,ts)) -> (is,getType ts)) fts
       unifyLabels p "record construction" (ppExpr 0 r) fts' rty' ftsWithoutFieldExprs
       theta <- getTypeSubst
-<<<<<<< HEAD
       return (RecordConstr (map fst fts),
               (cxs, subst theta $ TypeConstructor qi tys))
     info -> internalError $ "TypeCheck.tcExpr: Expected record type but got "
-=======
-      return (subst theta $ TypeConstructor qi tys)
-    info -> internalError $ "TypeCheck.tcExpr: Expected record type, but got "
->>>>>>> d1b912fa
            ++ show info
 tcExpr p r@(RecordSelection e l) = do
   recInfo <- getRecordInfo l
@@ -2093,7 +1938,6 @@
       unify p "record update" (ppExpr 0 r) cty (noContext rtc)
       -- Return inferred type
       theta <- getTypeSubst
-<<<<<<< HEAD
       return (RecordUpdate (map fst fts) e', (cx,subst theta rtc))
     info -> internalError $ "TypeCheck.tcExpr: Expected record type but got "
               ++ show info
@@ -2131,41 +1975,6 @@
   return (StmtDecl ds', cx)
 
 tcFieldExpr :: Field Expression -> TCM (Field Expression, (Ident, ConstrType))
-=======
-      return (subst theta rtc)
-    info -> internalError $ "TypeCheck.tcExpr: Expected record type, but got "
-              ++ show info
-
-tcEnum :: Position -> Expression -> Expression -> TCM ()
-tcEnum p e e1 = do
-  ty1 <- tcExpr p e1
-  unify p "arithmetic sequence" (ppExpr 0 e $-$ text "Term:" <+> ppExpr 0 e1)
-    intType ty1
-
-tcQual :: Position -> Statement -> TCM ()
-tcQual p (StmtExpr     _ e) =
-  tcExpr p e >>= unify p "guard" (ppExpr 0 e) boolType
-tcQual p q@(StmtBind _ t e) = do
-  ty1 <- tcPattern p t
-  ty2 <- tcExpr p e
-  unify p "generator" (ppStmt q $-$ text "Term:" <+> ppExpr 0 e)
-        (listType ty1) ty2
-tcQual _ (StmtDecl      ds) = tcDecls ds
-
-tcStmt ::Position -> Statement -> TCM ()
-tcStmt p (StmtExpr _ e) = do
-  alpha <- freshTypeVar
-  ty    <- tcExpr p e
-  unify p "statement" (ppExpr 0 e) (ioType alpha) ty
-tcStmt p st@(StmtBind _ t e) = do
-  ty1 <- tcPattern p t
-  ty2 <- tcExpr p e
-  unify p "statement" (ppStmt st $-$ text "Term:" <+> ppExpr 0 e)
-    (ioType ty1) ty2
-tcStmt _ (StmtDecl ds) = tcDecls ds
-
-tcFieldExpr :: Field Expression -> TCM (Ident, Type)
->>>>>>> d1b912fa
 tcFieldExpr f@(Field p l e) = do
   (_ , lty) <- instLabel l
   (e', cty) <- tcExpr p e
@@ -2221,16 +2030,10 @@
     report $ errNonBinaryOp p what doc m (TypeArrow ty1 ty2)
     (,,) <$> return ty1 <*> freshTypeVar <*> freshTypeVar
 
-<<<<<<< HEAD
 -- Unification:
 -- The unification uses Robinson's algorithm
 unify :: Position -> String -> Doc -> ConstrType -> ConstrType -> TCM ()
 unify p what doc (_, ty1) (_, ty2) = do
-=======
--- Unification: The unification uses Robinson's algorithm.
-unify :: Position -> String -> Doc -> Type -> Type -> TCM ()
-unify p what doc ty1 ty2 = do
->>>>>>> d1b912fa
   theta <- getTypeSubst
   let ty1' = subst theta ty1
   let ty2' = subst theta ty2
@@ -2492,18 +2295,11 @@
 
 funType :: ModuleIdent -> QualIdent -> ValueEnv -> TypeScheme
 funType m f tyEnv = case qualLookupValue f tyEnv of
-<<<<<<< HEAD
-  [Value _ _ sigma _] -> sigma
-  _ -> case qualLookupValue (qualQualify m f) tyEnv of
-    [Value _ _ sigma _] -> sigma
-    _ -> internalError $ "TypeCheck.funType " ++ show f ++ ", more precisely " ++ show (unqualify f)
-=======
   [Value _ _ sigma] -> sigma
   _                 -> case qualLookupValue (qualQualify m f) tyEnv of
     [Value _ _ sigma] -> sigma
     _                 -> internalError $ "TypeCheck.funType " ++ show f
                           ++ ", more precisely " ++ show (unqualify f)
->>>>>>> d1b912fa
 
 sureLabelType :: Ident -> ValueEnv -> Maybe TypeScheme
 sureLabelType l tyEnv = case lookupValue l tyEnv of
@@ -2528,15 +2324,10 @@
 -- and also qualifies all type constructors with the name of the module
 -- in which the type was defined.
 
-<<<<<<< HEAD
 expandPolyType :: Bool -> BaseConstrType -> TCM TypeScheme
 expandPolyType expType ty =
-  liftM (\(cx, ty0) -> (polyType (normalize ty0) `constrainBy` cx))
-        (expandMonoType expType [] ty)
-=======
-expandPolyType :: TypeExpr -> TCM TypeScheme
-expandPolyType ty = (polyType . normalize) <$> expandMonoType [] ty
->>>>>>> d1b912fa
+  (\(cx, ty0) -> (polyType (normalize ty0) `constrainBy` cx))
+      <$> expandMonoType expType [] ty
 
 expandMonoType :: Bool -> [Ident] -> BaseConstrType -> TCM ConstrType
 expandMonoType expType tvs ty = do
@@ -2685,7 +2476,6 @@
   [ text "Labeled types" <+> ppIdent l <+> text "::" <+> ppType m ty1
   , nest 10 $ text "and" <+> ppIdent l <+> text "::" <+> ppType m ty2
   , text "are incompatible"
-<<<<<<< HEAD
   ]
 
 errContextImplication :: Position -> ModuleIdent -> BT.Context -> BT.Context 
@@ -2894,59 +2684,56 @@
 numberDecl d = return d
 
 numberEqu :: Equation -> TCM Equation
-numberEqu (Equation p lhs rhs) = Equation p lhs `liftM` numberRhs rhs
+numberEqu (Equation p lhs rhs) = Equation p lhs <$> numberRhs rhs
 
 numberRhs :: Rhs -> TCM Rhs
-numberRhs (SimpleRhs  p e ds) = liftM2 (SimpleRhs p) (numberExpr e) (numberDecls ds)
-numberRhs (GuardedRhs ces ds) = liftM2 GuardedRhs (mapM numberCExpr ces) (numberDecls ds)
+numberRhs (SimpleRhs  p e ds) = SimpleRhs p <$> numberExpr e <*> numberDecls ds
+numberRhs (GuardedRhs ces ds) = GuardedRhs <$> mapM numberCExpr ces <*> numberDecls ds
 
 numberCExpr :: CondExpr -> TCM CondExpr
-numberCExpr (CondExpr p e1 e2) = liftM2 (CondExpr p) (numberExpr e1) (numberExpr e2)
+numberCExpr (CondExpr p e1 e2) = liftM2 <$> CondExpr p <*>numberExpr e1 <*> numberExpr e2
 
 numberExpr :: Expression -> TCM Expression
 numberExpr l@(Literal         _) = return l
 numberExpr v@(Variable      _ _) = return v
 numberExpr c@(Constructor     _) = return c
-numberExpr (Paren             e) = Paren `liftM` numberExpr e
-numberExpr (Typed   cty e cx ty) = liftM3 (Typed cty) (numberExpr e) (return cx) (return ty)
-numberExpr (Tuple       sref es) = Tuple sref `liftM` mapM numberExpr es
-numberExpr (List        sref es) = List sref `liftM` mapM numberExpr es
-numberExpr (ListCompr sref e ss) = liftM2 (ListCompr sref) (numberExpr e) (mapM numberStmt ss)
-numberExpr (EnumFrom     cty e1) = EnumFrom cty `liftM` numberExpr e1
-numberExpr (EnumFromThen cty e1 e2) = liftM2 (EnumFromThen cty) (numberExpr e1) (numberExpr e2)
-numberExpr (EnumFromTo   cty e1 e2) = liftM2 (EnumFromTo cty)   (numberExpr e1) (numberExpr e2)
-numberExpr (EnumFromThenTo cty e1 e2 e3) = liftM3 (EnumFromThenTo cty) (numberExpr e1) (numberExpr e2) (numberExpr e3)
-numberExpr (UnaryMinus  cty i e) = UnaryMinus cty i `liftM` numberExpr e
-numberExpr (Apply         e1 e2) = liftM2 Apply (numberExpr e1) (numberExpr e2)
-numberExpr (InfixApply e1 op e2) = liftM3 InfixApply (numberExpr e1) (return op) (numberExpr e2)
-numberExpr (LeftSection    e op) = flip LeftSection op `liftM` numberExpr e
-numberExpr (RightSection   op e) = RightSection op `liftM` numberExpr e
-numberExpr (Lambda    sref ps e) = Lambda sref ps `liftM` numberExpr e
-numberExpr (Let            ds e) = liftM2 Let (numberDecls ds) (numberExpr e)
-numberExpr (Do             ss e) = liftM2 Do (mapM numberStmt ss) (numberExpr e)
+numberExpr (Paren             e) = Paren <$> numberExpr e
+numberExpr (Typed   cty e cx ty) = Typed cty <$> numberExpr e <*> return cx <*> return ty
+numberExpr (Tuple       sref es) = Tuple sref <$> mapM numberExpr es
+numberExpr (List        sref es) = List sref <$> mapM numberExpr es
+numberExpr (ListCompr sref e ss) = ListCompr sref <$> numberExpr e <*> mapM numberStmt ss
+numberExpr (EnumFrom     cty e1) = EnumFrom cty <$> numberExpr e1
+numberExpr (EnumFromThen cty e1 e2) = EnumFromThen cty <$> numberExpr e1 <*> numberExpr e2
+numberExpr (EnumFromTo   cty e1 e2) = EnumFromTo cty <$> numberExpr e1 <*> numberExpr e2
+numberExpr (EnumFromThenTo cty e1 e2 e3) = EnumFromThenTo cty <$> numberExpr e1 <*> numberExpr e2 <*> numberExpr e3
+numberExpr (UnaryMinus  cty i e) = UnaryMinus cty i <$> numberExpr e
+numberExpr (Apply         e1 e2) = Apply <$> numberExpr e1 <*> numberExpr e2
+numberExpr (InfixApply e1 op e2) = InfixApply <$> numberExpr e1 <*> return op <*> numberExpr e2
+numberExpr (LeftSection    e op) = flip LeftSection op <$> numberExpr e
+numberExpr (RightSection   op e) = RightSection op <$> numberExpr e
+numberExpr (Lambda    sref ps e) = Lambda sref ps <$> numberExpr e
+numberExpr (Let            ds e) = Let <$> numberDecls ds <*> numberExpr e
+numberExpr (Do             ss e) = Do <$> mapM numberStmt ss <*> numberExpr e
 numberExpr (IfThenElse sref e1 e2 e3) =
-  liftM3 (IfThenElse sref) (numberExpr e1) (numberExpr e2) (numberExpr e3)
-numberExpr (Case sref cty e alts) = liftM2 (Case sref cty) (numberExpr e) (mapM numberAlt alts)
-numberExpr (RecordConstr      fs) = RecordConstr `liftM` (mapM numberField fs)
-numberExpr (RecordSelection  e i) = flip RecordSelection i `liftM` numberExpr e
-numberExpr (RecordUpdate    fs e) = liftM2 RecordUpdate (mapM numberField fs) (numberExpr e)
+  IfThenElse sref <$> numberExpr e1 <*> numberExpr e2 <*> numberExpr e3
+numberExpr (Case sref cty e alts) = Case sref cty <$> numberExpr e <*> mapM numberAlt alts
+numberExpr (RecordConstr      fs) = RecordConstr <$> mapM numberField fs
+numberExpr (RecordSelection  e i) = flip RecordSelection i <$> numberExpr e
+numberExpr (RecordUpdate    fs e) = RecordUpdate <$> mapM numberField fs <*> numberExpr e
 
 numberStmt :: Statement -> TCM Statement
-numberStmt (StmtExpr   sref e) = StmtExpr sref `liftM` numberExpr e
-numberStmt (StmtDecl       ds) = StmtDecl `liftM` numberDecls ds
-numberStmt (StmtBind sref p e) = StmtBind sref p `liftM` (numberExpr e)
+numberStmt (StmtExpr   sref e) = StmtExpr sref <$> numberExpr e
+numberStmt (StmtDecl       ds) = StmtDecl <$> numberDecls ds
+numberStmt (StmtBind sref p e) = StmtBind sref p <$> numberExpr e
 
 numberAlt :: Alt -> TCM Alt
-numberAlt (Alt p pt rhs) = Alt p pt `liftM` numberRhs rhs
+numberAlt (Alt p pt rhs) = Alt p pt <$> numberRhs rhs
 
 numberField :: Field Expression -> TCM (Field Expression)
-numberField (Field p i e) = Field p i `liftM` numberExpr e
+numberField (Field p i e) = Field p i <$> numberExpr e
 
 -- |returns the unique id assigned to a function or pattern declaration
 getUniqueId :: Decl -> Int
 getUniqueId (FunctionDecl _ _ n _ _) = n
 getUniqueId (PatternDecl  _ _ n _ _) = n
-getUniqueId _                        = internalError "getUniqueId"
-=======
-  ]
->>>>>>> d1b912fa
+getUniqueId _                        = internalError "getUniqueId"