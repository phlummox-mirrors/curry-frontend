--- conflicted
+++ resolved
@@ -25,26 +25,15 @@
 
 module Checks.TypeCheck (typeCheck, bindTC, expandType) where
 
-<<<<<<< HEAD
 import Control.Monad (liftM, liftM2, liftM3, replicateM, unless, when)
 import qualified Control.Monad.State as S (State, gets, modify, runState)
 import Data.List (nub, partition, sortBy)
-import qualified Data.Map as Map (Map, delete, empty, insert, lookup)
-import Data.Maybe
+import qualified Data.Map            as Map (Map, delete, empty, insert, lookup)
+import Data.Maybe (catMaybes, fromJust, fromMaybe, isJust, listToMaybe, maybeToList)
 import qualified Data.Set as Set
 import Text.PrettyPrint
--- import qualified Debug.Trace as Dbg
-=======
-import           Control.Monad
-  (liftM, liftM2, liftM3, replicateM, unless)
-import qualified Control.Monad.State as S   (State, execState, gets, modify)
-import           Data.List                  (nub, partition)
-import qualified Data.Map            as Map (Map, delete, empty, insert, lookup)
-import           Data.Maybe
-  (catMaybes, fromMaybe, listToMaybe, maybeToList)
 import qualified Data.Set            as Set
   (Set, fromList, member, notMember, unions)
->>>>>>> 0f3765d6
 
 import Curry.Base.Ident hiding (sep)
 import Curry.Base.Position
@@ -67,19 +56,12 @@
 
 import CompilerOpts
 
-<<<<<<< HEAD
-import Env.TypeConstructor (TCEnv, TypeInfo (..), bindTypeInfo
-  , qualLookupTC)
+import Env.TypeConstructor (TCEnv, TypeInfo (..), bindTypeInfo, qualLookupTC)
 import Env.Value ( ValueEnv, ValueInfo (..), rebindFun
   , bindGlobalInfo, bindLabel, lookupValue, qualLookupValue
   , tryBindFun )
 import Env.ClassEnv (ClassEnv (..), Class (..)
   , implies', implies, isValidCx, reduceContext, lookupTypeScheme)
-=======
-import Env.TypeConstructor (TCEnv, TypeInfo (..), bindTypeInfo, qualLookupTC)
-import Env.Value ( ValueEnv, ValueInfo (..), bindFun, rebindFun
-  , bindGlobalInfo, bindLabel, lookupValue, qualLookupValue )
->>>>>>> 0f3765d6
 
 infixl 5 $-$
 
@@ -107,7 +89,6 @@
     bindTypes tds
     bindConstrs
     bindLabels
-<<<<<<< HEAD
     bindClassMethods cEnv
     
     -- assign each declaration a unique id
@@ -143,22 +124,15 @@
   reduceContexts' (Value qid a (ForAll cx n ty) cls) = 
     Value qid a (ForAll (reduceContext cEnv cx) n ty) cls
   reduceContexts' v                                  = v
-=======
-    tcDecls vds
-  (tds, vds) = partition isTypeDecl decls
-  initState  = TcState m tcEnv tyEnv idSubst emptySigEnv 0 []
->>>>>>> 0f3765d6
 
 -- The type checker makes use of a state monad in order to maintain the type
 -- environment, the current substitution, and a counter which is used for
 -- generating fresh type variables.
 
 data TcState = TcState
-<<<<<<< HEAD
   { moduleIdent   :: ModuleIdent -- read only
   , tyConsEnv     :: TCEnv
   , valueEnv      :: ValueEnv
-  , recordEnv     :: TCEnv
   , classEnv      :: ClassEnv
   , doContextRed  :: Bool
   , typeSubst     :: TypeSubst
@@ -169,15 +143,6 @@
   , declGroups    :: Map.Map [Int] ([Decl], BT.Context)
   , secondRun     :: Bool
   , typeClassExts :: Bool
-=======
-  { moduleIdent :: ModuleIdent -- read only
-  , tyConsEnv   :: TCEnv
-  , valueEnv    :: ValueEnv
-  , typeSubst   :: TypeSubst
-  , sigEnv      :: SigEnv
-  , nextId      :: Int         -- automatic counter
-  , errors      :: [Message]
->>>>>>> 0f3765d6
   }
 
 type TCM = S.State TcState
@@ -224,7 +189,6 @@
 (&&>) :: TCM () -> TCM [Decl] -> TCM [Decl]
 pre &&> suf = do
   errs <- pre >> S.gets errors
-<<<<<<< HEAD
   if null errs then suf else return []
 
 execTCM :: TCM [Decl] -> TcState -> (TCEnv, ValueEnv, [Decl], [Message])
@@ -233,15 +197,6 @@
                     , valueEnv s'
                     , decls
                     , reverse $ nub $ errors s'
-=======
-  if null errs then suf else return ()
-
-execTCM :: TCM a -> TcState -> (TCEnv, ValueEnv, [Message])
-execTCM tcm s = let s' = S.execState tcm s
-                in  ( tyConsEnv s'
-                    , typeSubst s' `subst` valueEnv s'
-                    , reverse $ errors s'
->>>>>>> 0f3765d6
                     )
 
 getErrors :: TCM [Message]
@@ -313,17 +268,11 @@
 checkTypeDecls :: ModuleIdent -> [Decl] -> TCM ()
 checkTypeDecls _ []                    =
   internalError "TypeCheck.checkTypeDecls: empty list"
-<<<<<<< HEAD
 checkTypeDecls _ [DataDecl    _ _ _ _ _] = return ()
 checkTypeDecls _ [NewtypeDecl _ _ _ _ _] = return ()
-checkTypeDecls m [TypeDecl  _ tc _ ty]
-=======
-checkTypeDecls _ [DataDecl    _ _ _ _] = return ()
-checkTypeDecls _ [NewtypeDecl _ _ _ _] = return ()
 checkTypeDecls m [t@(TypeDecl  _ tc _ ty)]
   -- allow recursive record declarations
   | isRecordDecl t       = return ()
->>>>>>> 0f3765d6
   | tc `elem` ft m ty [] = report $ errRecursiveTypes [tc]
   | otherwise            = return ()
 checkTypeDecls _ (t@(TypeDecl _ tc _ _) : ds)
@@ -355,44 +304,21 @@
   let tcEnv'  = foldr (bindTC m tcEnv') tcEnv ds
   setTyConsEnv tcEnv'
 
-<<<<<<< HEAD
--- flag for expansion of record types
-type ExpandRecordsFlag = Bool
-
-bindTC :: ExpandRecordsFlag -> ModuleIdent -> TCEnv -> Decl -> TCEnv -> TCEnv
-bindTC _ m tcEnv (DataDecl _ tc tvs cs _) =
-=======
 bindTC :: ModuleIdent -> TCEnv -> Decl -> TCEnv -> TCEnv
-bindTC m tcEnv (DataDecl _ tc tvs cs) =
->>>>>>> 0f3765d6
+bindTC m tcEnv (DataDecl _ tc tvs cs _) =
   bindTypeInfo DataType m tc tvs (map (Just . mkData) cs)
   where
   mkData (ConstrDecl _ evs     c  tys) = mkData' evs c  tys
   mkData (ConOpDecl  _ evs ty1 op ty2) = mkData' evs op [ty1, ty2]
   mkData' evs c tys = DataConstr c (length evs) $
-<<<<<<< HEAD
     -- TODO: somewhen adding contexts to data declarations
     map getType $ expandMonoTypes m tcEnv (cleanTVars tvs evs) True (map noBContext tys)
-bindTC _ m tcEnv (NewtypeDecl _ tc tvs (NewConstrDecl _ evs c ty) _) =
+bindTC m tcEnv (NewtypeDecl _ tc tvs (NewConstrDecl _ evs c ty) _) =
   bindTypeInfo RenamingType m tc tvs (DataConstr c (length evs) [ty'])
   where ty' = getType $ expandMonoType' m tcEnv (cleanTVars tvs evs) True (noBContext ty)
-bindTC erflag m tcEnv t@(TypeDecl _ tc tvs ty) =
-  bindTypeInfo AliasType m tc tvs expTy
-  where expTy
-          | (not erflag) && isRecordDecl t = TypeConstructor qtc tys
-          | otherwise      = getType $ expandMonoType' m tcEnv tvs True (noBContext ty)
-        qtc = qualifyWith m tc
-        tys = map TypeVariable [0..(length tvs - 1)]
-bindTC _ _ _ _ = id
-=======
-    expandMonoTypes m tcEnv (cleanTVars tvs evs) tys
-bindTC m tcEnv (NewtypeDecl _ tc tvs (NewConstrDecl _ evs c ty)) =
-  bindTypeInfo RenamingType m tc tvs (DataConstr c (length evs) [ty'])
-  where ty' = expandMonoType' m tcEnv (cleanTVars tvs evs) ty
 bindTC m tcEnv (TypeDecl _ tc tvs ty) =
-  bindTypeInfo AliasType m tc tvs (expandMonoType' m tcEnv tvs ty)
+  bindTypeInfo AliasType m tc tvs (getType $ expandMonoType' m tcEnv tvs True (noBContext ty))
 bindTC _ _ _ = id
->>>>>>> 0f3765d6
 
 cleanTVars :: [Ident] -> [Ident] -> [Ident]
 cleanTVars tvs evs = [if tv `elem` evs then anonId else tv | tv <- tvs]
@@ -1434,24 +1360,11 @@
     [AliasType qi n rty@(TypeRecord _ _)] -> do
       (rty'@(TypeRecord fts' _), tys) <- inst' (ForAll n rty)
       fts <- mapM (tcFieldPatt tcPattern) fs
-<<<<<<< HEAD
-      let fts' = map (\(id0, ty0) -> (id0, getType ty0)) fts
-      alpha <- freshVar id
-      let rty = noContext $ TypeRecord fts' (Just alpha)
-      unify p "record pattern" (ppPattern 0 r) ty rty
-      return rty
-  | otherwise = do
-      fts <- mapM (tcFieldPatt tcPattern) fs
-      let fts' = map (\(id0, ty) -> (id0, getType ty)) fts
-      return (noContext $ TypeRecord fts' Nothing)
-
-=======
       unifyLabels p "record pattern" (ppPattern 0 r) fts' rty' fts
       theta <- getTypeSubst
-      return (subst theta $ TypeConstructor qi tys)
+      return (noContext $ subst theta $ TypeConstructor qi tys)
     info -> internalError $ "TypeCheck.tcExpr: Expected record type but got "
               ++ show info
->>>>>>> 0f3765d6
 
 -- In contrast to usual patterns, the type checking routine for arguments of
 -- function patterns 'tcPatternFP' differs from 'tcPattern'
@@ -1534,34 +1447,19 @@
         unifyArgs _ _ _ = internalError "TypeCheck.tcPatternFP"
 tcPatternFP p (InfixFuncPattern t1 op t2) =
   tcPatternFP p (FunctionPattern op [t1,t2])
-<<<<<<< HEAD
-tcPatternFP p r@(RecordPattern fs rt)
-  | isJust rt = do
-      ty <- tcPatternFP p (fromJust rt)
-      fts <- mapM (tcFieldPatt tcPatternFP) fs
-      let fts' = map (\(id0, ty0) -> (id0, getType ty0)) fts
-      alpha <- freshVar id
-      let rty = noContext $ TypeRecord fts' (Just alpha)
-      unify p "record pattern" (ppPattern 0 r) ty rty
-      return rty
-  | otherwise = do
-      fts <- mapM (tcFieldPatt tcPatternFP) fs
-      let fts' = map (\(id0, ty) -> (id0, getType ty)) fts
-      return (noContext $ TypeRecord fts' Nothing)
-
-=======
 tcPatternFP p r@(RecordPattern fs _) = do
   recInfo <- getFieldIdent fs >>= getRecordInfo
   case recInfo of
     [AliasType qi n rty@(TypeRecord _ _)] -> do
-      (rty'@(TypeRecord fts' _), tys) <- inst' (ForAll n rty)
+      (rty'@(TypeRecord fts' _), tys) <- inst' (ForAll BT.emptyContext n rty)
       fts <- mapM (tcFieldPatt tcPattern) fs
       unifyLabels p "record pattern" (ppPattern 0 r) fts' rty' fts
       theta <- getTypeSubst
       return (subst theta $ TypeConstructor qi tys)
     info -> internalError $ "TypeCheck.tcExpr: Expected record type but got "
               ++ show info
->>>>>>> 0f3765d6
+      return (noContext $ TypeRecord fts' Nothing)
+
 
 tcFieldPatt :: (Position -> Pattern -> TCM ConstrType) -> Field Pattern
             -> TCM (Ident, ConstrType)
@@ -1914,55 +1812,14 @@
         tcAlt doc tyEnv0 ty1 ty2 (Alt p1 t rhs) = do
           ctyP@(cxP, _) <- tcPattern p1 t
           unify p1 "case pattern" (doc $-$ text "Term:" <+> ppPattern 0 t)
-<<<<<<< HEAD
                 ty1 ctyP
           (rhs', ctyRhs@(cxRhs, _)) <- tcRhs tyEnv0 rhs
           unify p1 "case branch" doc ty2 ctyRhs
-          return (Alt p1 t rhs', cxP ++ cxRhs)
-tcExpr _ (RecordConstr fs) = do
-    fs'AndFts <- mapM tcFieldExpr fs 
-    let fts = map snd fs'AndFts 
-        cxs = concatMap (fst . snd) fts
-        fs' = map fst fs'AndFts
-    return (RecordConstr fs', (cxs, TypeRecord 
-      (map (\(id0, cty) -> (id0, getType cty)) fts) Nothing))
-tcExpr p r@(RecordSelection e l) = do
-  (_ , lty) <- instLabel l
-  (e', cty@(cx, _)) <- tcExpr p e
-  alpha <- freshVar id
-  let rty = TypeRecord [(l, lty)] (Just alpha)
-  unify p "record selection" (ppExpr 0 r) cty (noContext rty)
-  -- TODO: adjusting context, because we have a situation similar to
-  -- Apply (?)
-  cx' <- adjustContext cx
-  return (RecordSelection e' l, (cx', lty))
-tcExpr p r@(RecordUpdate fs e) = do
-    (e', cty) <- tcExpr p e
-    fs'AndFts <- mapM tcFieldExpr fs
-    let fts = map snd fs'AndFts
-        fs' = map fst fs'AndFts
-    alpha <- freshVar id
-    let rty = TypeRecord (map (\(id0, cty0) -> (id0, getType cty0)) fts) (Just alpha)
-    unify p "record update" (ppExpr 0 r) cty (noContext rty)
-    return (RecordUpdate fs' e', cty)
-
-tcQual :: Position -> Statement -> TCM (Statement, BT.Context)
-tcQual p (StmtExpr  sref e) = do
-  (e', cty@(cx, _ty)) <- tcExpr p e
-  unify p "guard" (ppExpr 0 e) (noContext boolType) cty
-  return (StmtExpr sref e', cx)
-tcQual p q@(StmtBind sref t e) = do
-  (cx1, ty1) <- tcPattern p t
-  (e', cty2@(cx2, _  )) <- tcExpr p e
-=======
-                ty1 >>
-          tcRhs tyEnv0 rhs >>=
-          unify p1 "case branch" doc ty2
 tcExpr p r@(RecordConstr fs) = do
   recInfo <- getFieldIdent fs >>= getRecordInfo
   case recInfo of
     [AliasType qi n rty@(TypeRecord _ _)] -> do
-      (rty'@(TypeRecord fts' _), tys) <- inst' (ForAll n rty)
+      (rty'@(TypeRecord fts' _), tys) <- inst' (ForAll BT.emptyContext n rty)
       fts     <- mapM tcFieldExpr fs
       unifyLabels p "record construction" (ppExpr 0 r) fts' rty' fts
       theta <- getTypeSubst
@@ -1988,27 +1845,28 @@
   recInfo <- getFieldIdent fs >>= getRecordInfo
   case recInfo of
     [AliasType qi n rty@(TypeRecord _ _)] -> do
-      (rty'@(TypeRecord fts' _), tys) <- inst' (ForAll n rty)
+      (rty'@(TypeRecord fts' _), tys) <- inst' (ForAll BT.emptyContext n rty)
       -- Type check field updates
       fts <- mapM tcFieldExpr fs
       unifyLabels p "record update" (ppExpr 0 r) fts' rty' fts
       -- Type check record expression to be updated
       ety <- tcExpr p e
       let rtc = TypeConstructor qi tys
-      unify p "record update" (ppExpr 0 r) ety rtc
+      unify p "record update" (ppExpr 0 r) ety (noContext rtc)
       -- Return inferred type
       theta <- getTypeSubst
       return (subst theta rtc)
     info -> internalError $ "TypeCheck.tcExpr: Expected record type but got "
               ++ show info
 
-tcQual :: Position -> Statement -> TCM ()
-tcQual p (StmtExpr     _ e) =
-  tcExpr p e >>= unify p "guard" (ppExpr 0 e) boolType
-tcQual p q@(StmtBind _ t e) = do
-  ty1 <- tcPattern p t
-  ty2 <- tcExpr p e
->>>>>>> 0f3765d6
+tcQual :: Position -> Statement -> TCM (Statement, BT.Context)
+tcQual p (StmtExpr  sref e) = do
+  (e', cty@(cx, _ty)) <- tcExpr p e
+  unify p "guard" (ppExpr 0 e) (noContext boolType) cty
+  return (StmtExpr sref e', cx)
+tcQual p q@(StmtBind sref t e) = do
+  (cx1, ty1) <- tcPattern p t
+  (e', cty2@(cx2, _  )) <- tcExpr p e
   unify p "generator" (ppStmt q $-$ text "Term:" <+> ppExpr 0 e)
         (noContext $ listType ty1) cty2
   return (StmtBind sref t e', cx1 ++ cx2)
@@ -2035,7 +1893,6 @@
 
 tcFieldExpr :: Field Expression -> TCM (Field Expression, (Ident, ConstrType))
 tcFieldExpr f@(Field p l e) = do
-<<<<<<< HEAD
   (_ , lty) <- instLabel l
   (e', cty) <- tcExpr p e
   unify p "record" (text "Field:" <+> ppFieldExpr f) (noContext lty) cty
@@ -2055,12 +1912,6 @@
 annotInfixOpType (InfixOp _ qid) cty = InfixOp (Just $ mirrorFB cty) qid
 annotInfixOpType (InfixConstr qid) _ = (InfixConstr qid)
 
-=======
-  lty <- instLabel l
-  ety <- tcExpr p e
-  unify p "record field" (text "Field:" <+> ppFieldExpr f) lty ety
-  return (l, ety)
->>>>>>> 0f3765d6
 
 -- The function 'tcArrow' checks that its argument can be used as
 -- an arrow type a -> b and returns the pair (a,b). Similarly,
@@ -2104,15 +1955,9 @@
   theta <- getTypeSubst
   let ty1' = subst theta ty1
   let ty2' = subst theta ty2
-<<<<<<< HEAD
-  m <- getModuleIdent
-  recEnv <- getRecordEnv
-  case unifyTypes m recEnv ty1' ty2' of
-=======
   m     <- getModuleIdent
   tcEnv <- getTyConsEnv
   case unifyTypes m tcEnv ty1' ty2' of
->>>>>>> 0f3765d6
     Left reason -> report $ errTypeMismatch p what doc m ty1' ty2' reason
     Right sigma -> modifyTypeSubst (compose sigma)
 
@@ -2260,18 +2105,14 @@
 freshSkolem :: TCM Type
 freshSkolem = fresh TypeSkolem
 
-<<<<<<< HEAD
-inst :: TypeScheme -> TCM ConstrType
+inst' :: TypeScheme -> TCM (Type, [Type])
+inst' (ForAll cx n ty) = do
+  tys <- replicateM n freshTypeVar
+  let cx' = instContext tys cx
+  return (expandAliasType tys ty, tys)
+
+inst :: TypeSecheme -> TCM ConstrType
 inst (ForAll cx n ty) = do
-=======
-inst' :: TypeScheme -> TCM (Type, [Type])
-inst' (ForAll n ty) = do
-  tys <- replicateM n freshTypeVar
-  return (expandAliasType tys ty, tys)
-
-inst :: TypeScheme -> TCM Type
-inst (ForAll n ty) = do
->>>>>>> 0f3765d6
   tys <- replicateM n freshTypeVar
   let cx' = instContext tys cx
   return (cx',expandAliasType tys ty)
@@ -2408,15 +2249,9 @@
   liftM (\(cx, ty0) -> (polyType (normalize ty0) `constrainBy` cx))
         (expandMonoType expType [] ty)
 
-<<<<<<< HEAD
 expandMonoType :: Bool -> [Ident] -> BaseConstrType -> TCM ConstrType
 expandMonoType expType tvs ty = do
-  m <- getModuleIdent
-=======
-expandMonoType :: [Ident] -> TypeExpr -> TCM Type
-expandMonoType tvs ty = do
   m     <- getModuleIdent
->>>>>>> 0f3765d6
   tcEnv <- getTyConsEnv
   return $ expandMonoType' m tcEnv tvs expType ty
 
