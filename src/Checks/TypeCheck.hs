{- |
    Module      :  $Header$
    Description :  Type checking Curry programs
    Copyright   :  (c) 1999 - 2004 Wolfgang Lux
                                   Martin Engelke
                                   Björn Peemöller
                                   Jan Tikovsky
    License     :  OtherLicense

    Maintainer  :  bjp@informatik.uni-kiel.de
    Stability   :  experimental
    Portability :  portable

   This module implements the type checker of the Curry compiler. The
   type checker is invoked after the syntactic correctness of the program
   has been verified. Local variables have been renamed already. Thus the
   compiler can maintain a flat type environment (which is necessary in
   order to pass the type information to later phases of the compiler).
   The type checker now checks the correct typing of all expressions and
   also verifies that the type signatures given by the user match the
   inferred types. The type checker uses the algorithm by Damas and Milner
   (1982) for inferring the types of unannotated declarations, but allows
   for polymorphic recursion when a type annotation is present.
-}

module Checks.TypeCheck (typeCheck, bindTC, expandType) where

import Control.Monad (liftM, liftM2, liftM3, replicateM, unless, when)
import qualified Control.Monad.State as S (State, gets, modify, runState)
import Data.List (nub, partition, sortBy)
import qualified Data.Map            as Map (Map, delete, empty, insert, lookup)
import Data.Maybe (catMaybes, fromJust, fromMaybe, isJust, listToMaybe, maybeToList
                  , isNothing)
import qualified Data.Set as Set
import Text.PrettyPrint

import Curry.Base.Ident hiding (sep)
import Curry.Base.Position
import Curry.Syntax as ST
import Curry.Syntax.Pretty

import Base.CurryTypes (fromQualType, toConstrType, toConstrTypes)
import Base.Expr
import Base.Messages (Message, posMessage, internalError)
import Base.SCC
import Base.TopEnv
import Base.Types as BT
import Base.TypeSubst
import Base.Subst (listToSubst, substToList)
import Base.Utils (foldr2, findDouble, zip', zipWith', zipWith3', fromJust')
import Base.Idents (enumClsIdent, tcPreludeEnumFromQIdent
  , tcPreludeEnumFromThenQIdent, tcPreludeEnumFromToQIdent
  , tcPreludeEnumFromThenToQIdent, numClsIdent, fractionalClsIdent
  , negateQIdent)

import CompilerOpts

import Env.TypeConstructor (TCEnv, TypeInfo (..), bindTypeInfo, qualLookupTC)
import Env.Value ( ValueEnv, ValueInfo (..), rebindFun
  , bindGlobalInfo, bindLabel, lookupValue, qualLookupValue
  , tryBindFun )
import Env.ClassEnv (ClassEnv (..), Class (..)
  , implies', implies, isValidCx, reduceContext, lookupTypeScheme)

infixl 5 $-$

($-$) :: Doc -> Doc -> Doc
x $-$ y = x $$ space $$ y

-- Type checking proceeds as follows. First, the type constructor
-- environment is initialized by adding all types defined in the current
-- module. Next, the types of all data constructors and field labels
-- are entered into the type environment and then a type inference
-- for all function and value definitions is performed.
-- The type checker returns the resulting type constructor and type
-- environments.
-- The boolean parameter doContextRed0 specifies whether a context reduction 
-- should be exerted. This parameter is primarily for debugging, it is set
-- to True in the normal execution of the compiler. 
typeCheck :: ModuleIdent -> TCEnv -> ValueEnv -> ClassEnv -> Options
          -> Bool -> Bool -> [Decl] -> (TCEnv, ValueEnv, [Decl], [Message])
typeCheck m tcEnv tyEnv cEnv opts doContextRed0 sndRun decls = 
  execTCM check initState
  where
  pdecls = zip [0::Int ..] decls
  check      = checkTypeSynonyms m tds &&> checkDecls
  checkDecls = do
    bindTypes tds
    bindConstrs
    bindLabels
    bindClassMethods cEnv
    
    -- assign each declaration a unique id
    vdsN <- numberDecls vds
    -- do the type check
    (newDecls, _) <- tcDecls vdsN
    -- apply the final substitution to the type schemes in the value 
    -- environment and reduce still unreduced contexts
    tyEnv' <- getValueEnv
    theta  <- getTypeSubst
    modifyValueEnv $ const (fmap reduceContexts (theta `subst` tyEnv'))
    -- correct the contexts of variables because of the context reduction
    -- and apply the final type substitution to the type annotations
    newDecls' <- correctVariableContexts newDecls
    let newDecls'' = applyTypeSubst theta newDecls' 

    -- the second run should not produce any errors. If it does, we
    -- did something wrong. 
    secondRun0 <- isSecondRun 
    errors0    <- getErrors
    when (secondRun0 && not (null errors0)) $ 
      internalError ("second type check failed: \n" ++ show (reverse errors0))
    
    -- restore the order of the declarations!
    return (map snd $ sortBy sorter $ tds' ++ zip (map fst vds') newDecls'')
  (tds', vds')   = partition (isTypeDecl . snd) pdecls
  tds            = map snd tds'
  vds            = map snd vds'
  sorter (n1, _) (n2, _) = compare n1 n2
  initState      = TcState m tcEnv tyEnv cEnv doContextRed0 idSubst emptySigEnv 
    0 [] 0 Map.empty sndRun (TypeClassExtensions `elem` optExtensions opts)
  reduceContexts = if doContextRed0 then reduceContexts' else id
  reduceContexts' (Value qid a (ForAll cx n ty) cls) = 
    Value qid a (ForAll (reduceContext cEnv cx) n ty) cls
  reduceContexts' v                                  = v

-- The type checker makes use of a state monad in order to maintain the type
-- environment, the current substitution, and a counter which is used for
-- generating fresh type variables.

data TcState = TcState
  { moduleIdent   :: ModuleIdent -- read only
  , tyConsEnv     :: TCEnv
  , valueEnv      :: ValueEnv
  , classEnv      :: ClassEnv
  , doContextRed  :: Bool
  , typeSubst     :: TypeSubst
  , sigEnv        :: SigEnv
  , nextId        :: Int         -- automatic counter
  , errors        :: [Message]
  , declCounter   :: Int
  , declGroups    :: Map.Map [Int] ([Decl], BT.Context)
  , secondRun     :: Bool
  , typeClassExts :: Bool
  }

type TCM = S.State TcState

getModuleIdent :: TCM ModuleIdent
getModuleIdent = S.gets moduleIdent

getTyConsEnv :: TCM TCEnv
getTyConsEnv = S.gets tyConsEnv

setTyConsEnv :: TCEnv -> TCM ()
setTyConsEnv tcEnv = S.modify $ \ s -> s { tyConsEnv = tcEnv }

getValueEnv :: TCM ValueEnv
getValueEnv = S.gets valueEnv

getClassEnv :: TCM ClassEnv
getClassEnv = S.gets classEnv

modifyValueEnv :: (ValueEnv -> ValueEnv) -> TCM ()
modifyValueEnv f = S.modify $ \ s -> s { valueEnv = f $ valueEnv s }

getTypeSubst :: TCM TypeSubst
getTypeSubst = S.gets typeSubst

modifyTypeSubst :: (TypeSubst -> TypeSubst) -> TCM ()
modifyTypeSubst f = S.modify $ \ s -> s { typeSubst = f $ typeSubst s }

getSigEnv :: TCM SigEnv
getSigEnv = S.gets sigEnv

modifySigEnv :: (SigEnv -> SigEnv) -> TCM ()
modifySigEnv f = S.modify $ \ s -> s { sigEnv = f $ sigEnv s }

getNextId :: TCM Int
getNextId = do
  nid <- S.gets nextId
  S.modify $ \ s -> s { nextId = succ nid }
  return nid

report :: Message -> TCM ()
report err = S.modify $ \ s -> s { errors = err : errors s }

(&&>) :: TCM () -> TCM [Decl] -> TCM [Decl]
pre &&> suf = do
  errs <- pre >> S.gets errors
  if null errs then suf else return []

execTCM :: TCM [Decl] -> TcState -> (TCEnv, ValueEnv, [Decl], [Message])
execTCM tcm s = let (decls, s') = S.runState tcm s
                in  ( tyConsEnv s'
                    , valueEnv s'
                    , decls
                    , reverse $ nub $ errors s'
                    )

getErrors :: TCM [Message]
getErrors = S.gets errors


getDoContextRed :: TCM Bool
getDoContextRed = S.gets doContextRed

getNextDeclCounter :: TCM Int
getNextDeclCounter = do
  c <- S.gets declCounter
  S.modify $ \ s -> s { declCounter = succ c }
  return c

-- | stores the declarations and their context by using the unique ids 
-- |  of the declarations
setDeclGroup :: [Decl] -> BT.Context -> TCM ()
setDeclGroup ds cx = S.modify $
  \s -> s { declGroups = Map.insert (map getUniqueId ds) (ds, cx) (declGroups s) }

-- | loads the declarations and their context by using the unique ids of
-- |  the declarations
getDeclGroup :: [Decl] -> TCM (Maybe ([Decl], BT.Context))
getDeclGroup ds = S.gets (Map.lookup (map getUniqueId ds) . declGroups)

isSecondRun :: TCM Bool
isSecondRun = S.gets secondRun

typeClassExtensions :: TCM Bool
typeClassExtensions = S.gets typeClassExts

-- Defining Types:
-- Before type checking starts, the types defined in the local module
-- have to be entered into the type constructor environment. All type
-- synonyms occurring in the definitions are fully expanded (except for
-- record types) and all type constructors are qualified with the name
-- of the module in which they are defined. This is possible because
-- Curry does not allow (mutually) recursive type synonyms.
-- In order to simplify the expansion of type synonyms, the compiler
-- first performs a dependency analysis on the type definitions.
-- This also makes it easy to identify (mutually) recursive synonyms.

-- Note that 'bindTC' is passed the final type constructor environment in
-- order to handle the expansion of type synonyms. This does not lead to a
-- termination problem because 'checkTypeDecls' already has checked that there
-- are no recursive type synonyms.

-- We have to be careful with existentially quantified type variables for
-- data constructors. An existentially quantified type variable may
-- shadow a universally quantified variable from the left hand side of
-- the type declaration. In order to avoid wrong indices being assigned
-- to these variables, we replace all shadowed variables in the left hand
-- side by anonId before passing them to 'expandMonoType' and
-- 'expandMonoTypes', respectively.

checkTypeSynonyms :: ModuleIdent -> [Decl] -> TCM ()
checkTypeSynonyms m = mapM_ (checkTypeDecls m) . scc bound free
  where
  bound (DataDecl    _ tc _ _ _) = [tc]
  bound (NewtypeDecl _ tc _ _ _) = [tc]
  bound (TypeDecl      _ tc _ _) = [tc]
  bound _                        = []
  free  (DataDecl     _ _ _ _ _) = []
  free  (NewtypeDecl  _ _ _ _ _) = []
  free  (TypeDecl      _ _ _ ty) = ft m ty []
  free _                         = []

checkTypeDecls :: ModuleIdent -> [Decl] -> TCM ()
checkTypeDecls _ []                    =
  internalError "TypeCheck.checkTypeDecls: empty list"
<<<<<<< HEAD
checkTypeDecls _ [DataDecl    _ _ _ _ _] = return ()
checkTypeDecls _ [NewtypeDecl _ _ _ _ _] = return ()
checkTypeDecls m [t@(TypeDecl  _ tc _ ty)]
  -- allow recursive record declarations
  | isRecordDecl t       = return ()
=======
checkTypeDecls _ [DataDecl    _ _ _ _] = return ()
checkTypeDecls _ [NewtypeDecl _ _ _ _] = return ()
checkTypeDecls m [TypeDecl  _ tc _ ty]
>>>>>>> 40e4249d
  | tc `elem` ft m ty [] = report $ errRecursiveTypes [tc]
  | otherwise            = return ()
checkTypeDecls _ (TypeDecl _ tc _ _ : ds) =
    report $ errRecursiveTypes $ tc : [tc' | TypeDecl _ tc' _ _ <- ds]
checkTypeDecls _ _                     =
  internalError "TypeCheck.checkTypeDecls: no type synonym"

ft :: ModuleIdent -> TypeExpr -> [Ident] -> [Ident]
ft m (ConstructorType tc tys) tcs =
  maybe id (:) (localIdent m tc) (foldr (ft m) tcs tys)
ft _ (VariableType         _) tcs = tcs
ft m (TupleType          tys) tcs = foldr (ft m) tcs tys
ft m (ListType            ty) tcs = ft m ty tcs
ft m (ArrowType      ty1 ty2) tcs = ft m ty1 $ ft m ty2 $ tcs
ft m (RecordType      fs rty) tcs =
  foldr (ft m) (maybe tcs (\ty -> ft m ty tcs) rty) (map snd fs)
ft m (SpecialConstructorType _ tys) tcs = 
  foldr (ft m) tcs tys

-- The type constructor environment 'tcEnv' maintains all types
-- in fully expanded form (except for record types).
bindTypes :: [Decl] -> TCM ()
bindTypes ds = do
  m      <- getModuleIdent
  tcEnv  <- getTyConsEnv
  let tcEnv'  = foldr (bindTC m tcEnv') tcEnv ds
  setTyConsEnv tcEnv'

bindTC :: ModuleIdent -> TCEnv -> Decl -> TCEnv -> TCEnv
bindTC m tcEnv (DataDecl _ tc tvs cs _) =
  bindTypeInfo DataType m tc tvs (map (Just . mkData) cs)
  where
  mkData (ConstrDecl _ evs     c  tys) = mkData' evs c  tys
  mkData (ConOpDecl  _ evs ty1 op ty2) = mkData' evs op [ty1, ty2]
  mkData' evs c tys = DataConstr c (length evs) $
    -- TODO: somewhen adding contexts to data declarations
    map getType $ expandMonoTypes m tcEnv (cleanTVars tvs evs) True (map noBContext tys)
bindTC m tcEnv (NewtypeDecl _ tc tvs (NewConstrDecl _ evs c ty) _) =
  bindTypeInfo RenamingType m tc tvs (DataConstr c (length evs) [ty'])
  where ty' = getType $ expandMonoType' m tcEnv (cleanTVars tvs evs) True (noBContext ty)
bindTC m tcEnv (TypeDecl _ tc tvs ty) =
  bindTypeInfo AliasType m tc tvs (getType $ expandMonoType' m tcEnv tvs True (noBContext ty))
bindTC _ _ _ = id

cleanTVars :: [Ident] -> [Ident] -> [Ident]
cleanTVars tvs evs = [if tv `elem` evs then anonId else tv | tv <- tvs]

noBContext :: TypeExpr -> BaseConstrType
noBContext texp = (ST.emptyContext, texp) 

-- Defining Data Constructors:
-- In the next step, the types of all data constructors are entered into
-- the type environment using the information just entered into the type
-- constructor environment. Thus, we can be sure that all type variables
-- have been properly renamed and all type synonyms are already expanded.

bindConstrs :: TCM ()
bindConstrs = do
  m <- getModuleIdent
  tcEnv <- getTyConsEnv
  modifyValueEnv $ bindConstrs' m tcEnv

bindConstrs' :: ModuleIdent -> TCEnv -> ValueEnv -> ValueEnv
bindConstrs' m tcEnv tyEnv = foldr (bindData . snd) tyEnv
                           $ localBindings tcEnv
  where
  bindData (DataType tc n cs) tyEnv' =
    foldr (bindConstr m n (constrType' tc n)) tyEnv' (catMaybes cs)
  bindData (RenamingType tc n (DataConstr c n' [ty])) tyEnv' =
    bindGlobalInfo NewtypeConstructor m c
                   (ForAllExist BT.emptyContext n n' (TypeArrow ty (constrType' tc n)))
                   tyEnv'
  bindData (RenamingType _ _ (DataConstr _ _ _)) _ =
    internalError "TypeCheck.bindConstrs: newtype with illegal constructors"
  bindData (AliasType _ _ _) tyEnv' = tyEnv'
  bindConstr m' n ty (DataConstr c n' tys) =
    bindGlobalInfo (flip DataConstructor (length tys)) m' c
                   (ForAllExist BT.emptyContext n n' (foldr TypeArrow ty tys))
  constrType' tc n = TypeConstructor tc $ map TypeVariable [0 .. n - 1]

-- Defining Field Labels:
-- Records can only be declared as type aliases. So currently there is
-- nothing more to do than entering all typed record fields (labels)
-- which occur in record types on the right-hand-side of type aliases
-- into the type environment. Since we use the type constructor environment
-- again, we can be sure that all type variables have been properly renamed
-- and all type synonyms are already expanded.

bindLabels :: TCM ()
bindLabels = do
  tcEnv <- getTyConsEnv
  modifyValueEnv $ bindLabels' tcEnv

bindLabels' :: TCEnv -> ValueEnv -> ValueEnv
bindLabels' tcEnv tyEnv = foldr (bindFieldLabels . snd) tyEnv
                        $ localBindings tcEnv
  where
  bindFieldLabels (AliasType r _ (TypeRecord fs _)) env =
    foldr (bindField r) env fs
  bindFieldLabels _ env = env

  bindField r (l, ty) env = case lookupValue l env of
    [] -> bindLabel l r (polyType ty) env
    _  -> env

-- Type Signatures:
-- The type checker collects type signatures in a flat environment. All
-- anonymous variables occurring in a signature are replaced by fresh
-- names. However, the type is not expanded so that the signature is
-- available for use in the error message that is printed when the
-- inferred type is less general than the signature.

type BaseConstrType = (ST.Context, TypeExpr)

type SigEnv = Map.Map Ident (Bool, BaseConstrType)


emptySigEnv :: SigEnv
emptySigEnv = Map.empty

unbindTypeSig :: Ident -> SigEnv -> SigEnv
unbindTypeSig = Map.delete

bindTypeSig :: Ident -> (Bool, BaseConstrType) -> SigEnv -> SigEnv
bindTypeSig = Map.insert

bindTypeSigs :: Decl -> SigEnv -> SigEnv
bindTypeSigs (TypeSig _ expanded vs cx ty) env = 
  foldr (flip bindTypeSig (expanded, (cx, nameSigType ty))) env vs
bindTypeSigs _ env                             = env

lookupTypeSig :: Ident -> SigEnv -> Maybe (Bool, BaseConstrType)
lookupTypeSig = Map.lookup

qualLookupTypeSig :: ModuleIdent -> QualIdent -> SigEnv 
                  -> Maybe (Bool, BaseConstrType)
qualLookupTypeSig m f sigs = localIdent m f >>= flip lookupTypeSig sigs

nameSigType :: TypeExpr -> TypeExpr
nameSigType ty = fst $ nameType ty $ filter (`notElem` fv ty) identSupply

nameTypes :: [TypeExpr] -> [Ident] -> ([TypeExpr], [Ident])
nameTypes []         tvs = ([]        , tvs  )
nameTypes (ty : tys) tvs = (ty' : tys', tvs'')
  where (ty' , tvs' ) = nameType ty tvs
        (tys', tvs'') = nameTypes tys tvs'

nameType :: TypeExpr -> [Ident] -> (TypeExpr, [Ident])
nameType (ConstructorType tc tys) tvs = (ConstructorType tc tys', tvs')
  where (tys', tvs') = nameTypes tys tvs
nameType (SpecialConstructorType tc tys) tvs = (SpecialConstructorType tc tys', tvs')
  where (tys', tvs') = nameTypes tys tvs
nameType (VariableType tv) (tv' : tvs)
  | isAnonId tv = (VariableType tv', tvs      )
  | otherwise   = (VariableType tv , tv' : tvs)
nameType (TupleType tys) tvs = (TupleType tys', tvs')
  where (tys', tvs') = nameTypes tys tvs
nameType (ListType ty) tvs = (ListType ty', tvs')
  where (ty', tvs') = nameType ty tvs
nameType (ArrowType ty1 ty2) tvs = (ArrowType ty1' ty2', tvs'')
  where (ty1', tvs' ) = nameType ty1 tvs
        (ty2', tvs'') = nameType ty2 tvs'
nameType (RecordType fs rty) tvs =
  (RecordType (zip ls tys') (listToMaybe rty'), tvs)
  where (ls  , tys) = unzip fs
        (tys', _  ) = nameTypes tys tvs
        (rty', _  ) = nameTypes (maybeToList rty) tvs
nameType (VariableType _) [] = internalError
 "TypeCheck.nameType: empty ident list"

-- |binds all class methods into the value environment
bindClassMethods :: ClassEnv -> TCM ()
bindClassMethods (ClassEnv _ _ methodEnv _) = do 
  vEnv <- getValueEnv
  let classMethods0 = allBindings methodEnv
      vEnv'         = foldr bind vEnv classMethods0
  modifyValueEnv $ const vEnv'
  where
  bind :: (QualIdent, Class) -> ValueEnv -> ValueEnv
  bind (m, cls) = 
    let tsc = fromJust $ lookupTypeScheme cls (unqualify m)
        v   = Value (qualifyLike (theClass cls) $ unqualify m) 
                    (BT.arrowArity $ typeSchemeToType tsc) tsc
                    (Just $ theClass cls)
    -- Here we provide a "dummy" module. This is safe because the module
    -- information isn't needed for class methods (but later may be?) 
    in qualImportTopEnv' (fromJust' "bindClassMethods" $ qidModule $ theClass cls) 
         m v


-- Type Inference:
-- Before type checking a group of declarations, a dependency analysis is
-- performed and the declaration group is eventually transformed into
-- nested declaration groups which are checked separately. Within each
-- declaration group, first the left hand sides of all declarations are
-- typed. Next, the right hand sides of the declarations are typed in the
-- extended type environment. Finally, the types for the left and right
-- hand sides are unified and the types of all defined functions are
-- generalized. The generalization step will also check that the type
-- signatures given by the user match the inferred types.

-- Argument and result types of foreign functions using the ccall calling
-- convention are restricted to the basic types Bool, Char, Int, and Float.
-- In addition, IO t is a legitimate result type when t is either one of the
-- basic types or ().

-- TODO: Extend the set of legitimate types to match the types admitted
-- by the Haskell Foreign Function Interface Addendum.

type PDecl = (Int, Decl)

tcDecls :: [Decl] -> TCM ([Decl], BT.Context)
tcDecls ds = do
  m      <- getModuleIdent
  oldSig <- getSigEnv
  modifySigEnv $ \ sigs -> foldr bindTypeSigs sigs ods
  dsAndCxs <- mapM tcDeclGroup $ scc (bv . snd) (qfv m . snd) vds'
  modifySigEnv (const oldSig)
  let allDecls = ods' ++ concatMap fst dsAndCxs
  -- restore the original order of the declarations again
  return $ (map snd $ sortBy sorter allDecls, concatMap snd dsAndCxs)
  where
  -- record the order of the declarations by adding a position argument
  pds          = zip [0..] ds
  (vds', ods') = partition (isValueDecl . snd) pds
  ods          = map snd ods'
  sorter (n1, _) (n2, _) = compare n1 n2

tcDeclGroup :: [PDecl] -> TCM ([PDecl], BT.Context)
tcDeclGroup d@[(_, ForeignDecl _ _ _ f ty)] = tcForeign f ty >> return (d, BT.emptyContext)
tcDeclGroup d@[(_, ExternalDecl      _ fs)] = mapM_ tcExternal fs >> return (d, BT.emptyContext)
tcDeclGroup d@[(_, FreeDecl          _ vs)] = mapM_ tcFree     vs >> return (d, BT.emptyContext)
tcDeclGroup pds                             = do
  -- Strip the positions from the declarations, and add them later again. 
  -- This can be done because the fix point iteration doesn't change
  -- the order of the declarations
  let ds   = map snd pds
      poss = map fst pds
  -- If declaration group is stored, take the results from the store. 
  -- Else run (once!) the type checker for the specific declaration group and
  -- store the results.
  declGroup <- getDeclGroup ds
  (ds', cx) <- case isNothing declGroup of
    True  -> do
      (ds0, cx0) <- tcDeclGroup' ds 
      setDeclGroup ds0 cx0
      return (ds0, cx0)
    False -> return (fromJust declGroup)
  return (zip' poss ds', cx)

tcDeclGroup' :: [Decl] -> TCM ([Decl], BT.Context) 
tcDeclGroup' ds = do
  tyEnv0       <- getValueEnv
  ctysLhs      <- mapM tcDeclLhs ds
  dsAndCtysRhs <- mapM (tcDeclRhs tyEnv0) ds
  -- get all contexts
  let cxsLhs  = map fst ctysLhs
      ctysRhs = map snd dsAndCtysRhs
      cxsRhs  = map fst ctysRhs
      cxs     = zipWith (++) cxsLhs cxsRhs
  sequence_ (zipWith3' unifyDecl ds ctysLhs ctysRhs)
  theta <- getTypeSubst
  let -- build the contexts of all declarations
      -- nubbing contexts for avoiding exponential growth of the context lists
      cxs'     = map (nub . subst theta) cxs

      freeVars = fvEnv (subst theta tyEnv0)
  
  -- TODO: updateContexts needed (perhaps for pattern declarations)?
      newDs0   = {-zipWith updateContexts cxs' -}map fst dsAndCtysRhs
  -- Propagate all contexts. 
  newDs1 <- fpIter newDs0
  -- Update contexts of function declarations with the contexts from the
  -- type environment. This is very important, because we want that
  -- the context reduction occuring at generalization yields exactly the
  -- same results as the context reduction occuring in the dictionary 
  -- transformation
  newDs2 <- updateFuncContexts newDs1 
  -- Establish the inferred types. 
  mapM_ (genDecl freeVars theta) newDs1
  -- do NOT return final contexts! 
  -- TODO: return cxs or cxs' (or doesn't matter?)
  cEnv <- getClassEnv
  return (newDs2, nonLocalContextElems cEnv freeVars $ concat cxs')

-- |checks whether the given "ValueInfo" refers to an identifier from
-- the given module
valInMdl :: ModuleIdent -> ValueInfo -> Bool
valInMdl m v = fromJust (qidModule $ origName v) == m

-- |update the contexts (and only the contexts!) of the type signatures
-- stored in the value environment 
writeContexts :: [(BT.Context, Decl)] -> TCM ()
writeContexts cs = mapM_ writeContext cs'
  where
  cs' = concatMap unpack cs
  writeContext :: (BT.Context, Ident) -> TCM ()
  writeContext (cx, v) = do
    -- find the correct entry in the value environment
    vEnv <- getValueEnv
    let vs = lookupValue v vEnv
    m <- getModuleIdent 
    let vs'                   = filter (valInMdl m) vs
        Value _ arity tysig _ = head vs'
    when (length vs' /= 1) $ internalError "writeContexts" 
    -- update the entry
    let tysig' = tysig `constrainBy` cx
    modifyValueEnv $ rebindFun m v arity tysig'
  unpack (cx, FunctionDecl _ _ _ f _) = [(cx, f)]
  unpack (cx, PatternDecl  _ _ _ p _) = map (\d -> (cx, d)) (bv p)
  unpack _                            = internalError "unpack"

{-
-- |after the complete contexts have been determined, update the type annotations
-- in the syntax tree with them
updateContexts :: BT.Context -> Decl -> Decl
updateContexts cx (FunctionDecl p (Just (_, ty)) id0 f es) 
  = FunctionDecl p (Just (mirrorCx cx, ty)) id0 f es
updateContexts cx (PatternDecl  p (Just (_, ty)) id0 pt rhs)
  = PatternDecl  p (Just (mirrorCx cx, ty)) id0 pt rhs
updateContexts _ _ = internalError "updateContexts"
-}

nonLocalContextElems :: ClassEnv -> Set.Set Int -> BT.Context -> BT.Context
nonLocalContextElems cEnv fvs = filter (isNotLocal fvs) . reduceContext cEnv

-- | a context element is considered not local if it has type variables
-- that are free variables of the type environment. 
-- In a correct program the type can only be of the form "TypeVariable n" 
-- because of the context reduction. In an incorrect program it could also
-- have another form, whence we cannot throw an internal error in this case.  
isNotLocal :: Set.Set Int -> (QualIdent, Type) -> Bool
isNotLocal fvs (_qid, TypeVariable v) = v `Set.member` fvs
-- isNotLocal _ (qid, ty) = internalError ("isNotLocal: " ++ show qid ++ " " ++ show ty)
isNotLocal _   _                      = False -- or True, shouldn't matter 

-- | updates the contexts in the function/pattern declarations with the
-- contexts from the type environment
updateFuncContexts :: [Decl] -> TCM [Decl]
updateFuncContexts decls = mapM updateFuncContexts' decls
  where
  updateFuncContexts' :: Decl -> TCM Decl
  updateFuncContexts' (FunctionDecl p (Just (_cx, ty)) n f eqs) = do
    tyEnv <- getValueEnv
    theta <- getTypeSubst
    let cty = subst theta $ varType f tyEnv 
    return $ FunctionDecl p (Just (mirrorFB $ getContext cty, ty)) n f eqs
  updateFuncContexts' p@(PatternDecl                 _ _ _ _ _) = return p
  updateFuncContexts' _ = internalError "updateFuncContexts'"

{-
The fix point iteration propagates all contexts in a declaration group until
the maximal necessary contexts for the functions are determined. 
-}

-- | This function does a fix point iteration, in the course of which  
-- all contexts are propagated again and again until the maximal set of contexts
-- is reached. 
fpIter :: [Decl] -> TCM [Decl]
fpIter ds = do
  m     <- getModuleIdent
  vEnv  <- getValueEnv
  theta <- getTypeSubst
  -- determine the very first context of a function declaration that
  -- is given by its type signature. This is important, because we want
  -- that the order of the elements in the inferred context is (roughly)
  -- the same as that of the elements in the type signature.  
  let maybeFs = map fromDecl ds 
      ctys    = map 
        (fmap $ \v -> subst theta (funType m (qualify v) vEnv))
        maybeFs
  let firstContexts = map genContext ctys 
  fpIter' ds firstContexts
  where
  fromDecl :: Decl -> Maybe Ident
  fromDecl (FunctionDecl _ _ _ f _) = Just f
  fromDecl (PatternDecl  _ _ _ _ _) = Nothing 
  fromDecl _                        = internalError "fromDecl|fpIter"
  genContext Nothing    = []
  genContext (Just tsc) = getContext tsc

-- | Helper function for fix point iteration. The second argument is
-- the list of contexts determined in the last run of the fix point iteration.  
fpIter' :: [Decl] -> [[(QualIdent, Type)]] -> TCM [Decl]
fpIter' ds oldCxs = do 
  newDsAndCxs <- mapM fpDeclRhs ds
  theta       <- getTypeSubst
  let cxs   = map snd newDsAndCxs
      cxs'  = map (nub . subst theta) cxs
      cxs'' = zipWith (++) oldCxs cxs'
  case map Set.fromList oldCxs /= map Set.fromList cxs'' of
    True  -> do
      writeContexts (zip cxs'' ds)
      fpIter' (map fst newDsAndCxs) cxs''
    False -> do
      return ds 
    

fpDeclRhs :: Decl -> TCM (Decl, BT.Context)
fpDeclRhs (FunctionDecl p (Just (cx0, ty0)) id0 f eqs) = do 
  eqsAndCxs <- mapM fpEquation eqs
  let cx' = concatMap snd eqsAndCxs
  return (FunctionDecl p (Just (mirrorFB cx' ++ cx0, ty0)) id0 f (map fst eqsAndCxs), cx')
fpDeclRhs (PatternDecl  p (Just (cx0, ty0)) id0 t rhs) = do
  (rhs', cx) <- fpRhs rhs
  return (PatternDecl p (Just (mirrorFB cx ++ cx0, ty0)) id0 t rhs', cx) 
fpDeclRhs _ = internalError "fpDeclRhs"

fpEquation :: Equation -> TCM (Equation, BT.Context)
fpEquation (Equation p lhs rhs) = do
  (rhs', cx) <- fpRhs rhs
  return (Equation p lhs rhs', cx)

fpRhs :: Rhs -> TCM (Rhs, BT.Context)
fpRhs (SimpleRhs p e ds) = do
  (ds', cxDs) <- tcDecls ds
  (e', cxE)   <- fpExpr e
  return (SimpleRhs p e' ds', cxE ++ cxDs)
fpRhs (GuardedRhs es ds) = do
  (ds', cxDs) <- tcDecls ds
  (es', cxEs) <- fpCondExprs es
  return (GuardedRhs es' ds', cxEs ++ cxDs)

fpCondExprs :: [CondExpr] -> TCM ([CondExpr], BT.Context)
fpCondExprs ces = do
  cesWithCxs <- mapM fpCondExpr ces
  return (map fst cesWithCxs, concatMap snd cesWithCxs)

fpCondExpr :: CondExpr -> TCM (CondExpr, BT.Context)
fpCondExpr (CondExpr p g e) = do
  (e', cxE) <- fpExpr e
  (g', cxG) <- fpExpr g
  return (CondExpr p g' e', cxE ++ cxG)

fpExpr :: Expression -> TCM (Expression, BT.Context)
fpExpr (Literal l) = do
  sndRun <- isSecondRun
  -- TODO
  (l', cx) <- if sndRun then return (l, BT.emptyContext) else fpLiteral l
  return (Literal l', cx)
fpExpr (Variable (Just (_cx0, ty0)) v) = do
  m     <- getModuleIdent
  theta <- getTypeSubst
  sigs  <- getSigEnv
  tsc   <- getValueEnv >>= \vEnv -> return (funType m v vEnv)
  let tySig = qualLookupTypeSig m v sigs
  case isJust tySig of
    False -> do
      let mapping = buildTypeVarsMapping (typeSchemeToType tsc) (mirrorBF ty0)
          cx' = subst mapping (getContext tsc)
      return (Variable (Just (mirrorFB cx', ty0)) v, cx')
    True  -> do
      let mapping = buildTypeVarsMapping (subst theta $ typeSchemeToType tsc) (mirrorBF ty0)
          cx' = subst mapping (subst theta $ getContext tsc)  
      return (Variable (Just (mirrorFB cx', ty0)) v, cx')
fpExpr (Variable Nothing v) = do
  internalError ("fpExpr Nothing: " ++ show v) 
fpExpr c@(Constructor _) = return (c, BT.emptyContext)
fpExpr (Paren e) = do 
  (e', cx) <- fpExpr e
  return (Paren e', cx)
fpExpr (Typed cty@(Just (cx1, _ty1)) e cx0 ty) = do
  (e', cx) <- fpExpr e
  return (Typed cty e' cx0 ty, cx ++ mirrorBF cx1)
fpExpr (Typed Nothing _ _ _) = internalError "fpExpr"
fpExpr (Tuple sref es) = do
  esAndCxs <- mapM fpExpr es
  return (Tuple sref (map fst esAndCxs), concatMap snd esAndCxs)
fpExpr (List sref es) = do
  esAndCxs <- mapM fpExpr es
  return (List sref (map fst esAndCxs), concatMap snd esAndCxs)
fpExpr (ListCompr sref e ss) = do
  (e', cx) <- fpExpr e
  ssAndCxs <- mapM fpStmt ss
  return (ListCompr sref e' (map fst ssAndCxs), cx ++ concatMap snd ssAndCxs)
fpExpr (EnumFrom cty@(Just (cx, _ty)) e1) = do
  (e1', cx1) <- fpExpr e1
  exts       <- typeClassExtensions
  return (EnumFrom cty e1', 
          cx1 ++ (if exts then mirrorBF cx else []))
fpExpr (EnumFrom Nothing _) = internalError "fpExpr EnumFrom"
fpExpr (EnumFromThen cty@(Just (cx, _ty)) e1 e2) = do
  (e1', cx1) <- fpExpr e1
  (e2', cx2) <- fpExpr e2
  exts       <- typeClassExtensions
  return (EnumFromThen cty e1' e2', 
          cx1 ++ cx2 ++ (if exts then mirrorBF cx else []))
fpExpr (EnumFromThen Nothing _ _) = internalError "fpExpr EnumFromThen"
fpExpr (EnumFromTo cty@(Just (cx, _ty)) e1 e2) = do
  (e1', cx1) <- fpExpr e1
  (e2', cx2) <- fpExpr e2
  exts       <- typeClassExtensions
  return (EnumFromTo cty e1' e2', 
          cx1 ++ cx2 ++ (if exts then mirrorBF cx else []))
fpExpr (EnumFromTo Nothing _ _) = internalError "fpExpr EnumFromTo"
fpExpr (EnumFromThenTo cty@(Just (cx, _ty)) e1 e2 e3) = do
  (e1', cx1) <- fpExpr e1
  (e2', cx2) <- fpExpr e2
  (e3', cx3) <- fpExpr e3
  exts       <- typeClassExtensions
  return (EnumFromThenTo cty e1' e2' e3', 
          cx1 ++ cx2 ++ cx3 ++ (if exts then mirrorBF cx else []))
fpExpr (EnumFromThenTo Nothing _ _ _) = internalError "fpExpr EnumFromThenTo"
fpExpr (UnaryMinus cty@(Just (cx, _ty)) id0 e) = do
  (e', cx1) <- fpExpr e
  exts      <- typeClassExtensions
  return (UnaryMinus cty id0 e', cx1 ++ (if exts then mirrorBF cx else []))
fpExpr (UnaryMinus Nothing _ _) = internalError "fpExpr UnaryMinus"
fpExpr (Apply e1 e2) = do
  (e1', cx1) <- fpExpr e1
  (e2', cx2) <- fpExpr e2
  -- theta <- getTypeSubst
  return (Apply e1' e2', {-subst theta -}(cx1 ++ cx2))
fpExpr (InfixApply e1 op e2) = do
  (e1' , cx1) <- fpExpr e1
  (_op', cxO) <- fpExpr (infixOp op)
  (e2' , cx2) <- fpExpr e2
  -- theta <- getTypeSubst
  return (InfixApply e1' op e2', {-subst theta -}(cx1 ++ cxO ++ cx2))
fpExpr (LeftSection e1 op) = do
  (e1' , cx1) <- fpExpr e1
  (_op', cxO) <- fpExpr (infixOp op)
  -- theta <- getTypeSubst
  return (LeftSection e1' op, {-subst theta -}(cx1 ++ cxO))
fpExpr (RightSection op e1) = do
  (e1' , cx1) <- fpExpr e1
  (_op', cxO) <- fpExpr (infixOp op)
  -- theta <- getTypeSubst
  return (RightSection op e1', {-subst theta -}(cx1 ++ cxO))
fpExpr (Lambda sref ps e) = do
  (e', cx) <- fpExpr e
  return (Lambda sref ps e', cx)
fpExpr (Let ds e) = do
  (ds', cxDs) <- tcDecls ds
  (e' , cx  ) <- fpExpr e
  return (Let ds' e', cx ++ cxDs)
fpExpr (Do ss e) = do
  ssAndCxs <- mapM fpStmt ss
  (e', cx) <- fpExpr e
  return (Do (map fst ssAndCxs) e', cx ++ concatMap snd ssAndCxs)
fpExpr (IfThenElse sref e1 e2 e3) = do
  (e1', cx1) <- fpExpr e1
  (e2', cx2) <- fpExpr e2
  (e3', cx3) <- fpExpr e3
  return (IfThenElse sref e1' e2' e3', cx1 ++ cx2 ++ cx3)
fpExpr (Case sref ct e alts) = do
  (e', cxE)   <- fpExpr e
  altsWithCxs <- mapM fpAlt alts
  return (Case sref ct e' (map fst altsWithCxs), cxE ++ concatMap snd altsWithCxs)
fpExpr (RecordConstr fs) = do
  fsWithCxs <- mapM fpField fs
  return (RecordConstr (map fst fsWithCxs), concatMap snd fsWithCxs)
fpExpr (RecordSelection e i) = do
  (e', cxE) <- fpExpr e
  return (RecordSelection e' i, cxE)
fpExpr (RecordUpdate fs e) = do
  fsWithCxs <- mapM fpField fs
  (e', cxE) <- fpExpr e
  return (RecordUpdate (map fst fsWithCxs) e', concatMap snd fsWithCxs ++ cxE)

fpStmt :: Statement -> TCM (Statement, BT.Context)
fpStmt (StmtExpr   sref e) = do
  (e', cxE) <- fpExpr e
  return (StmtExpr sref e', cxE)
fpStmt (StmtDecl       ds) = do
  (ds', cx') <- tcDecls ds
  return (StmtDecl ds', cx')
fpStmt (StmtBind sref p e) = do
  (e', cxE) <- fpExpr e
  return (StmtBind sref p e', cxE)

fpAlt :: Alt -> TCM (Alt, BT.Context)
fpAlt (Alt p pt rhs) = do
  (rhs', cx) <- fpRhs rhs
  return (Alt p pt rhs', cx)

fpField :: Field Expression -> TCM (Field Expression, BT.Context)
fpField (Field p i e) = do
  (e', cxE) <- fpExpr e
  return (Field p i e', cxE)

fpLiteral :: Literal -> TCM (Literal, BT.Context)
fpLiteral l@(Int    v _) = do
  m    <- getModuleIdent
  vEnv <- getValueEnv
  let cty = funType m (qualify v) vEnv
  return (l, getContext cty) 
fpLiteral l@(Float  v _) = do
  exts <- typeClassExtensions
  case exts of
    True  -> do
      m    <- getModuleIdent
      vEnv <- getValueEnv
      let cty = funType m (qualify v) vEnv
      return (l, getContext cty)
    False -> return (l, BT.emptyContext) 
fpLiteral l@(Char   _ _) = return (l, BT.emptyContext) 
fpLiteral l@(String _ _) = return (l, BT.emptyContext)

-- | This function is called after all type checking has been done. Because
-- context reduction in a declaration group is always done at the very end 
-- of generalization, the contexts in the type annotations of variables
-- have to be updated so that they reflect the changes introduced by the
-- context reduction.  
correctVariableContexts :: [Decl] -> TCM [Decl]
correctVariableContexts ds = mapM cvcDecl ds

cvcDecl :: Decl -> TCM Decl
cvcDecl (FunctionDecl p cty n id0 eqs) = FunctionDecl p cty n id0 `liftM` mapM cvcEqu eqs
cvcDecl (PatternDecl   p cty n pt rhs) = PatternDecl p cty n pt `liftM` cvcRhs rhs
cvcDecl x = return x

cvcEqu :: Equation -> TCM Equation
cvcEqu (Equation p lhs rhs) = Equation p lhs `liftM` cvcRhs rhs

cvcRhs :: Rhs -> TCM Rhs
cvcRhs (SimpleRhs  p e ds) = liftM2 (SimpleRhs p) (cvcExpr e) (mapM cvcDecl ds)
cvcRhs (GuardedRhs ces ds) = liftM2 GuardedRhs (mapM cvcCondExpr ces) (mapM cvcDecl ds)

cvcExpr :: Expression -> TCM Expression
cvcExpr l@(Literal           _) = return l
cvcExpr (Variable (Just cty) v) = do
  cty' <- adjustType cty v
  return $ Variable (Just cty') v
cvcExpr (Variable    Nothing v) = internalError ("no type info for Variable " ++ show v) 
cvcExpr c@(Constructor       _) = return c
cvcExpr (Paren               e) = Paren `liftM` cvcExpr e
cvcExpr (Typed     cty e cx ty) = liftM3 (Typed cty) (cvcExpr e) (return cx) (return ty)
cvcExpr (Tuple         sref es) = Tuple sref `liftM` mapM cvcExpr es
cvcExpr (List          sref es) = List sref `liftM` mapM cvcExpr es
cvcExpr (ListCompr   sref e ss) = liftM2 (ListCompr sref) (cvcExpr e) (mapM cvcStmt ss)
cvcExpr (EnumFrom        (Just cty) e1) = do
  e1'  <- cvcExpr e1
  exts <- typeClassExtensions
  cty' <- if exts 
          then adjustType cty tcPreludeEnumFromQIdent
          else return cty
  return $ EnumFrom (Just cty') e1' 
cvcExpr (EnumFrom            Nothing _) = internalError "cvcExpr EnumFrom"
cvcExpr (EnumFromThen (Just cty) e1 e2) = do
  e1'  <- cvcExpr e1
  e2'  <- cvcExpr e2
  exts <- typeClassExtensions
  cty' <- if exts
          then adjustType cty tcPreludeEnumFromThenQIdent
          else return cty
  return $ EnumFromThen (Just cty') e1' e2'
cvcExpr (EnumFromThen      Nothing _ _) = internalError "cvcExpr EnumFromThen"
cvcExpr (EnumFromTo   (Just cty) e1 e2) = do
  e1'  <- cvcExpr e1
  e2'  <- cvcExpr e2
  exts <- typeClassExtensions
  cty' <- if exts
          then adjustType cty tcPreludeEnumFromToQIdent
          else return cty
  return $ EnumFromTo (Just cty') e1' e2'
cvcExpr (EnumFromTo        Nothing _ _) = internalError "cvcExpr EnumFromTo"
cvcExpr (EnumFromThenTo (Just cty) e1 e2 e3) = do
  e1'  <- cvcExpr e1
  e2'  <- cvcExpr e2
  e3'  <- cvcExpr e3
  exts <- typeClassExtensions
  cty' <- if exts
          then adjustType cty tcPreludeEnumFromThenToQIdent
          else return cty
  return $ EnumFromThenTo (Just cty') e1' e2' e3'
cvcExpr (EnumFromThenTo       Nothing _ _ _) = internalError "cvcExpr EnumFromThenTo"
cvcExpr (UnaryMinus     (Just cty) i e) = do
  e'   <- cvcExpr e
  exts <- typeClassExtensions
  cty' <- if exts
          then adjustType cty negateQIdent
          else return cty
  return $ UnaryMinus (Just cty') i e'
cvcExpr (UnaryMinus        Nothing _ _) = internalError "cvcExpr UnaryMinus"
cvcExpr (Apply         e1 e2) = liftM2 Apply (cvcExpr e1) (cvcExpr e2)
cvcExpr (InfixApply e1 op e2) = liftM3 InfixApply (cvcExpr e1) (cvcInfixOp op) (cvcExpr e2)
cvcExpr (LeftSection    e op) = liftM2 LeftSection (cvcExpr e) (cvcInfixOp op)
cvcExpr (RightSection   op e) = liftM2 RightSection (cvcInfixOp op) (cvcExpr e)
cvcExpr (Lambda    sref ps e) = Lambda sref ps `liftM` (cvcExpr e)
cvcExpr (Let            ds e) = liftM2 Let (mapM cvcDecl ds) (cvcExpr e)
cvcExpr (Do             ss e) = liftM2 Do (mapM cvcStmt ss) (cvcExpr e)
cvcExpr (IfThenElse sref e1 e2 e3) = liftM3 (IfThenElse sref) (cvcExpr e1) (cvcExpr e2) (cvcExpr e3)
cvcExpr (Case sref ct e alts) = liftM2 (Case sref ct) (cvcExpr e) (mapM cvcAlt alts)
cvcExpr (RecordConstr     fs) = RecordConstr `liftM` mapM cvcField fs
cvcExpr (RecordSelection e i) = flip RecordSelection i `liftM` cvcExpr e
cvcExpr (RecordUpdate   fs e) = liftM2 RecordUpdate (mapM cvcField fs) (cvcExpr e)

adjustType :: ConstrType_ -> QualIdent -> TCM ConstrType_ 
adjustType (_cx0, ty0) v = do
  vEnv  <- getValueEnv
  tyEnv <- getTyConsEnv
  m     <- getModuleIdent
  theta <- getTypeSubst
  let ForAll cxInf _ tyInf = funType m v vEnv
  let s = either (internalError . show)
                 id
                 (unifyTypes m tyEnv tyInf (subst theta $ mirrorBF ty0))
  return (mirrorFB $ subst s cxInf, ty0)

cvcInfixOp :: InfixOp -> TCM InfixOp
cvcInfixOp (InfixOp (Just (_cx0, ty0)) qid) = do
  vEnv   <- getValueEnv
  tyEnv  <- getTyConsEnv
  m      <- getModuleIdent
  theta  <- getTypeSubst
  let ForAll cxInf _ tyInf = funType m qid vEnv
  let s = either (internalError . show)
                 id
                 (unifyTypes m tyEnv tyInf (subst theta $ mirrorBF ty0))
  return $ InfixOp (Just (mirrorFB $ subst s cxInf, ty0)) qid
cvcInfixOp (InfixOp Nothing _) = internalError "cvcInfixOp"
cvcInfixOp ic@(InfixConstr  _) = return ic

cvcCondExpr :: CondExpr -> TCM CondExpr
cvcCondExpr (CondExpr p e1 e2) = liftM2 (CondExpr p) (cvcExpr e1) (cvcExpr e2)

cvcStmt :: Statement -> TCM Statement
cvcStmt (StmtExpr   sref e) = StmtExpr sref `liftM` cvcExpr e
cvcStmt (StmtDecl       ds) = StmtDecl `liftM` mapM cvcDecl ds
cvcStmt (StmtBind sref p e) = StmtBind sref p `liftM` cvcExpr e

cvcAlt :: Alt -> TCM Alt
cvcAlt (Alt p pt rhs) = Alt p pt `liftM` cvcRhs rhs

cvcField :: Field Expression -> TCM (Field Expression)
cvcField (Field p i e) = Field p i `liftM` cvcExpr e  

--tcDeclGroup m tcEnv _ [ForeignDecl p cc _ f ty] =
--  tcForeign m tcEnv p cc f ty

--tcForeign :: ModuleIdent -> TCEnv -> Position -> CallConv -> Ident
--               -> TypeExpr -> TCM ()
--tcForeign m tcEnv p cc f ty =
--  S.modify (bindFun m f (checkForeignType cc (expandPolyType tcEnv ty)))
--  where checkForeignType CallConvPrimitive ty = ty
--        checkForeignType CallConvCCall (ForAll n ty) =
--          ForAll n (checkCCallType ty)
--        checkCCallType (TypeArrow ty1 ty2)
--          | isCArgType ty1 = TypeArrow ty1 (checkCCallType ty2)
--          | otherwise = errorAt p (invalidCType "argument" m ty1)
--        checkCCallType ty
--          | isCResultType ty = ty
--          | otherwise = errorAt p (invalidCType "result" m ty)
--        isCArgType (TypeConstructor tc []) = tc `elem` basicTypeId
--        isCArgType _ = False
--        isCResultType (TypeConstructor tc []) = tc `elem` basicTypeId
--        isCResultType (TypeConstructor tc [ty]) =
--          tc == qIOId && (ty == unitType || isCArgType ty)
--        isCResultType _ = False
--        basicTypeId = [qBoolId,qCharId,qIntId,qFloatId]

tcForeign :: Ident -> TypeExpr -> TCM ()
tcForeign f ty = do
  m <- getModuleIdent
  sndRun <- isSecondRun
  tySc@(ForAll _cx _ ty') <- expandPolyType (not sndRun) (ST.emptyContext, ty)
  modifyValueEnv $ bindFunOnce m f (arrowArity ty') tySc

tcExternal :: Ident -> TCM ()
tcExternal f = do -- TODO is the semantic correct?
  sigs <- getSigEnv
  case lookupTypeSig f sigs of
    Nothing            -> internalError "TypeCheck.tcExternal"
    Just (_, (cx, ty)) -> 
      case cx of 
        (ST.Context []) -> tcForeign f ty
        _               -> internalError "TypeCheck.tcExternal doesn't have context"

tcFree :: Ident -> TCM ()
tcFree v = do
  sigs <- getSigEnv
  ty <- case lookupTypeSig v sigs of
    Nothing           -> freshTypeVar
    Just (expanded,t) -> do
      ForAll _cx n ty' <- expandPolyType (not expanded) t
      if (n == 0) then return ty' else do
        -- because of error aggregation, we have to fix
        -- the corrupt information
        report $ errPolymorphicFreeVar v
        modifySigEnv $ unbindTypeSig v
        freshTypeVar
  m  <- getModuleIdent
  modifyValueEnv $ bindFunOnce m v (arrowArity ty) $ monoType ty

tcDeclLhs :: Decl -> TCM ConstrType
tcDeclLhs (FunctionDecl _ _ _ f _) = tcFunDecl f
tcDeclLhs (PatternDecl  p _ _ t _) = tcPattern p t
tcDeclLhs _ = internalError "TypeCheck.tcDeclLhs: no pattern match"

tcFunDecl :: Ident -> TCM ConstrType
tcFunDecl v = do
  sigs <- getSigEnv
  m    <- getModuleIdent
  (cx, ty) <- case lookupTypeSig v sigs of
    Nothing            -> freshConstrTypeVar
    Just (expanded, t) -> expandPolyType (not expanded) t >>= inst
  modifyValueEnv $ bindFunOnce m v (arrowArity ty) (monoType' (cx, ty))
  return (cx, ty)

tcDeclRhs :: ValueEnv -> Decl -> TCM (Decl, ConstrType)
tcDeclRhs tyEnv0 (FunctionDecl p0 _ id0 f (eq:eqs)) = do
  (eq', (cx0, ty0)) <- tcEquation tyEnv0 eq
  (eqs', (cxs, ty)) <- tcEqns ty0 [] eqs [eq']
  let cty = (cx0 ++ cxs, ty)
  return (FunctionDecl p0 (Just $ mirrorFB cty) id0 f eqs', cty)
  where tcEqns :: Type -> BT.Context -> [Equation] -> [Equation] -> TCM ([Equation], ConstrType)
        tcEqns ty cxs [] newEqs = return (reverse newEqs, (cxs, ty))
        tcEqns ty cxs (eq1@(Equation p _ _):eqs1) newEqs = do
          (eq1', cty'@(cx', _ty')) <- tcEquation tyEnv0 eq1
          unify p "equation" (ppDecl (FunctionDecl p Nothing id0 f [eq1])) (noContext ty) cty'
          tcEqns ty (cx' ++ cxs) eqs1 (eq1':newEqs)
tcDeclRhs tyEnv0 (PatternDecl p _ id0 t rhs) = do
  (rhs', cty) <- tcRhs tyEnv0 rhs
  return (PatternDecl p (Just $ mirrorFB cty) id0 t rhs', cty)
tcDeclRhs _ _ = internalError "TypeCheck.tcDeclRhs: no pattern match"

unifyDecl :: Decl -> ConstrType -> ConstrType -> TCM ()
unifyDecl (FunctionDecl p _ _ f _) =
  unify p "function binding" (text "Function:" <+> ppIdent (extractOrigName f))
unifyDecl (PatternDecl  p _ _ t _) =
  unify p "pattern binding" (ppPattern 0 t)
unifyDecl _ = internalError "TypeCheck.unifyDecl: no pattern match"

-- In Curry we cannot generalize the types of let-bound variables because
-- they can refer to logic variables. Without this monomorphism
-- restriction unsound code like
--
-- bug = x =:= 1 & x =:= 'a'
--   where x :: a
--         x = fresh
-- fresh :: a
-- fresh = x where x free
--
-- could be written. Note that fresh has the polymorphic type
-- forall alpha . alpha. This is correct because fresh is a
-- function and therefore returns a different variable at each
-- invocation.

-- The code in 'genVar' below also verifies that the inferred type
-- for a variable or function matches the type declared in a type
-- signature. As the declared type is already used for assigning an initial
-- type to a variable when it is used, the inferred type can only be more
-- specific. Therefore, if the inferred type does not match the type
-- signature the declared type must be too general.

genDecl :: Set.Set Int -> TypeSubst -> Decl -> TCM ()
genDecl lvs theta (FunctionDecl _ _ _ f (Equation _ lhs _ : _)) =
  genVar True lvs theta arity f
  where arity = Just $ length $ snd $ flatLhs lhs
genDecl lvs theta (PatternDecl _ _ _ t _) =
  mapM_ (genVar False lvs theta Nothing) (bv t)
genDecl _ _ _ = internalError "TypeCheck.genDecl: no pattern match"

genVar :: Bool -> Set.Set Int -> TypeSubst -> Maybe Int 
       -> Ident -> TCM ()
genVar poly lvs theta ma v = do
  sigs  <- getSigEnv
  m     <- getModuleIdent
  tyEnv <- getValueEnv
  cEnv  <- getClassEnv
  doContextRed0 <- getDoContextRed
  let sigma0    = genType poly $ subst theta $ varType v tyEnv
      arity     = fromMaybe (varArity v tyEnv) ma
      -- apply context reduction
      generalizedContext = getContext sigma0
      finalContext       = (if doContextRed0 then reduceContext cEnv else id)
        generalizedContext
      sigma     = sigma0 `constrainBy` finalContext
      context   = finalContext
  -- check that the context is valid
      invalidCx = isValidCx cEnv context
  unless (null invalidCx) $ report $ errNoInstance (idPosition v) m invalidCx
  -- check for ambiguous context elements
  let tyVars       = typeVars (typeSchemeToType sigma)
      ambigCxElems = filter (isAmbiguous tyVars lvs) context 
  unless (null ambigCxElems) $ case lookupTypeSig v sigs of 
    Nothing -> report $ errAmbiguousContextElems (idPosition v) m v ambigCxElems
    Just (_, tySig) -> do
      -- check whether there are ambiguous type variables in the 
      -- unexpanded (!) type signature. TODO: Actually we could do without this
      -- test because we know that type signatures are unambiguous (as this
      -- is checked earlier) 
      tySig' <- expandPolyType False tySig
      let tyVars'       = typeVars (typeSchemeToType tySig')
          ambigCxElems' = filter (isAmbiguous tyVars' Set.empty) (getContext tySig')
      unless (null ambigCxElems') $ report $ 
        errAmbiguousContextElems (idPosition v) m v ambigCxElems'
  case lookupTypeSig v sigs of
    Nothing                -> modifyValueEnv $ rebindFun m v arity sigma
    Just (expanded, sigTy) -> do
      sigma' <- expandPolyType (not expanded) sigTy
      case (eqTyScheme sigma sigma') of 
        False -> report  $ errTypeSigTooGeneral (idPosition v) m what sigTy sigma
        True  -> do
          -- check that the given context implies the inferred (but don't 
          -- report an error when the inferred context is invalid)
          let mapping  = buildTypeVarsMapping (typeSchemeToType sigma') (typeSchemeToType sigma)
              context' = subst mapping $ getContext sigma' 
          unless (implies' cEnv context' context) $ when (null invalidCx)
            $ report $ errContextImplication (idPosition v) m context' context
              (filter (not . implies cEnv context') context)  
              v
      modifyValueEnv $ rebindFun m v arity sigma
 where
  what = text (if poly then "Function:" else "Variable:") <+> ppIdent v
  genType poly' (ForAll cx0 n ty)
    | n > 0 = internalError $
                "TypeCheck.genVar: "
                 ++ showLine (idPosition v)
                 ++ show v ++ " :: " ++ show ty
    | poly' = gen lvs (cx0, ty)
    | otherwise = monoType' (cx0, ty)
  eqTyScheme (ForAll _cx1 _ t1) (ForAll _cx2 _ t2) = equTypes t1 t2

-- | Returns whether the given context element is ambiguous.
-- |  A context element in the type signature C => T is exactly then ambiguous 
-- |  if it contains a type variable that does not appear in T and which 
-- |  is not free in the current type environment (definition from 
-- |  "Implementing Haskell Type Classes", K. Hammond and S. Blott)
isAmbiguous :: [Int]             -- ^ the type variables from T 
            -> Set.Set Int       -- ^ the free type vars in the current type environment
            -> (QualIdent, Type) -- ^ the context elem to be examined
            -> Bool
isAmbiguous tyVarsType freeVars (_qid, ty0) = 
  let tyVarsCxElem = typeVars ty0
  in any (\ty -> ty `notElem` tyVarsType && not (ty `Set.member` freeVars)) tyVarsCxElem

-- | builds a mapping from type variables in the left type to the type variables
-- in the right type. Assumes that the types are alpha equivalent. 
buildTypeVarsMapping :: Type -> Type -> TypeSubst
buildTypeVarsMapping t1 t2 = 
  if bijective theMapping
  then listToSubst $ map (\(n, n2) -> (n, TypeVariable n2)) $ theMapping
  else internalError ("mapping not bijective " ++ show theMapping)
  where
  theMapping :: [(Int, Int)]
  theMapping = nub $ buildTypeVarsMapping' t1 t2
  bijective :: [(Int, Int)] -> Bool
  bijective m = injective m && injective (map (\(x, y) -> (y, x)) m)
  injective :: [(Int, Int)] -> Bool
  injective m = isNothing $ findDouble (map snd m) 

buildTypeVarsMapping' :: Type -> Type -> [(Int, Int)]
buildTypeVarsMapping' (TypeVariable       n1) (TypeVariable       n2) = [(n1, n2)]
buildTypeVarsMapping' (TypeConstructor _ ts1) (TypeConstructor _ ts2) = 
  concat $ zipWith' buildTypeVarsMapping' ts1 ts2
buildTypeVarsMapping' (TypeArrow     t11 t12) (TypeArrow     t21 t22) = 
  buildTypeVarsMapping' t11 t21 ++ buildTypeVarsMapping' t12 t22
buildTypeVarsMapping' (TypeConstrained   _ _) (TypeConstrained   _ _) = [] 
buildTypeVarsMapping' (TypeSkolem          _) (TypeSkolem          _) = []
buildTypeVarsMapping' (TypeRecord ids1 (Just i1)) (TypeRecord ids2 (Just i2))
  = concat (zipWith' buildTypeVarsMapping' (map snd ids1) (map snd ids2)) 
    ++ [(i1, i2)]
buildTypeVarsMapping' (TypeRecord   ids1 Nothing) (TypeRecord   ids2 Nothing)
  = concat $ zipWith' buildTypeVarsMapping' (map snd ids1) (map snd ids2) 
buildTypeVarsMapping' _t1 _t2 = []
  -- internalError ("types do not match in buildTypeVarsMapping\n" ++ show t1 
  --   ++ "\n" ++ show t2)

tcEquation :: ValueEnv -> Equation -> TCM (Equation, ConstrType)
tcEquation tyEnv0 (Equation p lhs rhs) = do
  tys <- mapM (tcPattern p) ts
  (rhs', (cx, ty)) <- tcRhs tyEnv0 rhs
  let cxs = concat $ map fst tys ++ [cx] 
  cty <- checkSkolems p (text "Function: " <+> ppIdent f) tyEnv0
                        (cxs, foldr TypeArrow ty (map getType tys))
  return (Equation p lhs rhs', cty)
  where (f, ts) = flatLhs lhs

tcLiteral :: Literal -> TCM ConstrType
tcLiteral (Char   _ _) = return (BT.emptyContext, charType)
tcLiteral (Int    v _) = do --return intType
  exts <- typeClassExtensions
  case exts of
    False -> do 
      m  <- getModuleIdent
      ty <- freshConstrained [intType, floatType]
      modifyValueEnv $ bindFunOnce m v (arrowArity ty) $ monoType ty
      return (BT.emptyContext, ty)
    True  -> do
      sndRun <- isSecondRun
      m      <- getModuleIdent
      alpha  <- freshTypeVar
      let numCx = if sndRun then [] else [(numClsIdent, alpha)]
      modifyValueEnv $ bindFunOnce m v (arrowArity alpha) $ monoType' (numCx, alpha)
      return (numCx, alpha) 
tcLiteral (Float  v _) = do
  exts <- typeClassExtensions
  case exts of
    False -> return (BT.emptyContext, floatType)
    True  -> do
      sndRun <- isSecondRun
      m      <- getModuleIdent
      alpha  <- freshTypeVar
      let fracCx = if sndRun then [] else [(fractionalClsIdent, alpha)]
      modifyValueEnv $ bindFunOnce m v (arrowArity alpha) $ monoType' (fracCx, alpha)
      return (fracCx, alpha)
tcLiteral (String _ _) = return (BT.emptyContext, stringType)

tcPattern :: Position -> Pattern -> TCM ConstrType
tcPattern _ (LiteralPattern    l) = tcLiteral l
tcPattern _ (NegativePattern _ l) = tcLiteral l
tcPattern _ (VariablePattern   v) = do
  sigs <- getSigEnv
  (cx, ty) <- case lookupTypeSig v sigs of
    Nothing            -> freshConstrTypeVar
    Just (expanded, t) -> expandPolyType (not expanded) t >>= inst
  tyEnv <- getValueEnv
  m  <- getModuleIdent
  maybe (modifyValueEnv (bindFunOnce m v (arrowArity ty) (monoType' (cx, ty))) >> return (cx, ty))
        (\ (ForAll cx0 _ t) -> return (cx0, t))
        (sureVarType v tyEnv)
tcPattern p t@(ConstructorPattern c ts) = do
  m     <- getModuleIdent
  tyEnv <- getValueEnv
  ty <- skol $ constrType m c tyEnv
  unifyArgs (ppPattern 0 t) ts ty []
  where unifyArgs _   []       ty cx = return (cx, ty)
        unifyArgs doc (t1:ts1) (TypeArrow ty1 ty2) cx = do
          cty1@(cx1, _) <- tcPattern p t1
          unify p "pattern" (doc $-$ text "Term:" <+> ppPattern 0 t1)
                (noContext ty1) cty1
          unifyArgs doc ts1 ty2 (cx ++ cx1)
        unifyArgs _ _ _ _ = internalError "TypeCheck.tcPattern"
tcPattern p t@(InfixPattern t1 op t2) = do
  m     <- getModuleIdent
  tyEnv <- getValueEnv
  ty <- skol (constrType m op tyEnv)
  unifyArgs (ppPattern 0 t) [t1,t2] ty []
  where unifyArgs _ [] ty cx = return (cx, ty)
        unifyArgs doc (t':ts') (TypeArrow ty1 ty2) cx = do
          cty1@(cx1, _) <- tcPattern p t' 
          unify p "pattern" (doc $-$ text "Term:" <+> ppPattern 0 t')
                (noContext ty1) cty1
          unifyArgs doc ts' ty2 (cx ++ cx1)
        unifyArgs _ _ _ _ = internalError "TypeCheck.tcPattern"
tcPattern p (ParenPattern t) = tcPattern p t
tcPattern p (TuplePattern _ ts)
 | null ts   = return $ noContext unitType
 | otherwise = do
     ctys <- mapM (tcPattern p) ts
     let ty = tupleType $ (map snd ctys)
     return (concatMap fst ctys, ty) 
tcPattern p t@(ListPattern _ ts) =
  freshTypeVar >>= flip (tcElems [] (ppPattern 0 t)) ts
  where tcElems cx _ ty [] = return (cx, listType ty)
        tcElems cx doc ty (t1:ts1) = do
          cty1@(cx1, _) <- tcPattern p t1
          unify p "pattern" (doc $-$ text "Term:" <+> ppPattern 0 t1)
                (noContext ty) cty1
          tcElems (cx ++ cx1) doc ty ts1
tcPattern p t@(AsPattern v t') = do
  cty1@(cx1, ty1) <- tcPattern p (VariablePattern v)
  cty2@(cx2, _  ) <- tcPattern p t'
  unify p "pattern" (ppPattern 0 t) cty1 cty2
  return (cx1 ++ cx2, ty1)
tcPattern p (LazyPattern _ t) = tcPattern p t
tcPattern p t@(FunctionPattern f ts) = do
  m     <- getModuleIdent
  tyEnv <- getValueEnv
  ty <- inst (funType m f tyEnv) --skol (constrType m c tyEnv)
  unifyArgs (ppPattern 0 t) ts (getType ty)
  where unifyArgs _ [] ty = return $ noContext ty
        unifyArgs doc (t1:ts1) ty@(TypeVariable _) = do
             (alpha,beta) <- tcArrow p "function pattern" doc ty
             ty' <- tcPatternFP p t1
             unify p "function pattern"
                   (doc $-$ text "Term:" <+> ppPattern 0 t1)
                   ty' (noContext alpha)
             unifyArgs doc ts1 beta
        unifyArgs doc (t1:ts1) (TypeArrow ty1 ty2) = do
          tcPatternFP p t1 >>=
            unify p "function pattern"
                (doc $-$ text "Term:" <+> ppPattern 0 t1)
                (noContext ty1) >>
            unifyArgs doc ts1 ty2
        unifyArgs _ _ ty = internalError $ "TypeCheck.tcPattern: " ++ show ty
tcPattern p (InfixFuncPattern t1 op t2) =
  tcPattern p (FunctionPattern op [t1,t2])
<<<<<<< HEAD
tcPattern p r@(RecordPattern fs _) = do
  recInfo <- getFieldIdent fs >>= getRecordInfo
  case recInfo of
    [AliasType qi n rty@(TypeRecord _ _)] -> do
      (rty'@(TypeRecord fts' _), tys) <- inst' (ForAll BT.emptyContext n rty)
      fts <- mapM (tcFieldPatt tcPattern) fs
      unifyLabels p
                  "record pattern"
                  (ppPattern 0 r)
                  fts'
                  rty'
                  (map (\(id0, ty0) -> (id0, getType ty0)) fts)
      theta <- getTypeSubst
      return (noContext $ subst theta $ TypeConstructor qi tys)
    info -> internalError $ "TypeCheck.tcExpr: Expected record type but got "
              ++ show info
=======
tcPattern p r@(RecordPattern fs rt) =
  case rt of
    Just ty -> do
      ty' <- tcPattern p ty
      fts <- mapM (tcFieldPatt tcPattern) fs
      alpha <- freshVar id
      let rty = TypeRecord fts (Just alpha)
      unify p "record pattern" (ppPattern 0 r) ty' rty
      return rty
    Nothing -> do
      fts <- mapM (tcFieldPatt tcPattern) fs
      return (TypeRecord fts Nothing)
>>>>>>> 40e4249d

-- In contrast to usual patterns, the type checking routine for arguments of
-- function patterns 'tcPatternFP' differs from 'tcPattern'
-- because of possibly multiple occurrences of variables.

tcPatternFP :: Position -> Pattern -> TCM ConstrType
tcPatternFP _ (LiteralPattern    l) = tcLiteral l
tcPatternFP _ (NegativePattern _ l) = tcLiteral l
tcPatternFP _ (VariablePattern   v) = do
  sigs <- getSigEnv
  m <- getModuleIdent
  cty@(_cx, ty) <- case lookupTypeSig v sigs of
    Nothing             -> freshConstrTypeVar
    Just (expanded, t)  -> expandPolyType (not expanded) t >>= inst
  tyEnv <- getValueEnv
  maybe (modifyValueEnv (bindFunOnce m v (arrowArity ty) (monoType' cty)) >> return cty)
        (\ (ForAll cx0 _ t) -> return (cx0, t))
        (sureVarType v tyEnv)
tcPatternFP p t@(ConstructorPattern c ts) = do
  m <- getModuleIdent
  tyEnv <- getValueEnv
  ty <- skol (constrType m c tyEnv)
  liftM noContext $ unifyArgs (ppPattern 0 t) ts ty
  where unifyArgs _ [] ty = return ty
        unifyArgs doc (t1:ts1) (TypeArrow ty1 ty2) = do
          tcPatternFP p t1 >>=
            unify p "pattern" (doc $-$ text "Term:" <+> ppPattern 0 t1)
                (noContext ty1) >>
            unifyArgs doc ts1 ty2
        unifyArgs _ _ _ = internalError "TypeCheck.tcPatternFP"
tcPatternFP p t@(InfixPattern t1 op t2) = do
  m <- getModuleIdent
  tyEnv <- getValueEnv
  ty <- skol (constrType m op tyEnv)
  liftM noContext $ unifyArgs (ppPattern 0 t) [t1,t2] ty
  where unifyArgs _ [] ty = return ty
        unifyArgs doc (t':ts') (TypeArrow ty1 ty2) = do
          tcPatternFP p t' >>=
            unify p "pattern" (doc $-$ text "Term:" <+> ppPattern 0 t')
                  (noContext ty1) >>
            unifyArgs doc ts' ty2
        unifyArgs _ _ _ = internalError "TypeCheck.tcPatternFP"
tcPatternFP p (ParenPattern t) = tcPatternFP p t
tcPatternFP p (TuplePattern _ ts)
 | null ts = return $ noContext unitType
 | otherwise = liftM (noContext . tupleType) $ mapM (\t -> liftM getType $ tcPatternFP p t) ts
tcPatternFP p t@(ListPattern _ ts) =
  freshTypeVar >>= flip (tcElems (ppPattern 0 t)) ts
  where tcElems _ ty [] = return (noContext $ listType ty)
        tcElems doc ty (t1:ts1) =
          tcPatternFP p t1 >>=
          unify p "pattern" (doc $-$ text "Term:" <+> ppPattern 0 t1)
                (noContext ty) >>
          tcElems doc ty ts1
tcPatternFP p t@(AsPattern v t') =
  do
    ty1 <- tcPatternFP p (VariablePattern v)
    ty2 <- tcPatternFP p t'
    unify p "pattern" (ppPattern 0 t) ty1 ty2
    return ty1
tcPatternFP p (LazyPattern _ t) = tcPatternFP p t
tcPatternFP p t@(FunctionPattern f ts) = do
    m <- getModuleIdent
    tyEnv <- getValueEnv
    ty <- inst (funType m f tyEnv) --skol (constrType m c tyEnv)
    unifyArgs (ppPattern 0 t) ts (getType ty)
  where unifyArgs _ [] ty = return $ noContext ty
        unifyArgs doc (t1:ts1) ty@(TypeVariable _) = do
             (alpha,beta) <- tcArrow p "function pattern" doc ty
             ty' <- tcPatternFP p t1
             unify p "function pattern"
                   (doc $-$ text "Term:" <+> ppPattern 0 t1)
                   ty' (noContext alpha)
             unifyArgs doc ts1 beta
        unifyArgs doc (t1:ts1) (TypeArrow ty1 ty2) =
          tcPatternFP p t1 >>=
          unify p "pattern" (doc $-$ text "Term:" <+> ppPattern 0 t1)
                (noContext ty1) >>
          unifyArgs doc ts1 ty2
        unifyArgs _ _ _ = internalError "TypeCheck.tcPatternFP"
tcPatternFP p (InfixFuncPattern t1 op t2) =
  tcPatternFP p (FunctionPattern op [t1,t2])
<<<<<<< HEAD
tcPatternFP p r@(RecordPattern fs _) = do
  recInfo <- getFieldIdent fs >>= getRecordInfo
  case recInfo of
    [AliasType qi n rty@(TypeRecord _ _)] -> do
      (rty'@(TypeRecord fts' _), tys) <- inst' (ForAll BT.emptyContext n rty)
      fts <- mapM (tcFieldPatt tcPattern) fs
      unifyLabels p
                  "record pattern"
                  (ppPattern 0 r)
                  fts'
                  rty'
                  (map (\(id0, ty0) -> (id0, getType ty0)) fts)
      theta <- getTypeSubst
      return (noContext $ subst theta $ TypeConstructor qi tys)
    info -> internalError $ "TypeCheck.tcExpr: Expected record type but got "
              ++ show info
=======
tcPatternFP p r@(RecordPattern fs rt) =
  case rt of
    Just ty -> do
      ty' <- tcPatternFP p ty
      fts <- mapM (tcFieldPatt tcPatternFP) fs
      alpha <- freshVar id
      let rty = TypeRecord fts (Just alpha)
      unify p "record pattern" (ppPattern 0 r) ty' rty
      return rty
    Nothing -> do
      fts <- mapM (tcFieldPatt tcPatternFP) fs
      return (TypeRecord fts Nothing)
>>>>>>> 40e4249d

tcFieldPatt :: (Position -> Pattern -> TCM ConstrType) -> Field Pattern
            -> TCM (Ident, ConstrType)
tcFieldPatt tcPatt f@(Field _ l t) = do
  m <- getModuleIdent
  tyEnv <- getValueEnv
  let p = idPosition l
  lty <- maybe (freshTypeVar >>= \lty' ->
                modifyValueEnv
                (bindLabel l (qualifyWith m (mkIdent "#Rec")) (polyType lty'))
                >> return (noContext lty'))
               inst
               (sureLabelType l tyEnv)
  ty <- tcPatt p t
  unify p "record" (text "Field:" <+> ppFieldPatt f) lty ty
  return (l, ty)

tcRhs ::ValueEnv -> Rhs -> TCM (Rhs, ConstrType)
tcRhs tyEnv0 (SimpleRhs p e ds) = do
  (ds', cxs    ) <- tcDecls ds
  (e', (cx, ty)) <- tcExpr p e
  cty <- checkSkolems p (text "Expression:" <+> ppExpr 0 e) tyEnv0 (cx ++ cxs, ty)
  return (SimpleRhs p e' ds', cty)
tcRhs tyEnv0 (GuardedRhs es ds) = do
  (ds', cxs       ) <- tcDecls ds
  (es', (cxs', ty)) <- tcCondExprs tyEnv0 es
  return (GuardedRhs es' ds', (cxs' ++ cxs, ty))

tcCondExprs :: ValueEnv -> [CondExpr] -> TCM ([CondExpr], ConstrType)
tcCondExprs tyEnv0 es = do
  gty <- if length es > 1 then return $ noContext boolType
                          else liftM noContext $ freshConstrained [successType,boolType]
  cty <- freshConstrTypeVar
  tcCondExprs' gty cty [] es []
  where tcCondExprs' :: ConstrType -> ConstrType -> BT.Context -> [CondExpr] 
                     -> [CondExpr] -> TCM ([CondExpr], ConstrType)
        tcCondExprs' _ (_, ty) cx [] newCs = return (reverse newCs, (cx, ty))
        tcCondExprs' gty cty cx (e1:es1) newCs = do
          (ce', cx') <- tcCondExpr gty cty e1
          tcCondExprs' gty cty (cx ++ cx') es1 (ce':newCs)
        tcCondExpr :: ConstrType -> ConstrType -> CondExpr -> TCM (CondExpr, BT.Context)
        tcCondExpr gty cty@(_cx, _) (CondExpr p g e) = do
          (g', cty1@(cx1, _)) <- tcExpr p g
          unify p "guard" (ppExpr 0 g) gty cty1
          (e', cty2)          <- tcExpr p e
          cty3@(cx3, _) <- checkSkolems p (text "Expression:" <+> ppExpr 0 e) tyEnv0 cty2
          unify p "guarded expression" (ppExpr 0 e) cty cty3
          return (CondExpr p g' e', cx1 ++ cx3)

tcExpr :: Position -> Expression -> TCM (Expression, ConstrType)
tcExpr _ e@(Literal     l) = do
  cty <- tcLiteral l
  return (e, cty)
tcExpr _ (Variable _ v)
  | isAnonId v' = do -- anonymous free variable
    m <- getModuleIdent
    ty <- freshTypeVar
    modifyValueEnv $ bindFunOnce m v' (arrowArity ty) $ monoType ty
    return $ (Variable (Just $ mirrorFB $ noContext ty) v, noContext ty)
  | otherwise   = do
    sigs <- getSigEnv
    m <- getModuleIdent
    case qualLookupTypeSig m v sigs of
        Just (expanded, cty) -> do
          -- load the inferred type together with the contexts
          (icx, ity) <- getValueEnv >>= inst . funType m v
          -- retrieve the type from the type signature...
          (cx0, ty0) <- expandPolyType (not expanded) cty >>= inst
          -- ... and construct a mapping, so that the type variables in the 
          -- inferred contexts match the type variables in the type
          -- constructed from the type signature
          let mapping = buildTypeVarsMapping ity ty0
              cty'    = (cx0 ++ subst mapping icx, ty0)
          return (Variable (Just $ mirrorFB cty') v, cty')
        Nothing -> do
          cty <- getValueEnv >>= inst . funType m v
          return (Variable (Just $ mirrorFB cty) v, cty)
  where v' = unqualify v
tcExpr _ e@(Constructor c) = do
 m <- getModuleIdent
 cty <- getValueEnv >>= instExist . constrType m c
 return (e, cty)
tcExpr p (Typed _ e cx sig) = do
  m <- getModuleIdent
  tyEnv0 <- getValueEnv
  (e', cty@(cxInf, tyInf)) <- tcExpr p e
  sigma' <- expandPolyType True (cx, sig')
  inst sigma' >>= flip (unify p "explicitly typed expression" (ppExpr 0 e)) cty
  theta <- getTypeSubst
  let (sigma, s) = genS (fvEnv (subst theta tyEnv0)) 
                        (subst theta (cxInf, tyInf)) 
      -- this is safe here because "gen" uses only substitutions of the 
      -- form (Int, TypeVariable Int)
      s' = reverseTySubst s
  sndRun <- isSecondRun
  -- issue errors only in the first run of the type check
  unless (eqTypes sigma sigma') $ when (not sndRun) $ 
    (report $ errTypeSigTooGeneral p m (text "Expression:" <+> ppExpr 0 e) (cx, sig') sigma)
  cEnv <- getClassEnv
  -- test context implication
  let cxGiven = getContext sigma'
      cxInf'  = getContext sigma
  unless (implies' cEnv cxGiven cxInf') $ report $
    errContextImplication p m cxGiven cxInf'
    (filter (not . implies cEnv cxGiven) cxInf')
    (mkIdent "explicitely typed expression")
  -- Merge contexts. Note that the context cxGiven originates from the 
  -- type signature, not from the inferred type. Thus the type variables 
  -- in cxGiven don't refer to the type variables in the inferred type.  
  -- Because of this we have to "substitute" the type variables "back", so
  -- that they correctly refer to the type variables in the inferred type.
  let cty1 = (cxInf ++ subst s' cxGiven, tyInf)
  return (Typed (Just $ mirrorFB cty1) e' cx sig, cty1)
  where sig' = nameSigType sig
        eqTypes (ForAll _cx1 _ t1) (ForAll _cx2 _ t2) = t1 == t2
tcExpr p (Paren e) = do
  (e', cty) <- tcExpr p e
  return (Paren e', cty)
tcExpr p t@(Tuple sref es)
  | null es = return $ (t, noContext unitType)
  | otherwise = do 
     esAndCtys <- mapM (tcExpr p) es
     let cx  = concatMap (fst . snd) esAndCtys
         tys = map (snd . snd) esAndCtys
         es' = map fst esAndCtys
     return (Tuple sref es', (cx, tupleType tys))
tcExpr p e@(List srefs es) = do 
  tvar       <- freshConstrTypeVar
  (es', cty) <- tcElems (ppExpr 0 e) es tvar []
  return (List srefs es', cty)
  where tcElems :: Doc -> [Expression] -> ConstrType -> [Expression] 
                -> TCM ([Expression], ConstrType)
        tcElems _ [] (cx, ty) newEs = return (reverse newEs, (cx, listType ty))
        tcElems doc (e1:es1) cty@(cx, ty) newEs = do
          (e1', cty'@(cx', _ty')) <- tcExpr p e1
          unify p "expression" (doc $-$ text "Term:" <+> ppExpr 0 e1)
                cty cty'
          tcElems doc es1 (cx ++ cx', ty) (e1':newEs)
tcExpr p (ListCompr sref e qs) = do
    tyEnv0 <- getValueEnv
    ss     <- mapM (tcQual p) qs
    let cxs = concatMap snd ss
        qs' = map fst ss
    (e', (cx, ty)) <- tcExpr p e
    cty <- checkSkolems p (text "Expression:" <+> ppExpr 0 e) tyEnv0 (cx ++ cxs, listType ty)
    return (ListCompr sref e' qs', cty) 
tcExpr p e@(EnumFrom _ e1) = do
    (e1', cty1@(cx1, _ty1)) <- tcExpr p e1
    exts <- typeClassExtensions
    case exts of 
      False -> do
        unify p "arithmetic sequence"
              (ppExpr 0 e $-$ text "Term:" <+> ppExpr 0 e1) (noContext intType) cty1
        let cty = (cx1, listType intType)
        return (EnumFrom (Just $ mirrorFB cty) e1', cty)
      True  -> do
        alpha <- freshTypeVar
        let enumCx = [(enumClsIdent, alpha)]
        unify p "arithmetic sequence"
             (ppExpr 0 e $-$ text "Term:" <+> ppExpr 0 e1) (enumCx, alpha) cty1
        let enumFromType = TypeArrow alpha (listType alpha)
        return (EnumFrom (Just $ mirrorFB (cx1 ++ enumCx, enumFromType)) e1',
                (cx1 ++ enumCx, listType alpha))
tcExpr p e@(EnumFromThen _ e1 e2) = do
    (e1', cty1@(cx1, _ty1)) <- tcExpr p e1
    (e2', cty2@(cx2, _ty2)) <- tcExpr p e2
    exts <- typeClassExtensions
    case exts of
      False -> do
        unify p "arithmetic sequence"
              (ppExpr 0 e $-$ text "Term:" <+> ppExpr 0 e1) (noContext intType) cty1
        unify p "arithmetic sequence"
              (ppExpr 0 e $-$ text "Term:" <+> ppExpr 0 e2) (noContext intType) cty2
        let cty = (cx1 ++ cx2, listType intType)
        return (EnumFromThen (Just $ mirrorFB cty) e1' e2', cty)
      True  -> do
        alpha <- freshTypeVar
        let enumCx = [(enumClsIdent, alpha)]
        unify p "arithmetic sequence"
              (ppExpr 0 e $-$ text "Term:" <+> ppExpr 0 e1) (enumCx, alpha) cty1
        unify p "arithmetic sequence"
              (ppExpr 0 e $-$ text "Term:" <+> ppExpr 0 e2) (enumCx, alpha) cty2
        let enumFromThenType = TypeArrow alpha (TypeArrow alpha (listType alpha))
        return (EnumFromThen
                   (Just $ mirrorFB (cx1 ++ cx2 ++ enumCx, enumFromThenType))
                   e1' e2', 
                (cx1 ++ cx2 ++ enumCx, listType alpha))  
tcExpr p e@(EnumFromTo _ e1 e2) = do
    (e1', cty1@(cx1, _ty1)) <- tcExpr p e1
    (e2', cty2@(cx2, _ty2)) <- tcExpr p e2
    exts <- typeClassExtensions
    case exts of
      False -> do
        unify p "arithmetic sequence"
              (ppExpr 0 e $-$ text "Term:" <+> ppExpr 0 e1) (noContext intType) cty1
        unify p "arithmetic sequence"
              (ppExpr 0 e $-$ text "Term:" <+> ppExpr 0 e2) (noContext intType) cty2
        let cty = (cx1 ++ cx2, listType intType)
        return (EnumFromTo (Just $ mirrorFB cty) e1' e2', cty)
      True  -> do
        alpha <- freshTypeVar
        let enumCx = [(enumClsIdent, alpha)]
        unify p "arithmetic sequence"
              (ppExpr 0 e $-$ text "Term:" <+> ppExpr 0 e1) (enumCx, alpha) cty1
        unify p "arithmetic sequence"
              (ppExpr 0 e $-$ text "Term:" <+> ppExpr 0 e2) (enumCx, alpha) cty2
        let enumFromToType = TypeArrow alpha (TypeArrow alpha (listType alpha))
        return (EnumFromTo 
                   (Just $ mirrorFB (cx1 ++ cx2 ++ enumCx, enumFromToType))
                   e1' e2', 
                (cx1 ++ cx2 ++ enumCx, listType alpha))
tcExpr p e@(EnumFromThenTo _ e1 e2 e3) = do
    (e1', cty1@(cx1, _ty1)) <- tcExpr p e1
    (e2', cty2@(cx2, _ty2)) <- tcExpr p e2
    (e3', cty3@(cx3, _ty3)) <- tcExpr p e3
    exts <- typeClassExtensions
    case exts of
      False -> do
        unify p "arithmetic sequence"
              (ppExpr 0 e $-$ text "Term:" <+> ppExpr 0 e1) (noContext intType) cty1
        unify p "arithmetic sequence"
              (ppExpr 0 e $-$ text "Term:" <+> ppExpr 0 e2) (noContext intType) cty2
        unify p "arithmetic sequence"
              (ppExpr 0 e $-$ text "Term:" <+> ppExpr 0 e3) (noContext intType) cty3
        let cty = (cx1 ++ cx2 ++ cx3, listType intType)
        return (EnumFromThenTo (Just $ mirrorFB cty) e1' e2' e3', cty)
      True -> do
        alpha <- freshTypeVar
        let enumCx = [(enumClsIdent, alpha)]
        unify p "arithmetic sequence"
              (ppExpr 0 e $-$ text "Term:" <+> ppExpr 0 e1) (enumCx, alpha) cty1
        unify p "arithmetic sequence"
              (ppExpr 0 e $-$ text "Term:" <+> ppExpr 0 e2) (enumCx, alpha) cty2
        unify p "arithmetic sequence"
              (ppExpr 0 e $-$ text "Term:" <+> ppExpr 0 e3) (enumCx, alpha) cty3
        let enumFromThenToType = TypeArrow alpha (TypeArrow alpha (TypeArrow alpha (listType alpha)))
        return (EnumFromThenTo
                   (Just $ mirrorFB (cx1 ++ cx2 ++ cx3 ++ enumCx, enumFromThenToType))
                   e1' e2' e3',
                (cx1 ++ cx2 ++ cx3 ++ enumCx, listType alpha))
tcExpr p e@(UnaryMinus _ op e1) = do
    exts <- typeClassExtensions
    case exts of
      False -> do
        opTy        <- opType op
        (e1', cty1) <- tcExpr p e1
        unify p "unary negation" (ppExpr 0 e $-$ text "Term:" <+> ppExpr 0 e1)
              opTy cty1
        return (UnaryMinus (Just $ mirrorFB cty1) op e1', cty1)
      True  -> do
        (e1', cty1@(cx1, _ty1)) <- tcExpr p e1
        alpha <- freshTypeVar
        let numCx = [(numClsIdent, alpha)]
        unify p "unary negation" (ppExpr 0 e $-$ text "Term:" <+> ppExpr 0 e1)
          (numCx, alpha) cty1
        let negateType = TypeArrow alpha alpha
        return (UnaryMinus (Just $ mirrorFB (cx1 ++ numCx, negateType)) op e1',
          (cx1 ++ numCx, alpha))
  where opType op'
          | op' == minusId  = liftM noContext $ freshConstrained [intType,floatType]
          | op' == fminusId = return $ noContext floatType
          | otherwise = internalError $ "TypeCheck.tcExpr unary " ++ idName op'
tcExpr p e@(Apply e1 e2) = do
    (e1',      (cx1,  ty1)) <- tcExpr p e1
    (e2', cty2@(cx2, _ty2)) <- tcExpr p e2
    (alpha,beta) <- 
      tcArrow p "application" (ppExpr 0 e $-$ text "Term:" <+> ppExpr 0 e1)
             ty1
    unify p "application" (ppExpr 0 e $-$ text "Term:" <+> ppExpr 0 e2)
          (noContext alpha) cty2
    cx' <- adjustContext (cx1 ++ cx2)
    return (Apply e1' e2', (cx', beta))
tcExpr p e@(InfixApply e1 op e2) = do
    (_op, ctyo@(cxo, opTy)) <- tcExpr p (infixOp op)
    (e1', cty1@(cx1, _ty1)) <- tcExpr p e1
    (e2', cty2@(cx2, _ty2)) <- tcExpr p e2
    (alpha,beta,gamma) <-
      tcBinary p "infix application"
               (ppExpr 0 e $-$ text "Operator:" <+> ppOp op) opTy
    unify p "infix application" (ppExpr 0 e $-$ text "Term:" <+> ppExpr 0 e1)
          (noContext alpha) cty1
    unify p "infix application" (ppExpr 0 e $-$ text "Term:" <+> ppExpr 0 e2)
          (noContext beta) cty2
    cx' <- adjustContext (cxo ++ cx1 ++ cx2)
    return (InfixApply e1' (annotInfixOpType op ctyo) e2', (cx', gamma))
tcExpr p e@(LeftSection e1 op) = do
    (_op, opTy@(cxo, _)) <- tcExpr p (infixOp op)
    (e1', cty1@(cx1, _)) <- tcExpr p e1
    (alpha,beta) <-
      tcArrow p "left section" (ppExpr 0 e $-$ text "Operator:" <+> ppOp op)
              (getType opTy)
    unify p "left section" (ppExpr 0 e $-$ text "Term:" <+> ppExpr 0 e1)
          (noContext alpha) cty1
    cx' <- adjustContext (cxo ++ cx1)
    return (LeftSection e1' (annotInfixOpType op opTy), (cx', beta))
tcExpr p e@(RightSection op e1) = do
    (_op, opTy@(cxo, _)) <- tcExpr p (infixOp op)
    (e1', cty1@(cx1, _)) <- tcExpr p e1
    (alpha,beta,gamma) <-
      tcBinary p "right section"
               (ppExpr 0 e $-$ text "Operator:" <+> ppOp op) (getType opTy)
    unify p "right section" (ppExpr 0 e $-$ text "Term:" <+> ppExpr 0 e1)
          (noContext beta) cty1
    cx' <- adjustContext (cxo ++ cx1)
    return (RightSection (annotInfixOpType op opTy) e1', (cx', TypeArrow alpha gamma))
tcExpr p expr@(Lambda sref ts e) = do
    tyEnv0 <- getValueEnv
    ctys   <- mapM (tcPattern p) ts
    (e', (cx, ty)) <- tcExpr p e
    let cxs = concat (map fst ctys ++ [cx]) 
    cty <- checkSkolems p (text "Expression:" <+> ppExpr 0 expr) tyEnv0
                          (cxs, foldr TypeArrow ty (map getType ctys))
    return (Lambda sref ts e', cty)
tcExpr p (Let ds e) = do
    tyEnv0 <- getValueEnv
    (ds', cxs    ) <- tcDecls ds
    (e', (cx, ty)) <- tcExpr p e
    cty <- checkSkolems p (text "Expression:" <+> ppExpr 0 e) tyEnv0 (cx ++ cxs, ty)
    return (Let ds' e', cty)
tcExpr p (Do sts e) = do
    tyEnv0 <- getValueEnv
    ss     <- mapM (tcStmt p) sts
    let cxs  = concatMap snd ss
        sts' = map fst ss
    alpha <- freshTypeVar
    (e', cty@(cx, ty)) <- tcExpr p e
    unify p "statement" (ppExpr 0 e) (noContext $ ioType alpha) cty
    cty' <- checkSkolems p (text "Expression:" <+> ppExpr 0 e) tyEnv0 (cxs ++ cx, ty)
    return (Do sts' e', cty')
tcExpr p e@(IfThenElse sref e1 e2 e3) = do
    (e1', cty1@(cx1, _ty1)) <- tcExpr p e1
    unify p "expression" (ppExpr 0 e $-$ text "Term:" <+> ppExpr 0 e1)
          (noContext boolType) cty1
    (e2', cty2@(cx2, _ty2)) <- tcExpr p e2
    (e3', cty3@(cx3, ty3))  <- tcExpr p e3
    unify p "expression" (ppExpr 0 e $-$ text "Term:" <+> ppExpr 0 e3)
          cty2 cty3
    return (IfThenElse sref e1' e2' e3', (cx1 ++ cx2 ++ cx3, ty3))
tcExpr p (Case sref ct e alts) = do
    tyEnv0 <- getValueEnv
    (e', cty@(cx, _)) <- tcExpr p e
    alpha <- freshConstrTypeVar
    (alts', (cxA, tyA)) <- tcAlts tyEnv0 cty alpha [] alts []
    return (Case sref ct e' alts', (cx ++ cxA, tyA))
  where tcAlts _      _   (_, ty2) cx [] newAs = return (reverse newAs, (cx, ty2))
        tcAlts tyEnv0 ty1 ty2 cx (alt1:alts1) newAs = do
          (a, cx1) <- tcAlt (ppAlt alt1) tyEnv0 ty1 ty2 alt1
          tcAlts tyEnv0 ty1 ty2 (cx ++ cx1) alts1 (a:newAs)
        tcAlt :: Doc -> ValueEnv -> ConstrType -> ConstrType -> Alt -> TCM (Alt, BT.Context)
        tcAlt doc tyEnv0 ty1 ty2 (Alt p1 t rhs) = do
          ctyP@(cxP, _) <- tcPattern p1 t
          unify p1 "case pattern" (doc $-$ text "Term:" <+> ppPattern 0 t)
<<<<<<< HEAD
                ty1 ctyP
          (rhs', ctyRhs@(cxRhs, _)) <- tcRhs tyEnv0 rhs
          unify p1 "case branch" doc ty2 ctyRhs
          return (Alt p1 t rhs', cxP ++ cxRhs)
tcExpr p r@(RecordConstr fs) = do
  recInfo <- getFieldIdent fs >>= getRecordInfo
  case recInfo of
    [AliasType qi n rty@(TypeRecord _ _)] -> do
      (rty'@(TypeRecord fts' _), tys) <- inst' (ForAll BT.emptyContext n rty)
      fts     <- mapM tcFieldExpr fs
      let cxs = concatMap (fst . snd) (map snd fts)
          fs' = map fst fts
      unifyLabels p
                  "record construction"
                  (ppExpr 0 r)
                  fts'
                  rty'
                  (map (\(id0, cty0) -> (id0, getType cty0)) (map snd fts))
      theta <- getTypeSubst
      return (RecordConstr fs' ,(cxs, subst theta $ TypeConstructor qi tys))
    info -> internalError $ "TypeCheck.tcExpr: Expected record type but got "
           ++ show info
tcExpr p r@(RecordSelection e l) = do
  recInfo <- getRecordInfo l
  case recInfo of
       [AliasType qi n rty@(TypeRecord _ _)] -> do
         (ety,cty@(cx,_)) <- tcExpr p e
         (TypeRecord fts _, tys) <- inst' (ForAll BT.emptyContext n rty)
         let rtc = TypeConstructor qi tys
         case lookup l fts of
              Just lty -> do
                unify p "record selection" (ppExpr 0 r) cty (noContext rtc)
                theta <- getTypeSubst
                cx' <- adjustContext cx
                return (RecordSelection ety l, (cx',subst theta lty))
              Nothing -> internalError "TypeCheck.tcExpr: Field not found."
       info -> internalError $ "TypeCheck.tcExpr: Expected record type but got "
                 ++ show info
tcExpr p r@(RecordUpdate fs e) = do
  recInfo <- getFieldIdent fs >>= getRecordInfo
  case recInfo of
    [AliasType qi n rty@(TypeRecord _ _)] -> do
      (rty'@(TypeRecord fts' _), tys) <- inst' (ForAll BT.emptyContext n rty)
      -- Type check field updates
      fts <- mapM tcFieldExpr fs
      unifyLabels p
                  "record update"
                  (ppExpr 0 r)
                  fts'
                  rty'
                  (map (\(id0, cty0) -> (id0, getType cty0)) (map snd fts))
      -- Type check record expression to be updated
      (ety,cty) <- tcExpr p e
      let rtc = TypeConstructor qi tys
      unify p "record update" (ppExpr 0 r) cty (noContext rtc)
      -- Return inferred type
      theta <- getTypeSubst
      return (RecordUpdate (map fst fts) ety,noContext $ subst theta rtc)
    info -> internalError $ "TypeCheck.tcExpr: Expected record type but got "
              ++ show info
=======
                ty1 >>
          tcRhs tyEnv0 rhs >>=
          unify p1 "case branch" doc ty2
tcExpr _ (RecordConstr fs) = do
  fts <- mapM tcFieldExpr fs
  return (TypeRecord fts Nothing)
tcExpr p r@(RecordSelection e l) = do
  lty <- instLabel l
  ety <- tcExpr p e
  alpha <- freshVar id
  let rty = TypeRecord [(l, lty)] (Just alpha)
  unify p "record selection" (ppExpr 0 r) ety rty
  return lty
tcExpr p r@(RecordUpdate fs e) = do
  ty    <- tcExpr p e
  fts   <- mapM tcFieldExpr fs
  alpha <- freshVar id
  let rty = TypeRecord fts (Just alpha)
  unify p "record update" (ppExpr 0 r) ty rty
  return ty
>>>>>>> 40e4249d

tcQual :: Position -> Statement -> TCM (Statement, BT.Context)
tcQual p (StmtExpr  sref e) = do
  (e', cty@(cx, _ty)) <- tcExpr p e
  unify p "guard" (ppExpr 0 e) (noContext boolType) cty
  return (StmtExpr sref e', cx)
tcQual p q@(StmtBind sref t e) = do
  (cx1, ty1) <- tcPattern p t
  (e', cty2@(cx2, _  )) <- tcExpr p e
  unify p "generator" (ppStmt q $-$ text "Term:" <+> ppExpr 0 e)
        (noContext $ listType ty1) cty2
  return (StmtBind sref t e', cx1 ++ cx2)
tcQual _ (StmtDecl      ds) = do 
  -- do not ignore contexts of declarations
  (ds', cx) <- tcDecls ds
  return (StmtDecl ds', cx)

tcStmt ::Position -> Statement -> TCM (Statement, BT.Context)
tcStmt p (StmtExpr sref e) = do
  alpha             <- freshTypeVar
  (e', cty@(cx, _)) <- tcExpr p e
  unify p "statement" (ppExpr 0 e) (noContext $ ioType alpha) cty
  return (StmtExpr sref e', cx)
tcStmt p st@(StmtBind sref t e) = do
  cty1@(cx1, _)       <- tcPattern p t
  (e', cty2@(cx2, _)) <- tcExpr p e
  unify p "statement" (ppStmt st $-$ text "Term:" <+> ppExpr 0 e) (noContext $ ioType $ getType cty1) cty2
  return (StmtBind sref t e', cx1 ++ cx2)
tcStmt _ (StmtDecl ds) = do
  -- do not ignore contexts of declarations
  (ds', cx) <- tcDecls ds
  return (StmtDecl ds', cx)

tcFieldExpr :: Field Expression -> TCM (Field Expression, (Ident, ConstrType))
tcFieldExpr f@(Field p l e) = do
  (_ , lty) <- instLabel l
  (e', cty) <- tcExpr p e
  unify p "record" (text "Field:" <+> ppFieldExpr f) (noContext lty) cty
  return (Field p l e', (l, cty))

adjustContext :: BT.Context -> TCM BT.Context
adjustContext cxs = do
  theta <- getTypeSubst
  return (subst theta cxs) 

reverseTySubst :: TypeSubst -> TypeSubst
reverseTySubst = listToSubst . map swap . substToList
  where swap (n, TypeVariable m) = (m, TypeVariable n)
        swap _ = internalError "reverseTySubst"

annotInfixOpType :: InfixOp -> ConstrType -> InfixOp
annotInfixOpType (InfixOp _ qid) cty = InfixOp (Just $ mirrorFB cty) qid
annotInfixOpType (InfixConstr qid) _ = (InfixConstr qid)


-- The function 'tcArrow' checks that its argument can be used as
-- an arrow type a -> b and returns the pair (a,b). Similarly,
-- the function 'tcBinary' checks that its argument can be used as an arrow type
-- a -> b -> c and returns the triple (a,b,c).

tcArrow :: Position -> String -> Doc -> Type -> TCM (Type, Type)
tcArrow p what doc ty = do
  theta <- getTypeSubst
  unaryArrow (subst theta ty)
  where
  unaryArrow (TypeArrow ty1 ty2) = return (ty1, ty2)
  unaryArrow (TypeVariable   tv) = do
    alpha <- freshTypeVar
    beta  <- freshTypeVar
    modifyTypeSubst $ bindVar tv $ TypeArrow alpha beta
    return (alpha, beta)
  unaryArrow ty'                 = do
    m <- getModuleIdent
    report $ errNonFunctionType p what doc m ty'
    liftM2 (,) freshTypeVar freshTypeVar

tcBinary :: Position -> String -> Doc -> Type -> TCM (Type, Type, Type)
tcBinary p what doc ty = tcArrow p what doc ty >>= uncurry binaryArrow
  where
  binaryArrow ty1 (TypeArrow ty2 ty3) = return (ty1, ty2, ty3)
  binaryArrow ty1 (TypeVariable   tv) = do
    beta  <- freshTypeVar
    gamma <- freshTypeVar
    modifyTypeSubst $ bindVar tv $ TypeArrow beta gamma
    return (ty1, beta, gamma)
  binaryArrow ty1 ty2 = do
    m <- getModuleIdent
    report $ errNonBinaryOp p what doc m (TypeArrow ty1 ty2)
    liftM3 (,,) (return ty1) freshTypeVar freshTypeVar

-- Unification:
-- The unification uses Robinson's algorithm
unify :: Position -> String -> Doc -> ConstrType -> ConstrType -> TCM ()
unify p what doc (_, ty1) (_, ty2) = do
  theta <- getTypeSubst
  let ty1' = subst theta ty1
  let ty2' = subst theta ty2
  m     <- getModuleIdent
  tcEnv <- getTyConsEnv
  case unifyTypes m tcEnv ty1' ty2' of
    Left reason -> report $ errTypeMismatch p what doc m ty1' ty2' reason
    Right sigma -> modifyTypeSubst (compose sigma)

unifyTypes :: ModuleIdent -> TCEnv -> Type -> Type -> Either Doc TypeSubst
unifyTypes _ _ (TypeVariable tv1) (TypeVariable tv2)
  | tv1 == tv2            = Right idSubst
  | otherwise             = Right (singleSubst tv1 (TypeVariable tv2))
unifyTypes m _ (TypeVariable tv) ty
  | tv `elem` typeVars ty = Left  (errRecursiveType m tv ty)
  | otherwise             = Right (singleSubst tv ty)
unifyTypes m _ ty (TypeVariable tv)
  | tv `elem` typeVars ty = Left  (errRecursiveType m tv ty)
  | otherwise             = Right (singleSubst tv ty)
unifyTypes _ _ (TypeConstrained tys1 tv1) (TypeConstrained tys2 tv2)
  | tv1  == tv2           = Right idSubst
  | tys1 == tys2          = Right (singleSubst tv1 (TypeConstrained tys2 tv2))
unifyTypes m tcEnv (TypeConstrained tys tv) ty =
  foldr (choose . unifyTypes m tcEnv ty) (Left (errIncompatibleTypes m ty (head tys)))
        tys
  where choose (Left _) theta' = theta'
        choose (Right theta) _ = Right (bindSubst tv ty theta)
unifyTypes m tcEnv ty (TypeConstrained tys tv) =
  foldr (choose . unifyTypes m tcEnv ty) (Left (errIncompatibleTypes m ty (head tys)))
        tys
  where choose (Left _) theta' = theta'
        choose (Right theta) _ = Right (bindSubst tv ty theta)
unifyTypes m tcEnv (TypeConstructor tc1 tys1) (TypeConstructor tc2 tys2)
  | tc1 == tc2 = unifyTypeLists m tcEnv tys1 tys2
--unifyTypes m tcEnv ty1@(TypeConstructor tc _) ty2@(TypeRecord _ _) =
--  maybe (Left (errIncompatibleTypes m ty1 ty2))
--        (\rty -> unifyTypes m tcEnv rty ty2)
--        (lookupRecordType tc tcEnv)
--unifyTypes m tcEnv ty1@(TypeRecord _ _) ty2@(TypeConstructor tc _) =
--  maybe (Left (errIncompatibleTypes m ty1 ty2))
--        (\rty -> unifyTypes m tcEnv ty1 rty)
--        (lookupRecordType tc tcEnv)
unifyTypes m tcEnv (TypeArrow ty11 ty12) (TypeArrow ty21 ty22) =
  unifyTypeLists m tcEnv [ty11, ty12] [ty21, ty22]
unifyTypes _ _ (TypeSkolem k1) (TypeSkolem k2)
  | k1 == k2 = Right idSubst
unifyTypes m tcEnv (TypeRecord fs1 Nothing) tr2@(TypeRecord fs2 Nothing)
  | length fs1 == length fs2 = unifyTypedLabels m tcEnv fs1 tr2
unifyTypes m _ ty1 ty2 = Left (errIncompatibleTypes m ty1 ty2)
unifyTypes m tcEnv tr1@(TypeRecord _ Nothing) (TypeRecord fs2 (Just a2)) =
  either Left
         (\res -> either Left
	                   (Right . compose res)
                         (unifyTypes m tcEnv (TypeVariable a2) tr1))
         (unifyTypedLabels m tcEnv fs2 tr1)
unifyTypes m tcEnv tr1@(TypeRecord _ (Just _)) tr2@(TypeRecord _ Nothing) =
  unifyTypes m tcEnv tr2 tr1
unifyTypes m tcEnv (TypeRecord fs1 (Just a1)) tr2@(TypeRecord fs2 (Just a2)) =
  let (fs1', rs1, rs2) = splitFields fs1 fs2
  in  either
        Left
        (\res ->
          either
            Left
	      (\res' -> Right (compose res res'))
	      (unifyTypeLists m tcEnv [TypeVariable a1,
			         TypeRecord (fs1 ++ rs2) Nothing]
	                        [TypeVariable a2,
			         TypeRecord (fs2 ++ rs1) Nothing]))
        (unifyTypedLabels m tcEnv fs1' tr2)
  where
  splitFields fsx fsy = split' [] [] fsy fsx
  split' fs1' rs1 rs2 [] = (fs1',rs1,rs2)
  split' fs1' rs1 rs2 ((l,ty):ltys) =
    maybe (split' fs1' ((l,ty):rs1) rs2 ltys)
          (const (split' ((l,ty):fs1') rs1 (remove l rs2) ltys))
          (lookup l rs2)

unifyTypeLists :: ModuleIdent -> TCEnv -> [Type] -> [Type] -> Either Doc TypeSubst
unifyTypeLists _ _      []           _            = Right idSubst
unifyTypeLists _ _      _            []           = Right idSubst
unifyTypeLists m tcEnv (ty1 : tys1) (ty2 : tys2) =
  either Left unifyTypesTheta (unifyTypeLists m tcEnv tys1 tys2)
  where unifyTypesTheta theta =
          either Left (Right . flip compose theta)
                 (unifyTypes m tcEnv (subst theta ty1) (subst theta ty2))

<<<<<<< HEAD
unifyLabels :: Position -> String -> Doc -> [(Ident, Type)] -> Type -> [(Ident, Type)] -> TCM ()
unifyLabels p what doc fs rty fs1 = mapM_ (unifyLabel p what doc fs rty) fs1

unifyLabel :: Position -> String -> Doc -> [(Ident, Type)] -> Type -> (Ident, Type) -> TCM ()
unifyLabel p what doc fs rty (l, ty) = case lookup l fs of
  Nothing  -> do
    m <- getModuleIdent
    report $ posMessage p $ errMissingLabel m l rty
  Just ty' -> unify p what doc (noContext ty') (noContext ty)
=======
-- unifyLabels :: Position -> String -> Doc -> [(Ident, Type)] -> Type -> [(Ident, Type)] -> TCM ()
-- unifyLabels p what doc fs rty fs1 = mapM_ (unifyLabel p what doc fs rty) fs1
--
-- unifyLabel :: Position -> String -> Doc -> [(Ident, Type)] -> Type -> (Ident, Type) -> TCM ()
-- unifyLabel p what doc fs rty (l, ty) = case lookup l fs of
--   Nothing  -> do
--     m <- getModuleIdent
--     report $ posMessage p $ errMissingLabel m l rty
--   Just ty' -> unify p what doc ty' ty
>>>>>>> 40e4249d

unifyTypedLabels :: ModuleIdent -> TCEnv -> [(Ident,Type)] -> Type
                 -> Either Doc TypeSubst
unifyTypedLabels _ _ []   (TypeRecord _ _)                   = Right idSubst
unifyTypedLabels m tcEnv ((l,ty):fs1) tr@(TypeRecord fs2 _) =
  either Left
         (\r ->
           maybe (Left (errMissingLabel m l tr))
                 (\ty' ->
		     either (const (Left (errIncompatibleLabelTypes m l ty ty')))
	                    (Right . flip compose r)
	                    (unifyTypes m tcEnv ty ty'))
                 (lookup l fs2))
         (unifyTypedLabels m tcEnv fs1 tr)
unifyTypedLabels _ _ _ _ = internalError "TypeCheck.unifyTypedLabels"

-- For each declaration group, the type checker has to ensure that no
-- skolem type escapes its scope.
checkSkolems :: Position -> Doc -> ValueEnv -> ConstrType -> TCM ConstrType
checkSkolems p what tyEnv (cx, ty) = do
  m     <- getModuleIdent
  theta <- getTypeSubst
  let ty' = subst theta ty
      fs  = fsEnv $ subst theta tyEnv
  unless (all (`Set.member` fs) $ typeSkolems ty') $
           report $ errSkolemEscapingScope p m what ty'
  return (cx, ty')


-- Instantiation and Generalization:
-- We use negative offsets for fresh type variables.

fresh :: (Int -> a) -> TCM a
fresh f = f `liftM` getNextId

freshVar :: (Int -> a) -> TCM a
freshVar f = fresh $ \ n -> f (- n - 1)

freshTypeVar :: TCM Type
freshTypeVar = freshVar TypeVariable

freshConstrained :: [Type] -> TCM Type
freshConstrained = freshVar . TypeConstrained

freshConstrTypeVar :: TCM ConstrType
freshConstrTypeVar = do
  ftvar <- freshTypeVar
  return (BT.emptyContext, ftvar)

freshSkolem :: TCM Type
freshSkolem = fresh TypeSkolem

<<<<<<< HEAD
inst' :: TypeScheme -> TCM (Type, [Type])
inst' (ForAll _ n ty) = do
  tys <- replicateM n freshTypeVar
  return (expandAliasType tys ty, tys)
=======
-- inst' :: TypeScheme -> TCM (Type, [Type])
-- inst' (ForAll n ty) = do
--   tys <- replicateM n freshTypeVar
--   return (expandAliasType tys ty, tys)
>>>>>>> 40e4249d

inst :: TypeScheme -> TCM ConstrType
inst (ForAll cx n ty) = do
  tys <- replicateM n freshTypeVar
  let cx' = instContext tys cx
  return (cx',expandAliasType tys ty)

instContext :: [Type] -> BT.Context -> BT.Context
instContext tys cx = map convert cx
  where 
    convert (qid, y) = (qid, convertType y)
    convertType (TypeVariable          x) =  
      if x < 0 
      then {-internalError "instContext" -} TypeVariable x
      else if x >= length tys
           -- TODO: don't throw an internal error correct?
           -- there are situations where an internal error should not
           -- be thrown because if the program is not type correct this
           -- case can occur (for an example see "BugTypedExpr.curry"!) 
           -- internalError ("instContext too big " ++ show x ++ " " ++ show tys ++ " " ++ show cx)
           then TypeVariable x 
           else tys !! x
    convertType (TypeConstructor tcon ts) = 
      TypeConstructor tcon (map convertType ts) 
    convertType (TypeArrow         t1 t2) = 
      TypeArrow (convertType t1) (convertType t2)
    convertType (TypeConstrained    ts n) = 
      TypeConstrained (map convertType ts) n
    convertType (TypeSkolem            n) = TypeSkolem n
    convertType (TypeRecord         ts n) = 
      TypeRecord (map (\(id0, t) -> (id0, convertType t)) ts) n

instExist :: ExistTypeScheme -> TCM ConstrType
instExist (ForAllExist cx n n' ty) = do
  tys <- replicateM (n + n') freshTypeVar
  let cx' = instContext tys cx
  return (cx',expandAliasType tys ty)

instLabel :: Ident -> TCM ConstrType
instLabel l = do
  m <- getModuleIdent
  tyEnv <- getValueEnv
  maybe (freshTypeVar >>= \lty' -> modifyValueEnv
          (bindLabel l (qualifyWith m (mkIdent "#Rec")) (monoType lty'))
           >> return (noContext lty'))
        inst
        (sureLabelType l tyEnv)

skol :: ExistTypeScheme -> TCM Type
skol (ForAllExist _cx n n' ty) = do
  tys  <- replicateM n  freshTypeVar
  tys' <- replicateM n' freshSkolem
  return $ expandAliasType (tys ++ tys') ty

genS :: Set.Set Int -> ConstrType -> (TypeScheme, TypeSubst)
genS gvs (cx, ty) = (ForAll (subst s cx) (length tvs)
                            (subst s ty), s)
  where tvs  = [tv | tv <- nub (typeVars ty), tv `Set.notMember` gvs]
        tvs' = map TypeVariable [0 ..]
        s    = foldr2 bindSubst idSubst tvs tvs'

gen :: Set.Set Int -> ConstrType -> TypeScheme
gen gvs = fst . genS gvs
-- gen gvs ty = ForAll (length tvs)
--                     (subst (foldr2 bindSubst idSubst tvs tvs') ty)
--   where tvs = [tv | tv <- nub (typeVars ty), tv `Set.notMember` gvs]
--         tvs' = map TypeVariable [0 ..]

-- Auxiliary Functions:
-- The functions 'constrType', 'varType', and 'funType' are used to retrieve
-- the type of constructors, pattern variables, and variables in expressions,
-- respectively, from the type environment. Because the syntactical correctness
-- has already been verified by the syntax checker, none of these functions
-- should fail.

-- Note that 'varType' can handle ambiguous identifiers and returns the first
-- available type. This function is used for looking up the type of an
-- identifier on the left hand side of a rule where it unambiguously refers
-- to the local definition.

constrType :: ModuleIdent -> QualIdent -> ValueEnv -> ExistTypeScheme
constrType m c tyEnv = case qualLookupValue c tyEnv of
  [DataConstructor  _ _ sigma] -> sigma
  [NewtypeConstructor _ sigma] -> sigma
  _ -> case qualLookupValue (qualQualify m c) tyEnv of
    [DataConstructor  _ _ sigma] -> sigma
    [NewtypeConstructor _ sigma] -> sigma
    _ -> internalError $ "TypeCheck.constrType " ++ show c

varArity :: Ident -> ValueEnv -> Int
varArity v tyEnv = case lookupValue v tyEnv of
  Value _ a _ _ : _ -> a
  _ -> internalError $ "TypeCheck.varArity " ++ show v

varType :: Ident -> ValueEnv -> TypeScheme
varType v tyEnv = case lookupValue v tyEnv of
  Value _ _ sigma _ : _ -> sigma
  _ -> internalError $ "TypeCheck.varType " ++ show v

sureVarType :: Ident -> ValueEnv -> Maybe TypeScheme
sureVarType v tyEnv = case lookupValue v tyEnv of
  Value _ _ sigma _ : _ -> Just sigma
  _ -> Nothing

funType :: ModuleIdent -> QualIdent -> ValueEnv -> TypeScheme
funType m f tyEnv = case qualLookupValue f tyEnv of
  [Value _ _ sigma _] -> sigma
  _ -> case qualLookupValue (qualQualify m f) tyEnv of
    [Value _ _ sigma _] -> sigma
    _ -> internalError $ "TypeCheck.funType " ++ show f ++ ", more precisely " ++ show (unqualify f)

sureLabelType :: Ident -> ValueEnv -> Maybe TypeScheme
sureLabelType l tyEnv = case lookupValue l tyEnv of
  Label _ _ sigma : _ -> Just sigma
  _ -> Nothing

bindFunOnce :: ModuleIdent -> Ident -> Int -> TypeScheme
                -> ValueEnv -> ValueEnv
bindFunOnce m f n ty env = 
  maybe env id $ tryBindFun m f n ty env

type ConstrType = (BT.Context, Type)

noContext :: Type -> ConstrType
noContext ty = (BT.emptyContext, ty)

getType :: ConstrType -> Type
getType (_cx, type0) = type0


-- The function 'expandType' expands all type synonyms in a type
-- and also qualifies all type constructors with the name of the module
-- in which the type was defined.

expandPolyType :: Bool -> BaseConstrType -> TCM TypeScheme
expandPolyType expType ty =
  liftM (\(cx, ty0) -> (polyType (normalize ty0) `constrainBy` cx))
        (expandMonoType expType [] ty)

expandMonoType :: Bool -> [Ident] -> BaseConstrType -> TCM ConstrType
expandMonoType expType tvs ty = do
  m     <- getModuleIdent
  tcEnv <- getTyConsEnv
  return $ expandMonoType' m tcEnv tvs expType ty

expandMonoType' :: ModuleIdent -> TCEnv -> [Ident] -> Bool -> BaseConstrType -> ConstrType
expandMonoType' m tcEnv tvs expType ty = 
  (cx, if not expType then ty' else expandType m tcEnv ty')
  where (cx, ty') = (toConstrType tvs ty)

expandMonoTypes :: ModuleIdent -> TCEnv -> [Ident] -> Bool -> [BaseConstrType] -> [ConstrType]
expandMonoTypes m tcEnv tvs expType tys =
  map (\(cx,ty) -> (cx, if not expType then ty else expandType m tcEnv ty))
      (toConstrTypes tvs tys)

expandType :: ModuleIdent -> TCEnv -> Type -> Type
expandType m tcEnv (TypeConstructor tc tys) = case qualLookupTC tc tcEnv of
  [DataType     tc' _  _] -> TypeConstructor tc' tys'
  [RenamingType tc' _  _] -> TypeConstructor tc' tys'
--   [AliasType    tc' _ (TypeRecord _ _)] -> TypeConstructor tc' tys'
  [AliasType    _   _ ty] -> expandAliasType tys' ty
  _ -> case qualLookupTC (qualQualify m tc) tcEnv of
    [DataType     tc' _ _ ] -> TypeConstructor tc' tys'
    [RenamingType tc' _ _ ] -> TypeConstructor tc' tys'
--     [AliasType    tc' _ (TypeRecord _ _)] -> TypeConstructor tc' tys'
    [AliasType    _   _ ty] -> expandAliasType tys' ty
    _ -> internalError $ "TypeCheck.expandType " ++ show tc
  where tys' = map (expandType m tcEnv) tys
expandType _ _     tv@(TypeVariable      _) = tv
expandType _ _     tc@(TypeConstrained _ _) = tc
expandType m tcEnv (TypeArrow      ty1 ty2) =
  TypeArrow (expandType m tcEnv ty1) (expandType m tcEnv ty2)
expandType _ _     ts@(TypeSkolem        _) = ts
expandType m tcEnv (TypeRecord       fs rv) =
  TypeRecord (map (\ (l, ty) -> (l, expandType m tcEnv ty)) fs) rv

-- The functions 'fvEnv' and 'fsEnv' compute the set of free type variables
-- and free skolems of a type environment, respectively. We ignore the types
-- of data constructors here because we know that they are closed.

fvEnv :: ValueEnv -> Set.Set Int
fvEnv tyEnv = Set.fromList
  [tv | ty <- localTypes tyEnv, tv <- typeVars ty, tv < 0]

fsEnv :: ValueEnv -> Set.Set Int
fsEnv = Set.unions . map (Set.fromList . typeSkolems) . localTypes

localTypes :: ValueEnv -> [Type]
localTypes tyEnv = [ty | (_, Value _ _ (ForAll _cx _ ty) _) <- localBindings tyEnv]

-- getFieldIdent :: [Field a] -> TCM Ident
-- getFieldIdent [] = internalError "TypeCheck.getFieldIdent: empty field"
-- getFieldIdent (Field _ i _ : _) = return i

-- Lookup record type for given field identifier
-- getRecordInfo :: Ident -> TCM [TypeInfo]
-- getRecordInfo i = do
--   tyEnv <- getValueEnv
--   tcEnv <- getTyConsEnv
--   case lookupValue i tyEnv of
--        [Label _ r _] -> return (qualLookupTC r tcEnv)
--        _             -> internalError $
--         "TypeCheck.getRecordInfo: No record found for identifier " ++ show i

-- ---------------------------------------------------------------------------
-- Miscellaneous functions
-- ---------------------------------------------------------------------------

remove :: Eq a => a -> [(a, b)] -> [(a, b)]
remove _ []         = []
remove k (kv : kvs)
  | k == fst kv     = kvs
  | otherwise       = kv : remove k kvs

-- ---------------------------------------------------------------------------
-- Error functions
-- ---------------------------------------------------------------------------

errRecursiveTypes :: [Ident] -> Message
errRecursiveTypes []         = internalError
  "TypeCheck.recursiveTypes: empty list"
errRecursiveTypes [tc]       = posMessage tc $ hsep $ map text
  ["Recursive synonym type", idName tc]
errRecursiveTypes (tc : tcs) = posMessage tc $
  text "Recursive synonym types" <+> text (idName tc) <+> types empty tcs
  where
  types _    []         = empty
  types comm [tc1]      = comm <+> text "and" <+> text (idName tc1)
                          <+> parens (text $ showLine $ idPosition tc1)
  types _    (tc1:tcs1) = comma <+> text (idName tc1) <+>
                          parens (text $ showLine $ idPosition tc1)
                          <> types comma tcs1

errPolymorphicFreeVar :: Ident -> Message
errPolymorphicFreeVar v = posMessage v $ hsep $ map text
  ["Free variable", idName v, "has a polymorphic type"]

errTypeSigTooGeneral :: Position -> ModuleIdent -> Doc -> BaseConstrType -> TypeScheme
                     -> Message
errTypeSigTooGeneral p m what (cx,ty) sigma = posMessage p $ vcat
  [ text "Type signature too general", what
  , text "Inferred type:"  <+> ppTypeScheme m sigma
  , text "Type signature:" <+> ppContext cx <+> ppTypeExpr 0 ty
  ]

errNonFunctionType :: Position -> String -> Doc -> ModuleIdent -> Type -> Message
errNonFunctionType p what doc m ty = posMessage p $ vcat
  [ text "Type error in" <+> text what, doc
  , text "Type:" <+> ppType m ty
  , text "Cannot be applied"
  ]

errNonBinaryOp :: Position -> String -> Doc -> ModuleIdent -> Type -> Message
errNonBinaryOp p what doc m ty = posMessage p $ vcat
  [ text "Type error in" <+> text what, doc
  , text "Type:" <+> ppType m ty
  , text "Cannot be used as binary operator"
  ]

errTypeMismatch :: Position -> String -> Doc -> ModuleIdent -> Type -> Type -> Doc
                -> Message
errTypeMismatch p what doc m ty1 ty2 reason = posMessage p $ vcat
  [ text "Type error in"  <+> text what, doc
  , text "Inferred type:" <+> ppType m ty2
  , text "Expected type:" <+> ppType m ty1
  , reason
  ]

errSkolemEscapingScope :: Position -> ModuleIdent -> Doc -> Type -> Message
errSkolemEscapingScope p m what ty = posMessage p $ vcat
  [ text "Existential type escapes out of its scope"
  , what, text "Type:" <+> ppType m ty
  ]

errRecursiveType :: ModuleIdent -> Int -> Type -> Doc
errRecursiveType m tv ty = errIncompatibleTypes m (TypeVariable tv) ty

errMissingLabel :: ModuleIdent -> Ident -> Type -> Doc
errMissingLabel m l rty = sep
  [ text "Missing field for label" <+> ppIdent l
  , text "in the record type" <+> ppType m rty
  ]

errIncompatibleTypes :: ModuleIdent -> Type -> Type -> Doc
errIncompatibleTypes m ty1 ty2 = sep
  [ text "Types" <+> ppType m ty1
  , nest 2 $ text "and" <+> ppType m ty2
  , text "are incompatible"
  ]

errIncompatibleLabelTypes :: ModuleIdent -> Ident -> Type -> Type -> Doc
errIncompatibleLabelTypes m l ty1 ty2 = sep
  [ text "Labeled types" <+> ppIdent l <+> text "::" <+> ppType m ty1
  , nest 10 $ text "and" <+> ppIdent l <+> text "::" <+> ppType m ty2
  , text "are incompatible"
  ]

errContextImplication :: Position -> ModuleIdent -> BT.Context -> BT.Context 
                      -> BT.Context -> Ident -> Message
errContextImplication p m cx cx' cx'' id0 = posMessage p $ 
  text "Given context" <+> ppContext' m cx <+> text "doesn't imply inferred context"
  <+> ppContext' m cx' <+> text "in type signature of" <+> text (show id0) <> text ":"
  $$ ppContext' m cx'' <+> text "is not implied. " 

errNoInstance :: Position -> ModuleIdent -> BT.Context -> Message
errNoInstance p m cx = posMessage p $
  text "No instances for: " <> ppContext' m cx

errAmbiguousContextElems :: Position -> ModuleIdent -> Ident -> [(QualIdent, Type)] -> Message
errAmbiguousContextElems p m v cx = posMessage p $ 
  text "Ambiguous type variables in the following context elements of function"
  <+> text (escName v) <> text ": "
  $$ text (show (ppContext' m cx))

ppType :: ModuleIdent -> Type -> Doc
ppType m = ppTypeExpr 0 . fromQualType m

ppTypeScheme :: ModuleIdent -> TypeScheme -> Doc
ppTypeScheme m (ForAll cx _ ty) = ppContext' m cx <+> text "=>" <+> ppType m ty

ppContext' :: ModuleIdent -> BT.Context -> Doc
ppContext' m cx = parens $ hsep $ 
  punctuate comma (map (\(qid, ty) -> ppQIdent qid <+> (ps ty) (ppType m ty)) cx')
  where cx' = nub cx
        ps (TypeConstructor _ (_:_)) = parens
        ps (TypeArrow           _ _) = parens
        ps _                         = id           

{-
After all type checking has been done, check at last, that there are 
no class methods with the name of one of the top level functions. 
-- | checks that there are no class methods and function names with the
-- |  same name
checkNoEqualClassMethodAndFunctionNames :: ValueEnv -> ClassEnv -> TCM ()
checkNoEqualClassMethodAndFunctionNames vEnv cEnv = do
  let classMethods = getAllClassMethodNames cEnv
  mapM_ searchClassMethod classMethods
  where
  searchClassMethod f 
    = if not $ null $ lookupValue f vEnv -- TODO: use also qualLookupValue?
      then do
        m <- getModuleIdent
        report $ message $ errEqualClassMethodAndFunctionNames m f
      else return ()
-}


{-
Also check that in the top level declarations there are no ambiguous type
vars in their contexts.
checkForAmbiguousContexts :: [Decl] -> TCM ()
checkForAmbiguousContexts decls = mapM_ check' (filter isFunctionDecl decls)
  where
  check' :: Decl -> TCM ()
  check' (FunctionDecl p _ _ f _) = do
    vEnv <- getValueEnv
    let tsc = lookupValue f vEnv
    case tsc of
      [] -> internalError "checkForAmbiguousContexts 1"
      [Value _ _ (ForAll cx _ _)] -> do
         let ambiguous = ambiguousTypeVars cx
         case null $ ambiguous of
           True -> return ()
           False -> report $ errAmbiguousTypeVarsInContext p f ambiguous
      _ -> return ()
  check' _ = internalError "checkForAmbiguousContexts 3"
  ambiguousTypeVars :: BT.Context -> [Int]
  ambiguousTypeVars = filter ( < 0) . concatMap (typeVars . snd)
-}

{-
After the type checking has finished, we still have to apply the final
type substitution to the recorded contexts and types (at the moment for patterns
nothing is recorded so that they are simply returned).
-}

applyTypeSubst :: TypeSubst -> [Decl] -> [Decl]
applyTypeSubst theta ds = map (tsDecl theta) ds

tsDecl :: TypeSubst -> Decl -> Decl
tsDecl _theta d@(InfixDecl                   _ _ _ _) = d
tsDecl _theta d@(DataDecl                  _ _ _ _ _) = d
tsDecl _theta d@(NewtypeDecl               _ _ _ _ _) = d
tsDecl _theta d@(TypeDecl                    _ _ _ _) = d
tsDecl _theta d@(TypeSig                   _ _ _ _ _) = d
tsDecl theta    (FunctionDecl p (Just cty) n id0 eqs) =
  FunctionDecl p (Just $ subst' theta cty)  n id0 (map (tsEqu theta) eqs)
tsDecl _theta   (FunctionDecl        _ Nothing _ _ _) =
  internalError "tsDecl FunctionDecl"
tsDecl _theta d@(ForeignDecl               _ _ _ _ _) = d
tsDecl _theta d@(ExternalDecl                    _ _) = d
tsDecl theta    (PatternDecl   p (Just cty) n pt rhs) =
  PatternDecl p (Just $ subst' theta cty) n pt (tsRhs theta rhs)
tsDecl _theta   (PatternDecl         _ Nothing _ _ _) =
  internalError "tsDecl PatternDecl"
tsDecl _theta d@(FreeDecl                        _ _) = d
tsDecl _theta d@(ClassDecl                 _ _ _ _ _) = d
tsDecl _theta d@(InstanceDecl            _ _ _ _ _ _) = d

tsEqu :: TypeSubst -> Equation -> Equation
-- lhs only contains patterns, hence we do not need to include this
tsEqu theta (Equation p lhs rhs) = Equation p lhs (tsRhs theta rhs)

tsRhs :: TypeSubst -> Rhs -> Rhs
tsRhs theta (SimpleRhs  p e ds) =
  SimpleRhs p (tsExpr theta e) (map (tsDecl theta) ds)
tsRhs theta (GuardedRhs ces ds) =
  GuardedRhs (map (tsCondExpr theta) ces) (map (tsDecl theta) ds)

tsCondExpr :: TypeSubst -> CondExpr -> CondExpr
tsCondExpr theta (CondExpr p e1 e2)
  = CondExpr p (tsExpr theta e1) (tsExpr theta e2)

tsExpr :: TypeSubst -> Expression -> Expression
tsExpr _theta e@(Literal           _) = e
tsExpr theta  (Variable (Just cty) i) = Variable (Just $ subst' theta cty) i
tsExpr _theta (Variable Nothing    _) = internalError "tsExpr Variable"
tsExpr _theta e@(Constructor       _) = e
tsExpr theta  (Paren               e) = Paren (tsExpr theta e)
tsExpr theta  (Typed       cty e c t) = Typed cty (tsExpr theta e) c t
tsExpr theta  (Tuple         sref es) = Tuple sref (map (tsExpr theta) es)
tsExpr theta  (List         srefs es) = List srefs (map (tsExpr theta) es)
tsExpr theta  (ListCompr   sref e ss) =
  ListCompr sref (tsExpr theta e) (map (tsStmt theta) ss)

tsExpr theta  (EnumFrom (Just cty) e1) =
  EnumFrom (Just $ subst' theta cty) (tsExpr theta e1)
tsExpr _theta (EnumFrom Nothing    _ ) = internalError "tsExpr EnumFrom"
tsExpr theta  (EnumFromThen (Just cty) e1 e2) =
  EnumFromThen (Just $ subst' theta cty) (tsExpr theta e1) (tsExpr theta e2)
tsExpr _theta (EnumFromThen Nothing    _  _ ) = internalError "tsExpr EnumFromThen"
tsExpr theta  (EnumFromTo (Just cty)   e1 e2) =
  EnumFromTo (Just $ subst' theta cty) (tsExpr theta e1) (tsExpr theta e2)
tsExpr _theta (EnumFromTo Nothing      _  _ ) = internalError "tsExpr EnumFromTo"
tsExpr theta  (EnumFromThenTo (Just cty) e1 e2 e3) =
  EnumFromThenTo (Just $ subst' theta cty) (tsExpr theta e1) (tsExpr theta e2) (tsExpr theta e3)
tsExpr _theta (EnumFromThenTo Nothing    _  _  _ ) = internalError "tsExpr EnumFromThenTo"

tsExpr theta  (UnaryMinus (Just cty) i e) =
  UnaryMinus (Just $ subst' theta cty) i (tsExpr theta e)
tsExpr _theta (UnaryMinus Nothing    _ _) = internalError "tsExpr UnaryMinus"

tsExpr theta (Apply              e1 e2) = Apply (tsExpr theta e1) (tsExpr theta e2)
tsExpr theta (InfixApply      e1 op e2) =
  InfixApply (tsExpr theta e1) (tsInfixOp theta op) (tsExpr theta e2)
tsExpr theta (LeftSection         e op) = LeftSection (tsExpr theta e) (tsInfixOp theta op)
tsExpr theta (RightSection        op e) = RightSection (tsInfixOp theta op) (tsExpr theta e)
tsExpr theta (Lambda         sref ps e) = Lambda sref ps (tsExpr theta e)
tsExpr theta (Let                 ds e) = Let (map (tsDecl theta) ds) (tsExpr theta e)
tsExpr theta (Do                  ss e) = Do (map (tsStmt theta) ss) (tsExpr theta e)
tsExpr theta (IfThenElse sref e1 e2 e3) =
  IfThenElse sref (tsExpr theta e1) (tsExpr theta e2) (tsExpr theta e3)
tsExpr theta (Case      sref ct e alts) =
  Case sref ct (tsExpr theta e) (map (tsAlt theta) alts)
tsExpr theta (RecordConstr          fs) = RecordConstr (map (tsField theta) fs)
tsExpr theta (RecordSelection      e i) = RecordSelection (tsExpr theta e) i
tsExpr theta (RecordUpdate        fs e) =
  RecordUpdate (map (tsField theta) fs) (tsExpr theta e)

tsStmt :: TypeSubst -> Statement -> Statement
tsStmt theta (StmtExpr   sref e) = StmtExpr sref (tsExpr theta e)
tsStmt theta (StmtDecl       ds) = StmtDecl (map (tsDecl theta) ds)
tsStmt theta (StmtBind sref p e) = StmtBind sref p (tsExpr theta e)

tsAlt :: TypeSubst -> Alt -> Alt
tsAlt theta (Alt p pt rhs) = Alt p pt (tsRhs theta rhs)

tsField :: TypeSubst -> Field Expression -> Field Expression
tsField theta (Field p i e) = Field p i (tsExpr theta e)

tsInfixOp :: TypeSubst -> InfixOp -> InfixOp
tsInfixOp theta  (InfixOp (Just cty) qid) = InfixOp (Just $ subst' theta cty) qid
tsInfixOp _theta (InfixOp Nothing      _) = internalError "tsInfixOp"
tsInfixOp _theta (InfixConstr        qid) = InfixConstr qid

subst' :: TypeSubst -> ST.ConstrType_ -> ST.ConstrType_
subst' s ty = mirrorFB $ subst s $ (mirrorBF ty :: ConstrType)

{-
The declarations are numbered, so that each declaration has a unique id. That
is important because we want to store data for each declaration group, so we
have to use a unique id for each declaration group. One could use the function
names, but unfortunately pattern declarations don't have a function name. Thus,
we have to use other unique ids.
-}
-- | numbers all declarations subsequently with unique ids, descending in
-- the tree to reach all declarations (also e.g. in statements or let
-- expresssions
numberDecls :: [Decl] -> TCM [Decl]
numberDecls ds = mapM numberDecl ds

numberDecl :: Decl -> TCM Decl
numberDecl (FunctionDecl p cty _ f eqs) = do
  n    <- getNextDeclCounter
  eqs' <- mapM numberEqu eqs
  return $ FunctionDecl p cty n f eqs'
numberDecl (PatternDecl p cty _ pt rhs) = do
  n    <- getNextDeclCounter
  rhs' <- numberRhs rhs
  return $ PatternDecl p cty n pt rhs'
numberDecl d = return d

numberEqu :: Equation -> TCM Equation
numberEqu (Equation p lhs rhs) = Equation p lhs `liftM` numberRhs rhs

numberRhs :: Rhs -> TCM Rhs
numberRhs (SimpleRhs  p e ds) = liftM2 (SimpleRhs p) (numberExpr e) (numberDecls ds)
numberRhs (GuardedRhs ces ds) = liftM2 GuardedRhs (mapM numberCExpr ces) (numberDecls ds)

numberCExpr :: CondExpr -> TCM CondExpr
numberCExpr (CondExpr p e1 e2) = liftM2 (CondExpr p) (numberExpr e1) (numberExpr e2)

numberExpr :: Expression -> TCM Expression
numberExpr l@(Literal         _) = return l
numberExpr v@(Variable      _ _) = return v
numberExpr c@(Constructor     _) = return c
numberExpr (Paren             e) = Paren `liftM` numberExpr e
numberExpr (Typed   cty e cx ty) = liftM3 (Typed cty) (numberExpr e) (return cx) (return ty)
numberExpr (Tuple       sref es) = Tuple sref `liftM` mapM numberExpr es
numberExpr (List        sref es) = List sref `liftM` mapM numberExpr es
numberExpr (ListCompr sref e ss) = liftM2 (ListCompr sref) (numberExpr e) (mapM numberStmt ss)
numberExpr (EnumFrom     cty e1) = EnumFrom cty `liftM` numberExpr e1
numberExpr (EnumFromThen cty e1 e2) = liftM2 (EnumFromThen cty) (numberExpr e1) (numberExpr e2)
numberExpr (EnumFromTo   cty e1 e2) = liftM2 (EnumFromTo cty)   (numberExpr e1) (numberExpr e2)
numberExpr (EnumFromThenTo cty e1 e2 e3) = liftM3 (EnumFromThenTo cty) (numberExpr e1) (numberExpr e2) (numberExpr e3)
numberExpr (UnaryMinus  cty i e) = UnaryMinus cty i `liftM` numberExpr e
numberExpr (Apply         e1 e2) = liftM2 Apply (numberExpr e1) (numberExpr e2)
numberExpr (InfixApply e1 op e2) = liftM3 InfixApply (numberExpr e1) (return op) (numberExpr e2)
numberExpr (LeftSection    e op) = flip LeftSection op `liftM` numberExpr e
numberExpr (RightSection   op e) = RightSection op `liftM` numberExpr e
numberExpr (Lambda    sref ps e) = Lambda sref ps `liftM` numberExpr e
numberExpr (Let            ds e) = liftM2 Let (numberDecls ds) (numberExpr e)
numberExpr (Do             ss e) = liftM2 Do (mapM numberStmt ss) (numberExpr e)
numberExpr (IfThenElse sref e1 e2 e3) =
  liftM3 (IfThenElse sref) (numberExpr e1) (numberExpr e2) (numberExpr e3)
numberExpr (Case sref cty e alts) = liftM2 (Case sref cty) (numberExpr e) (mapM numberAlt alts)
numberExpr (RecordConstr      fs) = RecordConstr `liftM` (mapM numberField fs)
numberExpr (RecordSelection  e i) = flip RecordSelection i `liftM` numberExpr e
numberExpr (RecordUpdate    fs e) = liftM2 RecordUpdate (mapM numberField fs) (numberExpr e)

numberStmt :: Statement -> TCM Statement
numberStmt (StmtExpr   sref e) = StmtExpr sref `liftM` numberExpr e
numberStmt (StmtDecl       ds) = StmtDecl `liftM` numberDecls ds
numberStmt (StmtBind sref p e) = StmtBind sref p `liftM` (numberExpr e)

numberAlt :: Alt -> TCM Alt
numberAlt (Alt p pt rhs) = Alt p pt `liftM` numberRhs rhs

numberField :: Field Expression -> TCM (Field Expression)
numberField (Field p i e) = Field p i `liftM` numberExpr e

-- |returns the unique id assigned to a function or pattern declaration
getUniqueId :: Decl -> Int
getUniqueId (FunctionDecl _ _ n _ _) = n
getUniqueId (PatternDecl  _ _ n _ _) = n
getUniqueId _                        = internalError "getUniqueId"<|MERGE_RESOLUTION|>--- conflicted
+++ resolved
@@ -267,17 +267,9 @@
 checkTypeDecls :: ModuleIdent -> [Decl] -> TCM ()
 checkTypeDecls _ []                    =
   internalError "TypeCheck.checkTypeDecls: empty list"
-<<<<<<< HEAD
-checkTypeDecls _ [DataDecl    _ _ _ _ _] = return ()
-checkTypeDecls _ [NewtypeDecl _ _ _ _ _] = return ()
-checkTypeDecls m [t@(TypeDecl  _ tc _ ty)]
-  -- allow recursive record declarations
-  | isRecordDecl t       = return ()
-=======
 checkTypeDecls _ [DataDecl    _ _ _ _] = return ()
 checkTypeDecls _ [NewtypeDecl _ _ _ _] = return ()
 checkTypeDecls m [TypeDecl  _ tc _ ty]
->>>>>>> 40e4249d
   | tc `elem` ft m ty [] = report $ errRecursiveTypes [tc]
   | otherwise            = return ()
 checkTypeDecls _ (TypeDecl _ tc _ _ : ds) =
@@ -1358,37 +1350,20 @@
         unifyArgs _ _ ty = internalError $ "TypeCheck.tcPattern: " ++ show ty
 tcPattern p (InfixFuncPattern t1 op t2) =
   tcPattern p (FunctionPattern op [t1,t2])
-<<<<<<< HEAD
-tcPattern p r@(RecordPattern fs _) = do
-  recInfo <- getFieldIdent fs >>= getRecordInfo
-  case recInfo of
-    [AliasType qi n rty@(TypeRecord _ _)] -> do
-      (rty'@(TypeRecord fts' _), tys) <- inst' (ForAll BT.emptyContext n rty)
-      fts <- mapM (tcFieldPatt tcPattern) fs
-      unifyLabels p
-                  "record pattern"
-                  (ppPattern 0 r)
-                  fts'
-                  rty'
-                  (map (\(id0, ty0) -> (id0, getType ty0)) fts)
-      theta <- getTypeSubst
-      return (noContext $ subst theta $ TypeConstructor qi tys)
-    info -> internalError $ "TypeCheck.tcExpr: Expected record type but got "
-              ++ show info
-=======
 tcPattern p r@(RecordPattern fs rt) =
   case rt of
     Just ty -> do
       ty' <- tcPattern p ty
       fts <- mapM (tcFieldPatt tcPattern) fs
       alpha <- freshVar id
-      let rty = TypeRecord fts (Just alpha)
+      let fts' = map (\(id0, ty0) -> (id0, getType ty0)) fts
+          rty = noContext $ TypeRecord fts' (Just alpha)
       unify p "record pattern" (ppPattern 0 r) ty' rty
       return rty
     Nothing -> do
       fts <- mapM (tcFieldPatt tcPattern) fs
-      return (TypeRecord fts Nothing)
->>>>>>> 40e4249d
+      let fts' = map (\(id0, ty) -> (id0, getType ty)) fts
+      return (noContext $ TypeRecord fts' Nothing)
 
 -- In contrast to usual patterns, the type checking routine for arguments of
 -- function patterns 'tcPatternFP' differs from 'tcPattern'
@@ -1471,37 +1446,20 @@
         unifyArgs _ _ _ = internalError "TypeCheck.tcPatternFP"
 tcPatternFP p (InfixFuncPattern t1 op t2) =
   tcPatternFP p (FunctionPattern op [t1,t2])
-<<<<<<< HEAD
-tcPatternFP p r@(RecordPattern fs _) = do
-  recInfo <- getFieldIdent fs >>= getRecordInfo
-  case recInfo of
-    [AliasType qi n rty@(TypeRecord _ _)] -> do
-      (rty'@(TypeRecord fts' _), tys) <- inst' (ForAll BT.emptyContext n rty)
-      fts <- mapM (tcFieldPatt tcPattern) fs
-      unifyLabels p
-                  "record pattern"
-                  (ppPattern 0 r)
-                  fts'
-                  rty'
-                  (map (\(id0, ty0) -> (id0, getType ty0)) fts)
-      theta <- getTypeSubst
-      return (noContext $ subst theta $ TypeConstructor qi tys)
-    info -> internalError $ "TypeCheck.tcExpr: Expected record type but got "
-              ++ show info
-=======
 tcPatternFP p r@(RecordPattern fs rt) =
   case rt of
     Just ty -> do
       ty' <- tcPatternFP p ty
       fts <- mapM (tcFieldPatt tcPatternFP) fs
       alpha <- freshVar id
-      let rty = TypeRecord fts (Just alpha)
+      let fts' = map (\(id0, ty0) -> (id0, getType ty0)) fts
+          rty = noContext $ TypeRecord fts' (Just alpha)
       unify p "record pattern" (ppPattern 0 r) ty' rty
       return rty
     Nothing -> do
       fts <- mapM (tcFieldPatt tcPatternFP) fs
-      return (TypeRecord fts Nothing)
->>>>>>> 40e4249d
+      let fts' = map (\(id0, ty) -> (id0, getType ty)) fts
+      return (noContext $ TypeRecord fts Nothing)
 
 tcFieldPatt :: (Position -> Pattern -> TCM ConstrType) -> Field Pattern
             -> TCM (Ident, ConstrType)
@@ -1854,89 +1812,36 @@
         tcAlt doc tyEnv0 ty1 ty2 (Alt p1 t rhs) = do
           ctyP@(cxP, _) <- tcPattern p1 t
           unify p1 "case pattern" (doc $-$ text "Term:" <+> ppPattern 0 t)
-<<<<<<< HEAD
                 ty1 ctyP
           (rhs', ctyRhs@(cxRhs, _)) <- tcRhs tyEnv0 rhs
           unify p1 "case branch" doc ty2 ctyRhs
           return (Alt p1 t rhs', cxP ++ cxRhs)
-tcExpr p r@(RecordConstr fs) = do
-  recInfo <- getFieldIdent fs >>= getRecordInfo
-  case recInfo of
-    [AliasType qi n rty@(TypeRecord _ _)] -> do
-      (rty'@(TypeRecord fts' _), tys) <- inst' (ForAll BT.emptyContext n rty)
-      fts     <- mapM tcFieldExpr fs
-      let cxs = concatMap (fst . snd) (map snd fts)
-          fs' = map fst fts
-      unifyLabels p
-                  "record construction"
-                  (ppExpr 0 r)
-                  fts'
-                  rty'
-                  (map (\(id0, cty0) -> (id0, getType cty0)) (map snd fts))
-      theta <- getTypeSubst
-      return (RecordConstr fs' ,(cxs, subst theta $ TypeConstructor qi tys))
-    info -> internalError $ "TypeCheck.tcExpr: Expected record type but got "
-           ++ show info
+tcExpr _ (RecordConstr fs) = do
+    fs'AndFts <- mapM tcFieldExpr fs 
+    let fts = map snd fs'AndFts 
+        cxs = concatMap (fst . snd) fts
+        fs' = map fst fs'AndFts
+    return (RecordConstr fs', (cxs, TypeRecord 
+      (map (\(id0, cty) -> (id0, getType cty)) fts) Nothing))
 tcExpr p r@(RecordSelection e l) = do
-  recInfo <- getRecordInfo l
-  case recInfo of
-       [AliasType qi n rty@(TypeRecord _ _)] -> do
-         (ety,cty@(cx,_)) <- tcExpr p e
-         (TypeRecord fts _, tys) <- inst' (ForAll BT.emptyContext n rty)
-         let rtc = TypeConstructor qi tys
-         case lookup l fts of
-              Just lty -> do
-                unify p "record selection" (ppExpr 0 r) cty (noContext rtc)
-                theta <- getTypeSubst
-                cx' <- adjustContext cx
-                return (RecordSelection ety l, (cx',subst theta lty))
-              Nothing -> internalError "TypeCheck.tcExpr: Field not found."
-       info -> internalError $ "TypeCheck.tcExpr: Expected record type but got "
-                 ++ show info
-tcExpr p r@(RecordUpdate fs e) = do
-  recInfo <- getFieldIdent fs >>= getRecordInfo
-  case recInfo of
-    [AliasType qi n rty@(TypeRecord _ _)] -> do
-      (rty'@(TypeRecord fts' _), tys) <- inst' (ForAll BT.emptyContext n rty)
-      -- Type check field updates
-      fts <- mapM tcFieldExpr fs
-      unifyLabels p
-                  "record update"
-                  (ppExpr 0 r)
-                  fts'
-                  rty'
-                  (map (\(id0, cty0) -> (id0, getType cty0)) (map snd fts))
-      -- Type check record expression to be updated
-      (ety,cty) <- tcExpr p e
-      let rtc = TypeConstructor qi tys
-      unify p "record update" (ppExpr 0 r) cty (noContext rtc)
-      -- Return inferred type
-      theta <- getTypeSubst
-      return (RecordUpdate (map fst fts) ety,noContext $ subst theta rtc)
-    info -> internalError $ "TypeCheck.tcExpr: Expected record type but got "
-              ++ show info
-=======
-                ty1 >>
-          tcRhs tyEnv0 rhs >>=
-          unify p1 "case branch" doc ty2
-tcExpr _ (RecordConstr fs) = do
-  fts <- mapM tcFieldExpr fs
-  return (TypeRecord fts Nothing)
-tcExpr p r@(RecordSelection e l) = do
-  lty <- instLabel l
-  ety <- tcExpr p e
+  (_ , lty) <- instLabel l
+  (e', cty@(cx, _)) <- tcExpr p e
   alpha <- freshVar id
   let rty = TypeRecord [(l, lty)] (Just alpha)
-  unify p "record selection" (ppExpr 0 r) ety rty
-  return lty
+  unify p "record selection" (ppExpr 0 r) cty (noContext rty)
+  -- TODO: adjusting context, because we have a situation similar to
+  -- Apply (?)
+  cx' <- adjustContext cx
+  return (RecordSelection e' l, (cx', lty))
 tcExpr p r@(RecordUpdate fs e) = do
-  ty    <- tcExpr p e
-  fts   <- mapM tcFieldExpr fs
-  alpha <- freshVar id
-  let rty = TypeRecord fts (Just alpha)
-  unify p "record update" (ppExpr 0 r) ty rty
-  return ty
->>>>>>> 40e4249d
+    (e', cty) <- tcExpr p e
+    fs'AndFts <- mapM tcFieldExpr fs
+    let fts = map snd fs'AndFts
+        fs' = map fst fs'AndFts
+    alpha <- freshVar id
+    let rty = TypeRecord (map (\(id0, cty0) -> (id0, getType cty0)) fts) (Just alpha)
+    unify p "record update" (ppExpr 0 r) cty (noContext rty)
+    return (RecordUpdate fs' e', cty)
 
 tcQual :: Position -> Statement -> TCM (Statement, BT.Context)
 tcQual p (StmtExpr  sref e) = do
@@ -2118,17 +2023,6 @@
           either Left (Right . flip compose theta)
                  (unifyTypes m tcEnv (subst theta ty1) (subst theta ty2))
 
-<<<<<<< HEAD
-unifyLabels :: Position -> String -> Doc -> [(Ident, Type)] -> Type -> [(Ident, Type)] -> TCM ()
-unifyLabels p what doc fs rty fs1 = mapM_ (unifyLabel p what doc fs rty) fs1
-
-unifyLabel :: Position -> String -> Doc -> [(Ident, Type)] -> Type -> (Ident, Type) -> TCM ()
-unifyLabel p what doc fs rty (l, ty) = case lookup l fs of
-  Nothing  -> do
-    m <- getModuleIdent
-    report $ posMessage p $ errMissingLabel m l rty
-  Just ty' -> unify p what doc (noContext ty') (noContext ty)
-=======
 -- unifyLabels :: Position -> String -> Doc -> [(Ident, Type)] -> Type -> [(Ident, Type)] -> TCM ()
 -- unifyLabels p what doc fs rty fs1 = mapM_ (unifyLabel p what doc fs rty) fs1
 --
@@ -2138,7 +2032,6 @@
 --     m <- getModuleIdent
 --     report $ posMessage p $ errMissingLabel m l rty
 --   Just ty' -> unify p what doc ty' ty
->>>>>>> 40e4249d
 
 unifyTypedLabels :: ModuleIdent -> TCEnv -> [(Ident,Type)] -> Type
                  -> Either Doc TypeSubst
@@ -2191,17 +2084,10 @@
 freshSkolem :: TCM Type
 freshSkolem = fresh TypeSkolem
 
-<<<<<<< HEAD
-inst' :: TypeScheme -> TCM (Type, [Type])
-inst' (ForAll _ n ty) = do
-  tys <- replicateM n freshTypeVar
-  return (expandAliasType tys ty, tys)
-=======
 -- inst' :: TypeScheme -> TCM (Type, [Type])
 -- inst' (ForAll n ty) = do
 --   tys <- replicateM n freshTypeVar
 --   return (expandAliasType tys ty, tys)
->>>>>>> 40e4249d
 
 inst :: TypeScheme -> TCM ConstrType
 inst (ForAll cx n ty) = do
