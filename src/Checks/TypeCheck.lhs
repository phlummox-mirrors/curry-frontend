% $Id: TypeCheck.lhs,v 1.90 2004/11/06 18:34:07 wlux Exp $
%
% Copyright (c) 1999-2004, Wolfgang Lux
%                    2013, Matthias Böhm
% See LICENSE for the full license.
%
% Modified by Martin Engelke (men@informatik.uni-kiel.de)
% Modified by Björn Peemöller (bjp@informatik.uni-kiel.de)
% Modified by Matthias Böhm (mboe@informatik.uni-kiel.de)
%
\nwfilename{TypeCheck.lhs}
\section{Type Checking Curry Programs}
This module implements the type checker of the Curry compiler. The
type checker is invoked after the syntactic correctness of the program
has been verified. Local variables have been renamed already. Thus the
compiler can maintain a flat type environment (which is necessary in
order to pass the type information to later phases of the compiler).
The type checker now checks the correct typing of all expressions and
also verifies that the type signatures given by the user match the
inferred types. The type checker uses algorithm
W~\cite{DamasMilner82:Principal} for inferring the types of
unannotated declarations, but allows for polymorphic recursion when a
type annotation is present.

In the second run of the type checker, expanding types of type signatures  
(with expandType) must be disabled, because the type signatures are already
expanded. 
\begin{verbatim}

> module Checks.TypeCheck (typeCheck, bindTC, expandType) where

<<<<<<< HEAD
> import Control.Monad (liftM, liftM2, liftM3, replicateM, unless, when)
> import qualified Control.Monad.State as S (State, gets, modify, runState)
> import Data.List (nub, partition, sortBy)
> import qualified Data.Map as Map (Map, empty, insert, lookup)
> import Text.PrettyPrint
> -- import qualified Debug.Trace as Dbg
> import qualified Data.Set as Set
> import Data.Maybe
=======
> import Control.Monad (liftM, liftM2, liftM3, replicateM, unless)
> import qualified Control.Monad.State as S (State, execState, gets, modify)
> import Data.List (nub, partition)
> import qualified Data.Map as Map (Map, delete, empty, insert, lookup)
> import Data.Maybe (catMaybes, fromJust, fromMaybe, isJust, listToMaybe, maybeToList)
> import qualified Data.Set as Set (Set, fromList, member, notMember, unions)
>>>>>>> c799a5ac

> import Curry.Base.Ident hiding (sep)
> import Curry.Base.Position
<<<<<<< HEAD
> import Curry.Syntax as ST
=======
> import Curry.Base.Pretty
> import Curry.Syntax
>>>>>>> c799a5ac
> import Curry.Syntax.Pretty

> import Base.CurryTypes (fromQualType, toConstrType, toConstrTypes)
> import Base.Expr
> import Base.Messages (Message, posMessage, internalError)
> import Base.SCC
> import Base.TopEnv
> import Base.Types as BT
> import Base.TypeSubst
> import Base.Subst (listToSubst, substToList)
> import Base.Utils (foldr2, findDouble, zip', zipWith', zipWith3', fromJust')
> import Base.Idents (enumClsIdent, tcPreludeEnumFromQIdent
>   , tcPreludeEnumFromThenQIdent, tcPreludeEnumFromToQIdent
>   , tcPreludeEnumFromThenToQIdent, numClsIdent, fractionalClsIdent
>   , negateQIdent)

> import CompilerOpts

> import Env.TypeConstructor (TCEnv, TypeInfo (..), bindTypeInfo
>   , qualLookupTC)
> import Env.Value ( ValueEnv, ValueInfo (..), rebindFun
>   , bindGlobalInfo, bindLabel, lookupValue, qualLookupValue
>   , tryBindFun )
> import Env.ClassEnv (ClassEnv (..), Class (..)
>   , implies', implies, isValidCx, reduceContext, lookupTypeScheme)

> infixl 5 $-$

> ($-$) :: Doc -> Doc -> Doc
> x $-$ y = x $$ space $$ y

\end{verbatim}
Type checking proceeds as follows. First, the type constructor
environment is initialized by adding all types defined in the current
module. Next, the types of all data constructors and field labels
are entered into the type environment and then a type inference
for all function and value definitions is performed.
The type checker returns the resulting type constructor and type environments.

The boolean parameter doContextRed0 specifies whether a context reduction 
should be exerted. This parameter is primarily for debugging, it is set
to True in the normal execution of the compiler. 
\begin{verbatim}

> typeCheck :: ModuleIdent -> TCEnv -> ValueEnv -> ClassEnv -> Options
>           -> Bool -> Bool -> [Decl] -> (TCEnv, ValueEnv, [Decl], [Message])
> typeCheck m tcEnv tyEnv cEnv opts doContextRed0 sndRun decls = 
>   execTCM check initState
>   where
<<<<<<< HEAD
>   pdecls = zip [0::Int ..] decls
>   check = do
>     checkTypeSynonyms m tds
=======
>   check      = checkTypeSynonyms m tds &&> checkDecls
>   checkDecls = do
>>>>>>> c799a5ac
>     bindTypes tds
>     bindConstrs
>     bindLabels
>     bindClassMethods cEnv
>     
>     -- assign each declaration a unique id
>     vdsN <- numberDecls vds
>     -- do the type check
>     (newDecls, _) <- tcDecls vdsN
>     -- apply the final substitution to the type schemes in the value 
>     -- environment and reduce still unreduced contexts
>     tyEnv' <- getValueEnv
>     theta  <- getTypeSubst
>     modifyValueEnv $ const (fmap reduceContexts (theta `subst` tyEnv'))
>     -- correct the contexts of variables because of the context reduction
>     -- and apply the final type substitution to the type annotations
>     newDecls' <- correctVariableContexts newDecls
>     let newDecls'' = applyTypeSubst theta newDecls' 
>
>     -- cEnv' <- getClassEnv
>     -- vEnv <- getValueEnv
>     -- checkNoEqualClassMethodAndFunctionNames vEnv cEnv'
> 
>     -- checkForAmbiguousContexts vds
>
>     -- the second run should not produce any errors. If it does, we
>     -- did something wrong. 
>     secondRun0 <- isSecondRun 
>     errors0    <- getErrors
>     when (secondRun0 && not (null errors0)) $ 
>       internalError ("second type check failed: \n" ++ show (reverse errors0))
>     
>     -- restore the order of the declarations!
>     return (map snd $ sortBy sorter $ tds' ++ zip (map fst vds') newDecls'')
>   (tds', vds')   = partition (isTypeDecl . snd) pdecls
>   tds            = map snd tds'
>   vds            = map snd vds'
>   sorter (n1, _) (n2, _) = compare n1 n2
>   initState      = TcState m tcEnv tyEnv cEnv doContextRed0 idSubst emptySigEnv 
>     0 [] 0 Map.empty sndRun (TypeClassExtensions `elem` optExtensions opts)
>   reduceContexts = if doContextRed0 then reduceContexts' else id
>   reduceContexts' (Value qid a (ForAll cx n ty) cls) = 
>     Value qid a (ForAll (reduceContext cEnv cx) n ty) cls
>   reduceContexts' v                                  = v

\end{verbatim}

The type checker makes use of a state monad in order to maintain the type
environment, the current substitution, and a counter which is used for
generating fresh type variables.
\begin{verbatim}

> data TcState = TcState
>   { moduleIdent   :: ModuleIdent -- read only
>   , tyConsEnv     :: TCEnv
>   , valueEnv      :: ValueEnv
>   , classEnv      :: ClassEnv
>   , doContextRed  :: Bool
>   , typeSubst     :: TypeSubst
>   , sigEnv        :: SigEnv
>   , nextId        :: Int         -- automatic counter
>   , errors        :: [Message]
>   , declCounter   :: Int
>   , declGroups    :: Map.Map [Int] ([Decl], BT.Context)
>   , secondRun     :: Bool
>   , typeClassExts :: Bool
>   }

> type TCM = S.State TcState

> getModuleIdent :: TCM ModuleIdent
> getModuleIdent = S.gets moduleIdent

> getTyConsEnv :: TCM TCEnv
> getTyConsEnv = S.gets tyConsEnv

> setTyConsEnv :: TCEnv -> TCM ()
> setTyConsEnv tcEnv = S.modify $ \ s -> s { tyConsEnv = tcEnv }

> getValueEnv :: TCM ValueEnv
> getValueEnv = S.gets valueEnv

> getClassEnv :: TCM ClassEnv
> getClassEnv = S.gets classEnv

> modifyValueEnv :: (ValueEnv -> ValueEnv) -> TCM ()
> modifyValueEnv f = S.modify $ \ s -> s { valueEnv = f $ valueEnv s }

> getTypeSubst :: TCM TypeSubst
> getTypeSubst = S.gets typeSubst

> modifyTypeSubst :: (TypeSubst -> TypeSubst) -> TCM ()
> modifyTypeSubst f = S.modify $ \ s -> s { typeSubst = f $ typeSubst s }

> getSigEnv :: TCM SigEnv
> getSigEnv = S.gets sigEnv

> modifySigEnv :: (SigEnv -> SigEnv) -> TCM ()
> modifySigEnv f = S.modify $ \ s -> s { sigEnv = f $ sigEnv s }

> getNextId :: TCM Int
> getNextId = do
>   nid <- S.gets nextId
>   S.modify $ \ s -> s { nextId = succ nid }
>   return nid

> report :: Message -> TCM ()
> report err = S.modify $ \ s -> s { errors = err : errors s }

<<<<<<< HEAD
> execTCM :: TCM [Decl] -> TcState -> (TCEnv, ValueEnv, [Decl], [Message])
> execTCM tcm s = let (decls, s') = S.runState tcm s
=======
> (&&>) :: TCM () -> TCM () -> TCM ()
> pre &&> suf = do
>   errs <- pre >> S.gets errors
>   if null errs then suf else return ()

> execTCM :: TCM a -> TcState -> (TCEnv, ValueEnv, [Message])
> execTCM tcm s = let s' = S.execState tcm s
>>>>>>> c799a5ac
>                 in  ( tyConsEnv s'
>                     , valueEnv s'
>                     , decls
>                     , reverse $ nub $ errors s'
>                     )

> -- hasError :: TCM Bool
> -- hasError = liftM (not . null) (S.gets errors)

> getErrors :: TCM [Message]
> getErrors = S.gets errors

> -- getOnlyNextId :: TCM Int
> -- getOnlyNextId = S.gets nextId

> -- resetNextId :: Int -> TCM ()
> -- resetNextId n = S.modify $ \s -> s { nextId = n}

> getDoContextRed :: TCM Bool
> getDoContextRed = S.gets doContextRed

> getNextDeclCounter :: TCM Int
> getNextDeclCounter = do
>   c <- S.gets declCounter
>   S.modify $ \ s -> s { declCounter = succ c }
>   return c

> -- | stores the declarations and their context by using the unique ids 
> -- of the declarations
> setDeclGroup :: [Decl] -> BT.Context -> TCM ()
> setDeclGroup ds cx = S.modify $
>   \s -> s { declGroups = Map.insert (map getUniqueId ds) (ds, cx) (declGroups s) }

> -- | loads the declarations and their context by using the unique ids of
> -- the declarations
> getDeclGroup :: [Decl] -> TCM (Maybe ([Decl], BT.Context))
> getDeclGroup ds = S.gets (Map.lookup (map getUniqueId ds) . declGroups)

> isSecondRun :: TCM Bool
> isSecondRun = S.gets secondRun

> typeClassExtensions :: TCM Bool
> typeClassExtensions = S.gets typeClassExts

\end{verbatim}
\paragraph{Defining Types}
Before type checking starts, the types defined in the local module
have to be entered into the type constructor environment. All type
synonyms occurring in the definitions are fully expanded and all type
constructors are qualified with the name of the module in which they
are defined. This is possible because Curry does not allow (mutually)
recursive type synonyms. In order to simplify the expansion of type
synonyms, the compiler first performs a dependency analysis on the
type definitions. This also makes it easy to identify (mutually)
recursive synonyms.

Note that \texttt{bindTC} is passed the \emph{final} type constructor
environment in order to handle the expansion of type synonyms. This
does not lead to a termination problem because \texttt{sortTypeDecls}
already has checked that there are no recursive type synonyms.

We have to be careful with existentially quantified type variables for
data constructors. An existentially quantified type variable may
shadow a universally quantified variable from the left hand side of
the type declaration. In order to avoid wrong indices being assigned
to these variables, we replace all shadowed variables in the left hand
side by \texttt{anonId} before passing them to \texttt{expandMonoType}
and \texttt{expandMonoTypes}, respectively.
\begin{verbatim}

> checkTypeSynonyms :: ModuleIdent -> [Decl] -> TCM ()
> checkTypeSynonyms m = mapM_ (checkTypeDecls m) . scc bound free
>   where
>   bound (DataDecl    _ tc _ _ _) = [tc]
>   bound (NewtypeDecl _ tc _ _ _) = [tc]
>   bound (TypeDecl      _ tc _ _) = [tc]
>   bound _                        = []
>   free  (DataDecl    _ _ _ _ _) = []
>   free  (NewtypeDecl _ _ _ _ _) = []
>   free  (TypeDecl     _ _ _ ty) = ft m ty []
>   free _                        = []

> checkTypeDecls :: ModuleIdent -> [Decl] -> TCM ()
> checkTypeDecls _ []                      =
>   internalError "TypeCheck.checkTypeDecls: empty list"
> checkTypeDecls _ [DataDecl    _ _ _ _ _] = return ()
> checkTypeDecls _ [NewtypeDecl _ _ _ _ _] = return ()
> checkTypeDecls m [TypeDecl  _ tc _ ty]
>   | tc `elem` ft m ty [] = report $ errRecursiveTypes [tc]
>   | otherwise            = return ()
> checkTypeDecls _ (TypeDecl _ tc _ _ : ds) =
>   report $ errRecursiveTypes $ tc : [tc' | TypeDecl _ tc' _ _ <- ds]
> checkTypeDecls _ _                       =
>   internalError "TypeCheck.checkTypeDecls: no type synonym"

> ft :: ModuleIdent -> TypeExpr -> [Ident] -> [Ident]
> ft m (ConstructorType tc tys) tcs =
>   maybe id (:) (localIdent m tc) (foldr (ft m) tcs tys)
> ft m (SpecialConstructorType (QualTC tc) tys) tcs = 
>   ft m (ConstructorType tc tys) tcs
> ft _ (VariableType         _) tcs = tcs
> ft m (TupleType          tys) tcs = foldr (ft m) tcs tys
> ft m (ListType            ty) tcs = ft m ty tcs
> ft m (ArrowType      ty1 ty2) tcs = ft m ty1 $ ft m ty2 $ tcs
> ft m (RecordType      fs rty) tcs =
>   foldr (ft m) (maybe tcs (\ty -> ft m ty tcs) rty) (map snd fs)
> ft m (SpecialConstructorType _ tys) tcs = 
>   foldr (ft m) tcs tys

> bindTypes :: [Decl] -> TCM ()
> bindTypes ds = do
>   m     <- getModuleIdent
>   tcEnv <- getTyConsEnv
>   let tcEnv' = foldr (bindTC m tcEnv') tcEnv ds
>   setTyConsEnv tcEnv'

> bindTC :: ModuleIdent -> TCEnv -> Decl -> TCEnv -> TCEnv
> bindTC m tcEnv (DataDecl _ {- cx -} tc tvs cs _) =
>   bindTypeInfo DataType m tc tvs (map (Just . mkData) cs)
>   where
>   mkData (ConstrDecl _ evs     c  tys) = mkData' evs c  tys
>   mkData (ConOpDecl  _ evs ty1 op ty2) = mkData' evs op [ty1, ty2]
>   mkData' evs c tys = DataConstr c (length evs) $
>     -- TODO: somewhen adding contexts to data declarations
>     map getType $ expandMonoTypes m tcEnv (cleanTVars tvs evs) True (map noBContext tys)
> bindTC m tcEnv (NewtypeDecl _ tc tvs (NewConstrDecl _ evs c ty) _) =
>   bindTypeInfo RenamingType m tc tvs (DataConstr c (length evs) [ty'])
>   where ty' = getType $ expandMonoType' m tcEnv (cleanTVars tvs evs) True (noBContext ty)
> bindTC m tcEnv (TypeDecl _ tc tvs ty) =
>   bindTypeInfo AliasType m tc tvs (getType $ expandMonoType' m tcEnv tvs True (noBContext ty))
> bindTC _ _ _ = id

> cleanTVars :: [Ident] -> [Ident] -> [Ident]
> cleanTVars tvs evs = [if tv `elem` evs then anonId else tv | tv <- tvs]

> noBContext :: TypeExpr -> BaseConstrType
> noBContext texp = (ST.emptyContext, texp) 

\end{verbatim}
\paragraph{Defining Data Constructors}
In the next step, the types of all data constructors are entered into
the type environment using the information just entered into the type
constructor environment. Thus, we can be sure that all type variables
have been properly renamed and all type synonyms are already expanded.
\begin{verbatim}

> bindConstrs :: TCM ()
> bindConstrs = do
>   m <- getModuleIdent
>   tcEnv <- getTyConsEnv
>   modifyValueEnv $ bindConstrs' m tcEnv

> bindConstrs' :: ModuleIdent -> TCEnv -> ValueEnv -> ValueEnv
> bindConstrs' m tcEnv tyEnv = foldr (bindData . snd) tyEnv
>                            $ localBindings tcEnv
>   where
>   bindData (DataType tc n cs) tyEnv' =
>     foldr (bindConstr m n (constrType' tc n)) tyEnv' (catMaybes cs)
>   bindData (RenamingType tc n (DataConstr c n' [ty])) tyEnv' =
>     bindGlobalInfo NewtypeConstructor m c
>                    (ForAllExist BT.emptyContext n n' (TypeArrow ty (constrType' tc n)))
>                    tyEnv'
>   bindData (RenamingType _ _ (DataConstr _ _ _)) _ =
>     internalError "TypeCheck.bindConstrs: newtype with illegal constructors"
>   bindData (AliasType _ _ _) tyEnv' = tyEnv'
>   bindConstr m' n ty (DataConstr c n' tys) =
>     bindGlobalInfo (flip DataConstructor (length tys)) m' c
>                    (ForAllExist BT.emptyContext n n' (foldr TypeArrow ty tys))
>   constrType' tc n = TypeConstructor tc $ map TypeVariable [0 .. n - 1]

\end{verbatim}
\paragraph{Defining Field Labels}
Records can only be declared as type aliases. So currently there is
nothing more to do than entering all typed record fields (labels)
which occur in record types on the right-hand-side of type aliases
into the type environment. Since we use the type constructor environment
again, we can be sure that all type variables
have been properly renamed and all type synonyms are already expanded.
\begin{verbatim}

> bindLabels :: TCM ()
> bindLabels = do
>   tcEnv <- getTyConsEnv
>   modifyValueEnv $ bindLabels' tcEnv

> bindLabels' :: TCEnv -> ValueEnv -> ValueEnv
> bindLabels' tcEnv tyEnv = foldr (bindFieldLabels . snd) tyEnv
>                         $ localBindings tcEnv
>   where
>   bindFieldLabels (AliasType r _ (TypeRecord fs _)) env =
>     foldr (bindField r) env fs
>   bindFieldLabels _ env = env
>
>   bindField r (l, ty) env = case lookupValue l env of
>     [] -> bindLabel l r (polyType ty) env
>     _  -> env

\end{verbatim}
\paragraph{Type Signatures}
The type checker collects type signatures in a flat environment. All
anonymous variables occurring in a signature are replaced by fresh
names. However, the type is not expanded so that the signature is
available for use in the error message that is printed when the
inferred type is less general than the signature.

As from earlier compile stages we get also already expanded type signatures, 
we have to introduce a flag for all type signatures that indicates whether
the type signature has already been expanded.  
\begin{verbatim}

> type BaseConstrType = (ST.Context, TypeExpr)

> -- getSTType :: BaseConstrType -> TypeExpr
> -- getSTType (_cx, tyexp) = tyexp

> type SigEnv = Map.Map Ident (Bool, BaseConstrType)

> emptySigEnv :: SigEnv
> emptySigEnv = Map.empty

<<<<<<< HEAD
> bindTypeSig :: Ident -> (Bool, BaseConstrType) -> SigEnv -> SigEnv
> bindTypeSig = Map.insert

> bindTypeSigs :: Decl -> SigEnv -> SigEnv
> bindTypeSigs (TypeSig _ expanded vs cx ty) env = 
>   foldr (flip bindTypeSig (expanded, (cx, nameSigType ty))) env vs
> bindTypeSigs _ env = env
=======
> unbindTypeSig :: Ident -> SigEnv -> SigEnv
> unbindTypeSig = Map.delete

> bindTypeSig :: Ident -> TypeExpr -> SigEnv -> SigEnv
> bindTypeSig = Map.insert

> bindTypeSigs :: Decl -> SigEnv -> SigEnv
> bindTypeSigs (TypeSig _ vs ty) env =
>   foldr (flip bindTypeSig (nameSigType ty)) env vs
> bindTypeSigs _                 env = env
>>>>>>> c799a5ac

> lookupTypeSig :: Ident -> SigEnv -> Maybe (Bool, BaseConstrType)
> lookupTypeSig = Map.lookup

> qualLookupTypeSig :: ModuleIdent -> QualIdent -> SigEnv 
>                   -> Maybe (Bool, BaseConstrType)
> qualLookupTypeSig m f sigs = localIdent m f >>= flip lookupTypeSig sigs

> nameSigType :: TypeExpr -> TypeExpr
> nameSigType ty = fst $ nameType ty $ filter (`notElem` fv ty) identSupply

> nameTypes :: [TypeExpr] -> [Ident] -> ([TypeExpr], [Ident])
> nameTypes []         tvs = ([]        , tvs  )
> nameTypes (ty : tys) tvs = (ty' : tys', tvs'')
>   where (ty' , tvs' ) = nameType ty tvs
>         (tys', tvs'') = nameTypes tys tvs'

> nameType :: TypeExpr -> [Ident] -> (TypeExpr, [Ident])
> nameType (ConstructorType tc tys) tvs = (ConstructorType tc tys', tvs')
>   where (tys', tvs') = nameTypes tys tvs
> nameType (SpecialConstructorType tc tys) tvs = (SpecialConstructorType tc tys', tvs')
>   where (tys', tvs') = nameTypes tys tvs
> nameType (VariableType tv) (tv' : tvs)
>   | isAnonId tv = (VariableType tv', tvs      )
>   | otherwise   = (VariableType tv , tv' : tvs)
> nameType (TupleType tys) tvs = (TupleType tys', tvs')
>   where (tys', tvs') = nameTypes tys tvs
> nameType (ListType ty) tvs = (ListType ty', tvs')
>   where (ty', tvs') = nameType ty tvs
> nameType (ArrowType ty1 ty2) tvs = (ArrowType ty1' ty2', tvs'')
>   where (ty1', tvs' ) = nameType ty1 tvs
>         (ty2', tvs'') = nameType ty2 tvs'
> nameType (RecordType fs rty) tvs =
>   (RecordType (zip ls tys') (listToMaybe rty'), tvs)
>   where (ls  , tys) = unzip fs
>         (tys', _  ) = nameTypes tys tvs
>         (rty', _  ) = nameTypes (maybeToList rty) tvs
> nameType (VariableType _) [] = internalError
>  "TypeCheck.nameType: empty ident list"

\end{verbatim}
The class methods are inserted into the value environment. Thus, they are 
treated just like any top level functions. Top level functions and 
class methods share the same namespace!
\begin{verbatim}

> {-
> -- |binds all class methods of /locally defined/ classes into the value
> -- environment  
> bindClassMethods :: ClassEnv -> TCM ()
> bindClassMethods cEnv = do
>   let allCls = allLocalClasses (theClasses cEnv)
>   mapM_ bindClass allCls  
> 
> -- |binds the class methods of the given class into the value environment, 
> -- just as if they were top level functions. 
> bindClass :: Class -> TCM ()
> bindClass cls = do
>   let tySchemes = typeSchemes cls
>   m <- getModuleIdent
>   vEnv <- getValueEnv
>   let vEnv' = foldr (\(id0, tsc) env -> 
>                       bindFun m id0 (arrowArity $ typeSchemeToType tsc) tsc env)
>                     vEnv
>                     tySchemes
>   modifyValueEnv $ const vEnv'
> -}
> 
> -- |binds all class methods into the value environment
> bindClassMethods :: ClassEnv -> TCM ()
> bindClassMethods (ClassEnv _ _ methodEnv _) = do 
>   vEnv <- getValueEnv
>   let classMethods0 = allBindings methodEnv
>       vEnv'         = foldr bind vEnv classMethods0
>   modifyValueEnv $ const vEnv'
>   where
>   bind :: (QualIdent, Class) -> ValueEnv -> ValueEnv
>   bind (m, cls) = 
>     let tsc = fromJust $ lookupTypeScheme cls (unqualify m)
>         v   = Value (qualifyLike (theClass cls) $ unqualify m) 
>                     (BT.arrowArity $ typeSchemeToType tsc) tsc
>                     (Just $ theClass cls)
>     -- Here we provide a "dummy" module. This is safe because the module
>     -- information isn't needed for class methods (but later may be?) 
>     in qualImportTopEnv' (fromJust' "bindClassMethods" $ qidModule $ theClass cls) 
>          m v
>    
>     
 



\end{verbatim}
\paragraph{Type Inference}
Before type checking a group of declarations, a dependency analysis is
performed and the declaration group is eventually transformed into
nested declaration groups which are checked separately. Within each
declaration group, first the left hand sides of all declarations are
typed. Next, the right hand sides of the declarations are typed in the
extended type environment. Finally, the types for the left and right
hand sides are unified and the types of all defined functions are
generalized. The generalization step will also check that the type
signatures given by the user match the inferred types.

Argument and result types of foreign functions using the
\texttt{ccall} calling convention are restricted to the basic types
\texttt{Bool}, \texttt{Char}, \texttt{Int}, and \texttt{Float}. In
addition, \texttt{IO}~$t$ is a legitimate result type when $t$ is
either one of the basic types or \texttt{()}.

\ToDo{Extend the set of legitimate types to match the types admitted
  by the Haskell Foreign Function Interface
  Addendum.~\cite{Chakravarty03:FFI}}
\begin{verbatim}

> type PDecl = (Int, Decl)

> tcDecls :: [Decl] -> TCM ([Decl], BT.Context)
> tcDecls ds = do
>   m      <- getModuleIdent
>   oldSig <- getSigEnv
>   modifySigEnv $ \ sigs -> foldr bindTypeSigs sigs ods
>   dsAndCxs <- mapM tcDeclGroup $ scc (bv . snd) (qfv m . snd) vds'
>   modifySigEnv (const oldSig)
>   let allDecls = ods' ++ concatMap fst dsAndCxs
>   -- restore the original order of the declarations again
>   return $ (map snd $ sortBy sorter allDecls, concatMap snd dsAndCxs)
>   where
>   -- record the order of the declarations by adding a position argument
>   pds          = zip [0..] ds
>   (vds', ods') = partition (isValueDecl . snd) pds
>   ods          = map snd ods'
>   sorter (n1, _) (n2, _) = compare n1 n2

> tcDeclGroup :: [PDecl] -> TCM ([PDecl], BT.Context)
> tcDeclGroup d@[(_, ForeignDecl _ _ _ f ty)] = tcForeign f ty >> return (d, BT.emptyContext)
> tcDeclGroup d@[(_, ExternalDecl      _ fs)] = mapM_ tcExternal fs >> return (d, BT.emptyContext)
> tcDeclGroup d@[(_, FreeDecl          _ vs)] = mapM_ tcFree     vs >> return (d, BT.emptyContext)
> tcDeclGroup pds                             = do
>   -- Strip the positions from the declarations, and add them later again. 
>   -- This can be done because the fix point iteration doesn't change
>   -- the order of the declarations
>   let ds   = map snd pds
>       poss = map fst pds
>   -- If declaration group is stored, take the results from the store. 
>   -- Else run (once!) the type checker for the specific declaration group and
>   -- store the results.
>   declGroup <- getDeclGroup ds
>   (ds', cx) <- case isNothing declGroup of
>     True  -> do
>       (ds0, cx0) <- tcDeclGroup' ds 
>       setDeclGroup ds0 cx0
>       return (ds0, cx0)
>     False -> return (fromJust declGroup)
>   return (zip' poss ds', cx)

> tcDeclGroup' :: [Decl] -> TCM ([Decl], BT.Context) 
> tcDeclGroup' ds = do
>   tyEnv0       <- getValueEnv
>   ctysLhs      <- mapM tcDeclLhs ds
>   dsAndCtysRhs <- mapM (tcDeclRhs tyEnv0) ds
>   -- get all contexts
>   let cxsLhs  = map fst ctysLhs
>       ctysRhs = map snd dsAndCtysRhs
>       cxsRhs  = map fst ctysRhs
>       cxs     = zipWith (++) cxsLhs cxsRhs
>   sequence_ (zipWith3' unifyDecl ds ctysLhs ctysRhs)
>   theta <- getTypeSubst
>   let -- build the contexts of all declarations
>       -- nubbing contexts for avoiding exponential growth of the context lists
>       cxs'     = map (nub . subst theta) cxs
>
>       freeVars = fvEnv (subst theta tyEnv0)
>   
>   -- TODO: updateContexts needed (perhaps for pattern declarations)?
>       newDs0   = {-zipWith updateContexts cxs' -}map fst dsAndCtysRhs
>   -- Propagate all contexts. 
>   newDs1 <- fpIter newDs0
>   -- Update contexts of function declarations with the contexts from the
>   -- type environment. This is very important, because we want that
>   -- the context reduction occuring at generalization yields exactly the
>   -- same results as the context reduction occuring in the dictionary 
>   -- transformation
>   newDs2 <- updateFuncContexts newDs1 
>   -- Establish the inferred types. 
>   mapM_ (genDecl freeVars theta) newDs1
>   -- do NOT return final contexts! 
>   -- TODO: return cxs or cxs' (or doesn't matter?)
>   cEnv <- getClassEnv
>   return (newDs2, nonLocalContextElems cEnv freeVars $ concat cxs')

> -- |checks whether the given "ValueInfo" refers to an identifier from
> -- the given module
> valInMdl :: ModuleIdent -> ValueInfo -> Bool
> valInMdl m v = fromJust (qidModule $ origName v) == m

> -- |update the contexts (and only the contexts!) of the type signatures
> -- stored in the value environment 
> writeContexts :: [(BT.Context, Decl)] -> TCM ()
> writeContexts cs = mapM_ writeContext cs'
>   where
>   cs' = concatMap unpack cs
>   writeContext :: (BT.Context, Ident) -> TCM ()
>   writeContext (cx, v) = do
>     -- find the correct entry in the value environment
>     vEnv <- getValueEnv
>     let vs = lookupValue v vEnv
>     m <- getModuleIdent 
>     let vs'                   = filter (valInMdl m) vs
>         Value _ arity tysig _ = head vs'
>     when (length vs' /= 1) $ internalError "writeContexts" 
>     -- update the entry
>     let tysig' = tysig `constrainBy` cx
>     modifyValueEnv $ rebindFun m v arity tysig'
>   unpack (cx, FunctionDecl _ _ _ f _) = [(cx, f)]
>   unpack (cx, PatternDecl  _ _ _ p _) = map (\d -> (cx, d)) (bv p)
>   unpack _                            = internalError "unpack"

> {-
> -- |after the complete contexts have been determined, update the type annotations
> -- in the syntax tree with them
> updateContexts :: BT.Context -> Decl -> Decl
> updateContexts cx (FunctionDecl p (Just (_, ty)) id0 f es) 
>   = FunctionDecl p (Just (mirrorCx cx, ty)) id0 f es
> updateContexts cx (PatternDecl  p (Just (_, ty)) id0 pt rhs)
>   = PatternDecl  p (Just (mirrorCx cx, ty)) id0 pt rhs
> updateContexts _ _ = internalError "updateContexts"
> -}

> nonLocalContextElems :: ClassEnv -> Set.Set Int -> BT.Context -> BT.Context
> nonLocalContextElems cEnv fvs = filter (isNotLocal fvs) . reduceContext cEnv

> -- | a context element is considered not local if it has type variables
> -- that are free variables of the type environment. 
> -- In a correct program the type can only be of the form "TypeVariable n" 
> -- because of the context reduction. In an incorrect program it could also
> -- have another form, whence we cannot throw an internal error in this case.  
> isNotLocal :: Set.Set Int -> (QualIdent, Type) -> Bool
> isNotLocal fvs (_qid, TypeVariable v) = v `Set.member` fvs
> -- isNotLocal _ (qid, ty) = internalError ("isNotLocal: " ++ show qid ++ " " ++ show ty)
> isNotLocal _   _                      = False -- or True, shouldn't matter 

> -- | updates the contexts in the function/pattern declarations with the
> -- contexts from the type environment
> updateFuncContexts :: [Decl] -> TCM [Decl]
> updateFuncContexts decls = mapM updateFuncContexts' decls
>   where
>   updateFuncContexts' :: Decl -> TCM Decl
>   updateFuncContexts' (FunctionDecl p (Just (_cx, ty)) n f eqs) = do
>     tyEnv <- getValueEnv
>     theta <- getTypeSubst
>     let cty = subst theta $ varType f tyEnv 
>     return $ FunctionDecl p (Just (mirrorFB $ getContext cty, ty)) n f eqs
>   updateFuncContexts' p@(PatternDecl                 _ _ _ _ _) = return p
>   updateFuncContexts' _ = internalError "updateFuncContexts'"

\end{verbatim}
The fix point iteration propagates all contexts in a declaration group until
the maximal necessary contexts for the functions are determined. 
\begin{verbatim}

> -- | This function does a fix point iteration, in the course of which  
> -- all contexts are propagated again and again until the maximal set of contexts
> -- is reached. 
> fpIter :: [Decl] -> TCM [Decl]
> fpIter ds = do
>   m     <- getModuleIdent
>   vEnv  <- getValueEnv
>   theta <- getTypeSubst
>   -- determine the very first context of a function declaration that
>   -- is given by its type signature. This is important, because we want
>   -- that the order of the elements in the inferred context is (roughly)
>   -- the same as that of the elements in the type signature.  
>   let maybeFs = map fromDecl ds 
>       ctys    = map 
>         (fmap $ \v -> subst theta (funType m (qualify v) vEnv))
>         maybeFs
>   let firstContexts = map genContext ctys 
>   fpIter' ds firstContexts
>   where
>   fromDecl :: Decl -> Maybe Ident
>   fromDecl (FunctionDecl _ _ _ f _) = Just f
>   fromDecl (PatternDecl  _ _ _ _ _) = Nothing 
>   fromDecl _                        = internalError "fromDecl|fpIter"
>   genContext Nothing    = []
>   genContext (Just tsc) = getContext tsc

> -- | Helper function for fix point iteration. The second argument is
> -- the list of contexts determined in the last run of the fix point iteration.  
> fpIter' :: [Decl] -> [[(QualIdent, Type)]] -> TCM [Decl]
> fpIter' ds oldCxs = do 
>   newDsAndCxs <- mapM fpDeclRhs ds
>   theta       <- getTypeSubst
>   let cxs   = map snd newDsAndCxs
>       cxs'  = map (nub . subst theta) cxs
>       cxs'' = zipWith (++) oldCxs cxs'
>   case map Set.fromList oldCxs /= map Set.fromList cxs'' of
>     True  -> do
>       writeContexts (zip cxs'' ds)
>       fpIter' (map fst newDsAndCxs) cxs''
>     False -> do
>       return ds 
>     

> fpDeclRhs :: Decl -> TCM (Decl, BT.Context)
> fpDeclRhs (FunctionDecl p (Just (cx0, ty0)) id0 f eqs) = do 
>   eqsAndCxs <- mapM fpEquation eqs
>   let cx' = concatMap snd eqsAndCxs
>   return (FunctionDecl p (Just (mirrorFB cx' ++ cx0, ty0)) id0 f (map fst eqsAndCxs), cx')
> fpDeclRhs (PatternDecl  p (Just (cx0, ty0)) id0 t rhs) = do
>   (rhs', cx) <- fpRhs rhs
>   return (PatternDecl p (Just (mirrorFB cx ++ cx0, ty0)) id0 t rhs', cx) 
> fpDeclRhs _ = internalError "fpDeclRhs"

> fpEquation :: Equation -> TCM (Equation, BT.Context)
> fpEquation (Equation p lhs rhs) = do
>   (rhs', cx) <- fpRhs rhs
>   return (Equation p lhs rhs', cx)

> fpRhs :: Rhs -> TCM (Rhs, BT.Context)
> fpRhs (SimpleRhs p e ds) = do
>   (ds', cxDs) <- tcDecls ds
>   (e', cxE)   <- fpExpr e
>   return (SimpleRhs p e' ds', cxE ++ cxDs)
> fpRhs (GuardedRhs es ds) = do
>   (ds', cxDs) <- tcDecls ds
>   (es', cxEs) <- fpCondExprs es
>   return (GuardedRhs es' ds', cxEs ++ cxDs)

> fpCondExprs :: [CondExpr] -> TCM ([CondExpr], BT.Context)
> fpCondExprs ces = do
>   cesWithCxs <- mapM fpCondExpr ces
>   return (map fst cesWithCxs, concatMap snd cesWithCxs)

> fpCondExpr :: CondExpr -> TCM (CondExpr, BT.Context)
> fpCondExpr (CondExpr p g e) = do
>   (e', cxE) <- fpExpr e
>   (g', cxG) <- fpExpr g
>   return (CondExpr p g' e', cxE ++ cxG)

> fpExpr :: Expression -> TCM (Expression, BT.Context)
> fpExpr (Literal l) = do
>   sndRun <- isSecondRun
>   -- TODO
>   (l', cx) <- if sndRun then return (l, BT.emptyContext) else fpLiteral l
>   return (Literal l', cx)
> fpExpr (Variable (Just (_cx0, ty0)) v) = do
>   m     <- getModuleIdent
>   theta <- getTypeSubst
>   sigs  <- getSigEnv
>   tsc   <- getValueEnv >>= \vEnv -> return (funType m v vEnv)
>   let tySig = qualLookupTypeSig m v sigs
>   case isJust tySig of
>     False -> do
>       let mapping = buildTypeVarsMapping (typeSchemeToType tsc) (mirrorBF ty0)
>           cx' = subst mapping (getContext tsc)
>       return (Variable (Just (mirrorFB cx', ty0)) v, cx')
>     True  -> do
>       let mapping = buildTypeVarsMapping (subst theta $ typeSchemeToType tsc) (mirrorBF ty0)
>           cx' = subst mapping (subst theta $ getContext tsc)  
>       return (Variable (Just (mirrorFB cx', ty0)) v, cx')
> fpExpr (Variable Nothing v) = do
>   internalError ("fpExpr Nothing: " ++ show v) 
> fpExpr c@(Constructor _) = return (c, BT.emptyContext)
> fpExpr (Paren e) = do 
>   (e', cx) <- fpExpr e
>   return (Paren e', cx)
> fpExpr (Typed cty@(Just (cx1, _ty1)) e cx0 ty) = do
>   (e', cx) <- fpExpr e
>   return (Typed cty e' cx0 ty, cx ++ mirrorBF cx1)
> fpExpr (Typed Nothing _ _ _) = internalError "fpExpr"
> fpExpr (Tuple sref es) = do
>   esAndCxs <- mapM fpExpr es
>   return (Tuple sref (map fst esAndCxs), concatMap snd esAndCxs)
> fpExpr (List sref es) = do
>   esAndCxs <- mapM fpExpr es
>   return (List sref (map fst esAndCxs), concatMap snd esAndCxs)
> fpExpr (ListCompr sref e ss) = do
>   (e', cx) <- fpExpr e
>   ssAndCxs <- mapM fpStmt ss
>   return (ListCompr sref e' (map fst ssAndCxs), cx ++ concatMap snd ssAndCxs)
> fpExpr (EnumFrom cty@(Just (cx, _ty)) e1) = do
>   (e1', cx1) <- fpExpr e1
>   exts       <- typeClassExtensions
>   return (EnumFrom cty e1', 
>           cx1 ++ (if exts then mirrorBF cx else []))
> fpExpr (EnumFrom Nothing _) = internalError "fpExpr EnumFrom"
> fpExpr (EnumFromThen cty@(Just (cx, _ty)) e1 e2) = do
>   (e1', cx1) <- fpExpr e1
>   (e2', cx2) <- fpExpr e2
>   exts       <- typeClassExtensions
>   return (EnumFromThen cty e1' e2', 
>           cx1 ++ cx2 ++ (if exts then mirrorBF cx else []))
> fpExpr (EnumFromThen Nothing _ _) = internalError "fpExpr EnumFromThen"
> fpExpr (EnumFromTo cty@(Just (cx, _ty)) e1 e2) = do
>   (e1', cx1) <- fpExpr e1
>   (e2', cx2) <- fpExpr e2
>   exts       <- typeClassExtensions
>   return (EnumFromTo cty e1' e2', 
>           cx1 ++ cx2 ++ (if exts then mirrorBF cx else []))
> fpExpr (EnumFromTo Nothing _ _) = internalError "fpExpr EnumFromTo"
> fpExpr (EnumFromThenTo cty@(Just (cx, _ty)) e1 e2 e3) = do
>   (e1', cx1) <- fpExpr e1
>   (e2', cx2) <- fpExpr e2
>   (e3', cx3) <- fpExpr e3
>   exts       <- typeClassExtensions
>   return (EnumFromThenTo cty e1' e2' e3', 
>           cx1 ++ cx2 ++ cx3 ++ (if exts then mirrorBF cx else []))
> fpExpr (EnumFromThenTo Nothing _ _ _) = internalError "fpExpr EnumFromThenTo"
> fpExpr (UnaryMinus cty@(Just (cx, _ty)) id0 e) = do
>   (e', cx1) <- fpExpr e
>   exts      <- typeClassExtensions
>   return (UnaryMinus cty id0 e', cx1 ++ (if exts then mirrorBF cx else []))
> fpExpr (UnaryMinus Nothing _ _) = internalError "fpExpr UnaryMinus"
> fpExpr (Apply e1 e2) = do
>   (e1', cx1) <- fpExpr e1
>   (e2', cx2) <- fpExpr e2
>   -- theta <- getTypeSubst
>   return (Apply e1' e2', {-subst theta -}(cx1 ++ cx2))
> fpExpr (InfixApply e1 op e2) = do
>   (e1' , cx1) <- fpExpr e1
>   (_op', cxO) <- fpExpr (infixOp op)
>   (e2' , cx2) <- fpExpr e2
>   -- theta <- getTypeSubst
>   return (InfixApply e1' op e2', {-subst theta -}(cx1 ++ cxO ++ cx2))
> fpExpr (LeftSection e1 op) = do
>   (e1' , cx1) <- fpExpr e1
>   (_op', cxO) <- fpExpr (infixOp op)
>   -- theta <- getTypeSubst
>   return (LeftSection e1' op, {-subst theta -}(cx1 ++ cxO))
> fpExpr (RightSection op e1) = do
>   (e1' , cx1) <- fpExpr e1
>   (_op', cxO) <- fpExpr (infixOp op)
>   -- theta <- getTypeSubst
>   return (RightSection op e1', {-subst theta -}(cx1 ++ cxO))
> fpExpr (Lambda sref ps e) = do
>   (e', cx) <- fpExpr e
>   return (Lambda sref ps e', cx)
> fpExpr (Let ds e) = do
>   (ds', cxDs) <- tcDecls ds
>   (e' , cx  ) <- fpExpr e
>   return (Let ds' e', cx ++ cxDs)
> fpExpr (Do ss e) = do
>   ssAndCxs <- mapM fpStmt ss
>   (e', cx) <- fpExpr e
>   return (Do (map fst ssAndCxs) e', cx ++ concatMap snd ssAndCxs)
> fpExpr (IfThenElse sref e1 e2 e3) = do
>   (e1', cx1) <- fpExpr e1
>   (e2', cx2) <- fpExpr e2
>   (e3', cx3) <- fpExpr e3
>   return (IfThenElse sref e1' e2' e3', cx1 ++ cx2 ++ cx3)
> fpExpr (Case sref ct e alts) = do
>   (e', cxE)   <- fpExpr e
>   altsWithCxs <- mapM fpAlt alts
>   return (Case sref ct e' (map fst altsWithCxs), cxE ++ concatMap snd altsWithCxs)
> fpExpr (RecordConstr fs) = do
>   fsWithCxs <- mapM fpField fs
>   return (RecordConstr (map fst fsWithCxs), concatMap snd fsWithCxs)
> fpExpr (RecordSelection e i) = do
>   (e', cxE) <- fpExpr e
>   return (RecordSelection e' i, cxE)
> fpExpr (RecordUpdate fs e) = do
>   fsWithCxs <- mapM fpField fs
>   (e', cxE) <- fpExpr e
>   return (RecordUpdate (map fst fsWithCxs) e', concatMap snd fsWithCxs ++ cxE)

> fpStmt :: Statement -> TCM (Statement, BT.Context)
> fpStmt (StmtExpr   sref e) = do
>   (e', cxE) <- fpExpr e
>   return (StmtExpr sref e', cxE)
> fpStmt (StmtDecl       ds) = do
>   (ds', cx') <- tcDecls ds
>   return (StmtDecl ds', cx')
> fpStmt (StmtBind sref p e) = do
>   (e', cxE) <- fpExpr e
>   return (StmtBind sref p e', cxE)

> fpAlt :: Alt -> TCM (Alt, BT.Context)
> fpAlt (Alt p pt rhs) = do
>   (rhs', cx) <- fpRhs rhs
>   return (Alt p pt rhs', cx)

> fpField :: Field Expression -> TCM (Field Expression, BT.Context)
> fpField (Field p i e) = do
>   (e', cxE) <- fpExpr e
>   return (Field p i e', cxE)

> fpLiteral :: Literal -> TCM (Literal, BT.Context)
> fpLiteral l@(Int    v _) = do
>   m    <- getModuleIdent
>   vEnv <- getValueEnv
>   let cty = funType m (qualify v) vEnv
>   return (l, getContext cty) 
> fpLiteral l@(Float  v _) = do
>   exts <- typeClassExtensions
>   case exts of
>     True  -> do
>       m    <- getModuleIdent
>       vEnv <- getValueEnv
>       let cty = funType m (qualify v) vEnv
>       return (l, getContext cty)
>     False -> return (l, BT.emptyContext) 
> fpLiteral l@(Char   _ _) = return (l, BT.emptyContext) 
> fpLiteral l@(String _ _) = return (l, BT.emptyContext)

> -- | This function is called after all type checking has been done. Because
> -- context reduction in a declaration group is always done at the very end 
> -- of generalization, the contexts in the type annotations of variables
> -- have to be updated so that they reflect the changes introduced by the
> -- context reduction.  
> correctVariableContexts :: [Decl] -> TCM [Decl]
> correctVariableContexts ds = mapM cvcDecl ds

> cvcDecl :: Decl -> TCM Decl
> cvcDecl (FunctionDecl p cty n id0 eqs) = FunctionDecl p cty n id0 `liftM` mapM cvcEqu eqs
> cvcDecl (PatternDecl   p cty n pt rhs) = PatternDecl p cty n pt `liftM` cvcRhs rhs
> cvcDecl x = return x

> cvcEqu :: Equation -> TCM Equation
> cvcEqu (Equation p lhs rhs) = Equation p lhs `liftM` cvcRhs rhs

> cvcRhs :: Rhs -> TCM Rhs
> cvcRhs (SimpleRhs  p e ds) = liftM2 (SimpleRhs p) (cvcExpr e) (mapM cvcDecl ds)
> cvcRhs (GuardedRhs ces ds) = liftM2 GuardedRhs (mapM cvcCondExpr ces) (mapM cvcDecl ds)

> cvcExpr :: Expression -> TCM Expression
> cvcExpr l@(Literal           _) = return l
> cvcExpr (Variable (Just cty) v) = do
>   cty' <- adjustType cty v
>   return $ Variable (Just cty') v
> cvcExpr (Variable    Nothing v) = internalError ("no type info for Variable " ++ show v) 
> cvcExpr c@(Constructor       _) = return c
> cvcExpr (Paren               e) = Paren `liftM` cvcExpr e
> cvcExpr (Typed     cty e cx ty) = liftM3 (Typed cty) (cvcExpr e) (return cx) (return ty)
> cvcExpr (Tuple         sref es) = Tuple sref `liftM` mapM cvcExpr es
> cvcExpr (List          sref es) = List sref `liftM` mapM cvcExpr es
> cvcExpr (ListCompr   sref e ss) = liftM2 (ListCompr sref) (cvcExpr e) (mapM cvcStmt ss)
> cvcExpr (EnumFrom        (Just cty) e1) = do
>   e1'  <- cvcExpr e1
>   exts <- typeClassExtensions
>   cty' <- if exts 
>           then adjustType cty tcPreludeEnumFromQIdent
>           else return cty
>   return $ EnumFrom (Just cty') e1' 
> cvcExpr (EnumFrom            Nothing _) = internalError "cvcExpr EnumFrom"
> cvcExpr (EnumFromThen (Just cty) e1 e2) = do
>   e1'  <- cvcExpr e1
>   e2'  <- cvcExpr e2
>   exts <- typeClassExtensions
>   cty' <- if exts
>           then adjustType cty tcPreludeEnumFromThenQIdent
>           else return cty
>   return $ EnumFromThen (Just cty') e1' e2'
> cvcExpr (EnumFromThen      Nothing _ _) = internalError "cvcExpr EnumFromThen"
> cvcExpr (EnumFromTo   (Just cty) e1 e2) = do
>   e1'  <- cvcExpr e1
>   e2'  <- cvcExpr e2
>   exts <- typeClassExtensions
>   cty' <- if exts
>           then adjustType cty tcPreludeEnumFromToQIdent
>           else return cty
>   return $ EnumFromTo (Just cty') e1' e2'
> cvcExpr (EnumFromTo        Nothing _ _) = internalError "cvcExpr EnumFromTo"
> cvcExpr (EnumFromThenTo (Just cty) e1 e2 e3) = do
>   e1'  <- cvcExpr e1
>   e2'  <- cvcExpr e2
>   e3'  <- cvcExpr e3
>   exts <- typeClassExtensions
>   cty' <- if exts
>           then adjustType cty tcPreludeEnumFromThenToQIdent
>           else return cty
>   return $ EnumFromThenTo (Just cty') e1' e2' e3'
> cvcExpr (EnumFromThenTo       Nothing _ _ _) = internalError "cvcExpr EnumFromThenTo"
> cvcExpr (UnaryMinus     (Just cty) i e) = do
>   e'   <- cvcExpr e
>   exts <- typeClassExtensions
>   cty' <- if exts
>           then adjustType cty negateQIdent
>           else return cty
>   return $ UnaryMinus (Just cty') i e'
> cvcExpr (UnaryMinus        Nothing _ _) = internalError "cvcExpr UnaryMinus"
> cvcExpr (Apply         e1 e2) = liftM2 Apply (cvcExpr e1) (cvcExpr e2)
> cvcExpr (InfixApply e1 op e2) = liftM3 InfixApply (cvcExpr e1) (cvcInfixOp op) (cvcExpr e2)
> cvcExpr (LeftSection    e op) = liftM2 LeftSection (cvcExpr e) (cvcInfixOp op)
> cvcExpr (RightSection   op e) = liftM2 RightSection (cvcInfixOp op) (cvcExpr e)
> cvcExpr (Lambda    sref ps e) = Lambda sref ps `liftM` (cvcExpr e)
> cvcExpr (Let            ds e) = liftM2 Let (mapM cvcDecl ds) (cvcExpr e)
> cvcExpr (Do             ss e) = liftM2 Do (mapM cvcStmt ss) (cvcExpr e)
> cvcExpr (IfThenElse sref e1 e2 e3) = liftM3 (IfThenElse sref) (cvcExpr e1) (cvcExpr e2) (cvcExpr e3)
> cvcExpr (Case sref ct e alts) = liftM2 (Case sref ct) (cvcExpr e) (mapM cvcAlt alts)
> cvcExpr (RecordConstr     fs) = RecordConstr `liftM` mapM cvcField fs
> cvcExpr (RecordSelection e i) = flip RecordSelection i `liftM` cvcExpr e
> cvcExpr (RecordUpdate   fs e) = liftM2 RecordUpdate (mapM cvcField fs) (cvcExpr e)

> adjustType :: ConstrType_ -> QualIdent -> TCM ConstrType_ 
> adjustType (_cx0, ty0) v = do
>   tyEnv <- getValueEnv 
>   m     <- getModuleIdent
>   theta <- getTypeSubst
>   let ForAll cxInf _ tyInf = funType m v tyEnv
>   let s = either (internalError . show) id (unifyTypes m tyInf (subst theta $ mirrorBF ty0))
>   return (mirrorFB $ subst s cxInf, ty0)

> cvcInfixOp :: InfixOp -> TCM InfixOp
> cvcInfixOp (InfixOp (Just (_cx0, ty0)) qid) = do
>   tyEnv <- getValueEnv 
>   m     <- getModuleIdent
>   theta <- getTypeSubst
>   let ForAll cxInf _ tyInf = funType m qid tyEnv
>   let s = either (internalError . show) id (unifyTypes m tyInf (subst theta $ mirrorBF ty0))
>   return $ InfixOp (Just (mirrorFB $ subst s cxInf, ty0)) qid
> cvcInfixOp (InfixOp Nothing _) = internalError "cvcInfixOp"
> cvcInfixOp ic@(InfixConstr  _) = return ic

> cvcCondExpr :: CondExpr -> TCM CondExpr
> cvcCondExpr (CondExpr p e1 e2) = liftM2 (CondExpr p) (cvcExpr e1) (cvcExpr e2)

> cvcStmt :: Statement -> TCM Statement
> cvcStmt (StmtExpr   sref e) = StmtExpr sref `liftM` cvcExpr e
> cvcStmt (StmtDecl       ds) = StmtDecl `liftM` mapM cvcDecl ds
> cvcStmt (StmtBind sref p e) = StmtBind sref p `liftM` cvcExpr e

> cvcAlt :: Alt -> TCM Alt
> cvcAlt (Alt p pt rhs) = Alt p pt `liftM` cvcRhs rhs

> cvcField :: Field Expression -> TCM (Field Expression)
> cvcField (Field p i e) = Field p i `liftM` cvcExpr e  

> --tcDeclGroup m tcEnv _ [ForeignDecl p cc _ f ty] =
> --  tcForeign m tcEnv p cc f ty

> --tcForeign :: ModuleIdent -> TCEnv -> Position -> CallConv -> Ident
> --               -> TypeExpr -> TCM ()
> --tcForeign m tcEnv p cc f ty =
> --  S.modify (bindFun m f (checkForeignType cc (expandPolyType tcEnv ty)))
> --  where checkForeignType CallConvPrimitive ty = ty
> --        checkForeignType CallConvCCall (ForAll n ty) =
> --          ForAll n (checkCCallType ty)
> --        checkCCallType (TypeArrow ty1 ty2)
> --          | isCArgType ty1 = TypeArrow ty1 (checkCCallType ty2)
> --          | otherwise = errorAt p (invalidCType "argument" m ty1)
> --        checkCCallType ty
> --          | isCResultType ty = ty
> --          | otherwise = errorAt p (invalidCType "result" m ty)
> --        isCArgType (TypeConstructor tc []) = tc `elem` basicTypeId
> --        isCArgType _ = False
> --        isCResultType (TypeConstructor tc []) = tc `elem` basicTypeId
> --        isCResultType (TypeConstructor tc [ty]) =
> --          tc == qIOId && (ty == unitType || isCArgType ty)
> --        isCResultType _ = False
> --        basicTypeId = [qBoolId,qCharId,qIntId,qFloatId]

> tcForeign :: Ident -> TypeExpr -> TCM ()
> tcForeign f ty = do
>   m      <- getModuleIdent
>   sndRun <- isSecondRun
>   -- TODO: expanding correct?
>   tySc@(ForAll _cx _ ty') <- expandPolyType (not sndRun) (ST.emptyContext, ty)
>   modifyValueEnv $ bindFunOnce m f (arrowArity ty') tySc

> tcExternal :: Ident -> TCM ()
> tcExternal f = do -- TODO is the semantic correct?
>   sigs <- getSigEnv
>   case lookupTypeSig f sigs of
>     Nothing            -> internalError "TypeCheck.tcExternal"
>     Just (_, (cx, ty)) -> 
>       case cx of 
>         (ST.Context []) -> tcForeign f ty
>         _               -> internalError "TypeCheck.tcExternal doesn't have context"

> tcFree :: Ident -> TCM ()
> tcFree v = do
>   sigs <- getSigEnv
<<<<<<< HEAD
>   m    <- getModuleIdent
>   ty   <- case lookupTypeSig v sigs of
>     Nothing            -> freshTypeVar
>     Just (expanded, t) -> do
>       ForAll _cx n ty' <- expandPolyType (not expanded) t
>       unless (n == 0) $ report $ errPolymorphicFreeVar v
>       return ty'
>   modifyValueEnv $ bindFunOnce m v (arrowArity ty) $ monoType ty
=======
>   ty <- case lookupTypeSig v sigs of
>     Nothing -> freshTypeVar
>     Just t  -> do
>       ForAll n ty' <- expandPolyType t
>       if (n == 0) then return ty' else do
>         -- because of error aggregation, we have to fix
>         -- the corrupt information
>         report $ errPolymorphicFreeVar v
>         modifySigEnv $ unbindTypeSig v
>         freshTypeVar
>   m  <- getModuleIdent
>   modifyValueEnv $ bindFun m v (arrowArity ty) $ monoType ty
>>>>>>> c799a5ac

> tcDeclLhs :: Decl -> TCM ConstrType
> tcDeclLhs (FunctionDecl _ _ _ f _) = tcFunDecl f
> tcDeclLhs (PatternDecl  p _ _ t _) = tcPattern p t
> tcDeclLhs _ = internalError "TypeCheck.tcDeclLhs: no pattern match"

> tcFunDecl :: Ident -> TCM ConstrType
> tcFunDecl v = do
>   sigs <- getSigEnv
>   m    <- getModuleIdent
>   (cx, ty) <- case lookupTypeSig v sigs of
>     Nothing            -> freshConstrTypeVar
>     Just (expanded, t) -> expandPolyType (not expanded) t >>= inst
>   modifyValueEnv $ bindFunOnce m v (arrowArity ty) (monoType' (cx, ty))
>   return (cx, ty)

> tcDeclRhs :: ValueEnv -> Decl -> TCM (Decl, ConstrType)
> tcDeclRhs tyEnv0 (FunctionDecl p0 _ id0 f (eq:eqs)) = do
>   (eq', (cx0, ty0)) <- tcEquation tyEnv0 eq
>   (eqs', (cxs, ty)) <- tcEqns ty0 [] eqs [eq']
>   let cty = (cx0 ++ cxs, ty)
>   return (FunctionDecl p0 (Just $ mirrorFB cty) id0 f eqs', cty)
>   where tcEqns :: Type -> BT.Context -> [Equation] -> [Equation] -> TCM ([Equation], ConstrType)
>         tcEqns ty cxs [] newEqs = return (reverse newEqs, (cxs, ty))
>         tcEqns ty cxs (eq1@(Equation p _ _):eqs1) newEqs = do
>           (eq1', cty'@(cx', _ty')) <- tcEquation tyEnv0 eq1
>           unify p "equation" (ppDecl (FunctionDecl p Nothing id0 f [eq1])) (noContext ty) cty'
>           tcEqns ty (cx' ++ cxs) eqs1 (eq1':newEqs)
> tcDeclRhs tyEnv0 (PatternDecl p _ id0 t rhs) = do
>   (rhs', cty) <- tcRhs tyEnv0 rhs
>   return (PatternDecl p (Just $ mirrorFB cty) id0 t rhs', cty)
> tcDeclRhs _ _ = internalError "TypeCheck.tcDeclRhs: no pattern match"

> unifyDecl :: Decl -> ConstrType -> ConstrType -> TCM ()
> unifyDecl (FunctionDecl p _ _ f _) =
>   unify p "function binding" (text "Function:" <+> ppIdent (extractOrigName f))
> unifyDecl (PatternDecl  p _ _ t _) =
>   unify p "pattern binding" (ppPattern 0 t)
> unifyDecl _ = internalError "TypeCheck.unifyDecl: no pattern match"

\end{verbatim}
In Curry we cannot generalize the types of let-bound variables because
they can refer to logic variables. Without this monomorphism
restriction unsound code like
\begin{verbatim}
bug = x =:= 1 & x =:= 'a'
  where x :: a
        x = fresh
fresh :: a
fresh = x where x free
\end{verbatim}
could be written. Note that \texttt{fresh} has the polymorphic type
$\forall\alpha.\alpha$. This is correct because \texttt{fresh} is a
function and therefore returns a different variable at each
invocation.

The code in \texttt{genVar} below also verifies that the inferred type
for a variable or function matches the type declared in a type
signature. As the declared type is already used for assigning an initial
type to a variable when it is used, the inferred type can only be more
specific. Therefore, if the inferred type does not match the type
signature the declared type must be too general.
\begin{verbatim}

> genDecl :: Set.Set Int -> TypeSubst -> Decl -> TCM ()
> genDecl lvs theta (FunctionDecl _ _ _ f (Equation _ lhs _ : _)) = 
>   genVar True lvs theta arity f
>   where arity = Just $ length $ snd $ flatLhs lhs
> genDecl lvs theta (PatternDecl  _ _ _ t _) = 
>   mapM_ (genVar False lvs theta Nothing) (bv t)
> genDecl _ _ _ = internalError "TypeCheck.genDecl: no pattern match"

> genVar :: Bool -> Set.Set Int -> TypeSubst -> Maybe Int 
>        -> Ident -> TCM ()
> genVar poly lvs theta ma v = do
>   sigs  <- getSigEnv
>   m     <- getModuleIdent
>   tyEnv <- getValueEnv
>   cEnv  <- getClassEnv
>   doContextRed0 <- getDoContextRed
>   let sigma0    = genType poly $ subst theta $ varType v tyEnv
>       arity     = fromMaybe (varArity v tyEnv) ma
>       -- apply context reduction
>       generalizedContext = getContext sigma0
>       finalContext       = (if doContextRed0 then reduceContext cEnv else id)
>         generalizedContext
>       sigma     = sigma0 `constrainBy` finalContext
>       context   = finalContext
>   -- check that the context is valid
>       invalidCx = isValidCx cEnv context
>   unless (null invalidCx) $ report $ errNoInstance (idPosition v) m invalidCx
>   -- check for ambiguous context elements
>   let tyVars       = typeVars (typeSchemeToType sigma)
>       ambigCxElems = filter (isAmbiguous tyVars lvs) context 
>   unless (null ambigCxElems) $ case lookupTypeSig v sigs of 
>     Nothing -> report $ errAmbiguousContextElems (idPosition v) m v ambigCxElems
>     Just (_, tySig) -> do
>       -- check whether there are ambiguous type variables in the 
>       -- unexpanded (!) type signature. TODO: Actually we could do without this
>       -- test because we know that type signatures are unambiguous (as this
>       -- is checked earlier) 
>       tySig' <- expandPolyType False tySig
>       let tyVars'       = typeVars (typeSchemeToType tySig')
>           ambigCxElems' = filter (isAmbiguous tyVars' Set.empty) (getContext tySig')
>       unless (null ambigCxElems') $ report $ 
>         errAmbiguousContextElems (idPosition v) m v ambigCxElems'
>   case lookupTypeSig v sigs of
>     Nothing                -> modifyValueEnv $ rebindFun m v arity sigma
>     Just (expanded, sigTy) -> do
>       sigma' <- expandPolyType (not expanded) sigTy
>       case (eqTyScheme sigma sigma') of 
>         False -> report  $ errTypeSigTooGeneral (idPosition v) m what sigTy sigma
>         True  -> do
>           -- check that the given context implies the inferred (but don't 
>           -- report an error when the inferred context is invalid)
>           let mapping  = buildTypeVarsMapping (typeSchemeToType sigma') (typeSchemeToType sigma)
>               context' = subst mapping $ getContext sigma' 
>           unless (implies' cEnv context' context) $ when (null invalidCx)
>             $ report $ errContextImplication (idPosition v) m context' context
>               (filter (not . implies cEnv context') context)  
>               v
>       modifyValueEnv $ rebindFun m v arity sigma
>   where
>   what = text (if poly then "Function:" else "Variable:") <+> ppIdent v
>   genType poly' (ForAll cx0 n ty)
>     | n > 0 = internalError $ "TypeCheck.genVar: " ++ showLine (idPosition v) ++ show v ++ " :: " ++ show ty
>     | poly' = gen lvs (cx0, ty)
>     | otherwise = monoType' (cx0, ty)
>   eqTyScheme (ForAll _cx1 _ t1) (ForAll _cx2 _ t2) = equTypes t1 t2

> -- | Returns whether the given context element is ambiguous.
> -- A context element in the type signature C => T is exactly then ambiguous 
> -- if it contains a type variable that does not appear in T and which 
> -- is not free in the current type environment (definition from 
> -- "Implementing Haskell Type Classes", K. Hammond and S. Blott)
> isAmbiguous :: [Int]             -- ^ the type variables from T 
>             -> Set.Set Int       -- ^ the free type vars in the current type environment
>             -> (QualIdent, Type) -- ^ the context elem to be examined
>             -> Bool
> isAmbiguous tyVarsType freeVars (_qid, ty0) = 
>   let tyVarsCxElem = typeVars ty0
>   in any (\ty -> ty `notElem` tyVarsType && not (ty `Set.member` freeVars)) tyVarsCxElem

> -- | builds a mapping from type variables in the left type to the type variables
> -- in the right type. Assumes that the types are alpha equivalent. 
> buildTypeVarsMapping :: Type -> Type -> TypeSubst
> buildTypeVarsMapping t1 t2 = 
>   if bijective theMapping
>   then listToSubst $ map (\(n, n2) -> (n, TypeVariable n2)) $ theMapping
>   else internalError ("mapping not bijective " ++ show theMapping)
>   where
>   theMapping :: [(Int, Int)]
>   theMapping = nub $ buildTypeVarsMapping' t1 t2
>   bijective :: [(Int, Int)] -> Bool
>   bijective m = injective m && injective (map (\(x, y) -> (y, x)) m)
>   injective :: [(Int, Int)] -> Bool
>   injective m = isNothing $ findDouble (map snd m) 

> buildTypeVarsMapping' :: Type -> Type -> [(Int, Int)]
> buildTypeVarsMapping' (TypeVariable       n1) (TypeVariable       n2) = [(n1, n2)]
> buildTypeVarsMapping' (TypeConstructor _ ts1) (TypeConstructor _ ts2) = 
>   concat $ zipWith' buildTypeVarsMapping' ts1 ts2
> buildTypeVarsMapping' (TypeArrow     t11 t12) (TypeArrow     t21 t22) = 
>   buildTypeVarsMapping' t11 t21 ++ buildTypeVarsMapping' t12 t22
> buildTypeVarsMapping' (TypeConstrained   _ _) (TypeConstrained   _ _) = [] 
> buildTypeVarsMapping' (TypeSkolem          _) (TypeSkolem          _) = []
> buildTypeVarsMapping' (TypeRecord ids1 (Just i1)) (TypeRecord ids2 (Just i2))
>   = concat (zipWith' buildTypeVarsMapping' (map snd ids1) (map snd ids2)) 
>     ++ [(i1, i2)]
> buildTypeVarsMapping' (TypeRecord   ids1 Nothing) (TypeRecord   ids2 Nothing)
>   = concat $ zipWith' buildTypeVarsMapping' (map snd ids1) (map snd ids2) 
> buildTypeVarsMapping' _t1 _t2 = []
>   -- internalError ("types do not match in buildTypeVarsMapping\n" ++ show t1 
>   --   ++ "\n" ++ show t2)

> tcEquation :: ValueEnv -> Equation -> TCM (Equation, ConstrType)
> tcEquation tyEnv0 (Equation p lhs rhs) = do
>   tys <- mapM (tcPattern p) ts
>   (rhs', (cx, ty)) <- tcRhs tyEnv0 rhs
>   let cxs = concat $ map fst tys ++ [cx] 
>   cty <- checkSkolems p (text "Function: " <+> ppIdent f) tyEnv0
>                         (cxs, foldr TypeArrow ty (map getType tys))
>   return (Equation p lhs rhs', cty)
>   where (f, ts) = flatLhs lhs

> tcLiteral :: Literal -> TCM ConstrType
> tcLiteral (Char   _ _) = return (BT.emptyContext, charType)
> tcLiteral (Int    v _) = do --return intType
>   exts <- typeClassExtensions
>   case exts of
>     False -> do 
>       m  <- getModuleIdent
>       ty <- freshConstrained [intType, floatType]
>       modifyValueEnv $ bindFunOnce m v (arrowArity ty) $ monoType ty
>       return (BT.emptyContext, ty)
>     True  -> do
>       sndRun <- isSecondRun
>       m      <- getModuleIdent
>       alpha  <- freshTypeVar
>       let numCx = if sndRun then [] else [(numClsIdent, alpha)]
>       modifyValueEnv $ bindFunOnce m v (arrowArity alpha) $ monoType' (numCx, alpha)
>       return (numCx, alpha) 
> tcLiteral (Float  v _) = do
>   exts <- typeClassExtensions
>   case exts of
>     False -> return (BT.emptyContext, floatType)
>     True  -> do
>       sndRun <- isSecondRun
>       m      <- getModuleIdent
>       alpha  <- freshTypeVar
>       let fracCx = if sndRun then [] else [(fractionalClsIdent, alpha)]
>       modifyValueEnv $ bindFunOnce m v (arrowArity alpha) $ monoType' (fracCx, alpha)
>       return (fracCx, alpha)
> tcLiteral (String _ _) = return (BT.emptyContext, stringType)

> tcPattern :: Position -> Pattern -> TCM ConstrType
> tcPattern _ (LiteralPattern    l) = tcLiteral l
> tcPattern _ (NegativePattern _ l) = tcLiteral l
> tcPattern _ (VariablePattern   v) = do
>   sigs <- getSigEnv
>   (cx, ty) <- case lookupTypeSig v sigs of
>     Nothing            -> freshConstrTypeVar
>     Just (expanded, t) -> expandPolyType (not expanded) t >>= inst
>   tyEnv <- getValueEnv
>   m  <- getModuleIdent
>   maybe (modifyValueEnv (bindFunOnce m v (arrowArity ty) (monoType' (cx, ty))) >> return (cx, ty))
>         (\ (ForAll cx0 _ t) -> return (cx0, t))
>         (sureVarType v tyEnv)
> tcPattern p t@(ConstructorPattern c ts) = do
>   m     <- getModuleIdent
>   tyEnv <- getValueEnv
>   ty <- skol $ constrType m c tyEnv
>   unifyArgs (ppPattern 0 t) ts ty []
>   where unifyArgs _   []       ty cx = return (cx, ty)
>         unifyArgs doc (t1:ts1) (TypeArrow ty1 ty2) cx = do
>           cty1@(cx1, _) <- tcPattern p t1
>           unify p "pattern" (doc $-$ text "Term:" <+> ppPattern 0 t1)
>                 (noContext ty1) cty1
>           unifyArgs doc ts1 ty2 (cx ++ cx1)
>         unifyArgs _ _ _ _ = internalError "TypeCheck.tcPattern"
> tcPattern p t@(InfixPattern t1 op t2) = do
>   m     <- getModuleIdent
>   tyEnv <- getValueEnv
>   ty <- skol (constrType m op tyEnv)
>   unifyArgs (ppPattern 0 t) [t1,t2] ty []
>   where unifyArgs _ [] ty cx = return (cx, ty)
>         unifyArgs doc (t':ts') (TypeArrow ty1 ty2) cx = do
>           cty1@(cx1, _) <- tcPattern p t' 
>           unify p "pattern" (doc $-$ text "Term:" <+> ppPattern 0 t')
>                 (noContext ty1) cty1
>           unifyArgs doc ts' ty2 (cx ++ cx1)
>         unifyArgs _ _ _ _ = internalError "TypeCheck.tcPattern"
> tcPattern p (ParenPattern t) = tcPattern p t
> tcPattern p (TuplePattern _ ts)
>  | null ts   = return $ noContext unitType
>  | otherwise = do
>      ctys <- mapM (tcPattern p) ts
>      let ty = tupleType $ (map snd ctys)
>      return (concatMap fst ctys, ty) 
> tcPattern p t@(ListPattern _ ts) =
>   freshTypeVar >>= flip (tcElems [] (ppPattern 0 t)) ts
>   where tcElems cx _ ty [] = return (cx, listType ty)
>         tcElems cx doc ty (t1:ts1) = do
>           cty1@(cx1, _) <- tcPattern p t1
>           unify p "pattern" (doc $-$ text "Term:" <+> ppPattern 0 t1)
>                 (noContext ty) cty1
>           tcElems (cx ++ cx1) doc ty ts1
> tcPattern p t@(AsPattern v t') = do
>   cty1@(cx1, ty1) <- tcPattern p (VariablePattern v)
>   cty2@(cx2, _  ) <- tcPattern p t'
>   unify p "pattern" (ppPattern 0 t) cty1 cty2
>   return (cx1 ++ cx2, ty1)
> tcPattern p (LazyPattern _ t) = tcPattern p t
> tcPattern p t@(FunctionPattern f ts) = do
>   m     <- getModuleIdent
>   tyEnv <- getValueEnv
>   ty <- inst (funType m f tyEnv) --skol (constrType m c tyEnv)
>   unifyArgs (ppPattern 0 t) ts (getType ty)
>   where unifyArgs _ [] ty = return $ noContext ty
>         unifyArgs doc (t1:ts1) ty@(TypeVariable _) = do
>              (alpha,beta) <- tcArrow p "function pattern" doc ty
>              ty' <- tcPatternFP p t1
>              unify p "function pattern"
>                    (doc $-$ text "Term:" <+> ppPattern 0 t1)
>                    ty' (noContext alpha)
>              unifyArgs doc ts1 beta
>         unifyArgs doc (t1:ts1) (TypeArrow ty1 ty2) = do
>           tcPatternFP p t1 >>=
>             unify p "function pattern"
>                 (doc $-$ text "Term:" <+> ppPattern 0 t1)
>                 (noContext ty1) >>
>             unifyArgs doc ts1 ty2
>         unifyArgs _ _ ty = internalError $ "TypeCheck.tcPattern: " ++ show ty
> tcPattern p (InfixFuncPattern t1 op t2) =
>   tcPattern p (FunctionPattern op [t1,t2])
> tcPattern p r@(RecordPattern fs rt)
>   | isJust rt = do
>       ty <- tcPattern p (fromJust rt)
<<<<<<< HEAD
>       fts <- mapM (tcFieldPatt tcPattern m) fs
>       let fts' = map (\(id0, ty0) -> (id0, getType ty0)) fts
>       alpha <- freshVar id
>       let rty = noContext $ TypeRecord fts' (Just alpha)
>       unify p "record pattern" (ppPattern 0 r) ty rty
>       return rty
>   | otherwise = do
>       m <- getModuleIdent
>       fts <- mapM (tcFieldPatt tcPattern m) fs
>       let fts' = map (\(id0, ty) -> (id0, getType ty)) fts
>       return (noContext $ TypeRecord fts' Nothing)
=======
>       fts <- mapM (tcFieldPatt tcPattern) fs
>       alpha <- freshVar id
>       let rty = TypeRecord fts (Just alpha)
>       unify p "record pattern" (ppPattern 0 r) ty rty
>       return rty
>   | otherwise = do
>       fts <- mapM (tcFieldPatt tcPattern) fs
>       return (TypeRecord fts Nothing)
>>>>>>> c799a5ac

\end{verbatim}
In contrast to usual patterns, the type checking routine for arguments of
function patterns \texttt{tcPatternFP} differs from \texttt{tcPattern}
because of possibly multiple occurrences of variables.
\begin{verbatim}

> tcPatternFP :: Position -> Pattern -> TCM ConstrType
> tcPatternFP _ (LiteralPattern    l) = tcLiteral l
> tcPatternFP _ (NegativePattern _ l) = tcLiteral l
> tcPatternFP _ (VariablePattern   v) = do
>   sigs <- getSigEnv
>   m <- getModuleIdent
>   cty@(_cx, ty) <- case lookupTypeSig v sigs of
>     Nothing             -> freshConstrTypeVar
>     Just (expanded, t)  -> expandPolyType (not expanded) t >>= inst
>   tyEnv <- getValueEnv
>   maybe (modifyValueEnv (bindFunOnce m v (arrowArity ty) (monoType' cty)) >> return cty)
>         (\ (ForAll cx0 _ t) -> return (cx0, t))
>         (sureVarType v tyEnv)
> tcPatternFP p t@(ConstructorPattern c ts) = do
>   m <- getModuleIdent
>   tyEnv <- getValueEnv
>   ty <- skol (constrType m c tyEnv)
>   liftM noContext $ unifyArgs (ppPattern 0 t) ts ty
>   where unifyArgs _ [] ty = return ty
>         unifyArgs doc (t1:ts1) (TypeArrow ty1 ty2) = do
>           tcPatternFP p t1 >>=
>             unify p "pattern" (doc $-$ text "Term:" <+> ppPattern 0 t1)
>                 (noContext ty1) >>
>             unifyArgs doc ts1 ty2
>         unifyArgs _ _ _ = internalError "TypeCheck.tcPatternFP"
> tcPatternFP p t@(InfixPattern t1 op t2) = do
>   m <- getModuleIdent
>   tyEnv <- getValueEnv
>   ty <- skol (constrType m op tyEnv)
>   liftM noContext $ unifyArgs (ppPattern 0 t) [t1,t2] ty
>   where unifyArgs _ [] ty = return ty
>         unifyArgs doc (t':ts') (TypeArrow ty1 ty2) = do
>           tcPatternFP p t' >>=
>             unify p "pattern" (doc $-$ text "Term:" <+> ppPattern 0 t')
>                   (noContext ty1) >>
>             unifyArgs doc ts' ty2
>         unifyArgs _ _ _ = internalError "TypeCheck.tcPatternFP"
> tcPatternFP p (ParenPattern t) = tcPatternFP p t
> tcPatternFP p (TuplePattern _ ts)
>  | null ts = return $ noContext unitType
>  | otherwise = liftM (noContext . tupleType) $ mapM (\t -> liftM getType $ tcPatternFP p t) ts
> tcPatternFP p t@(ListPattern _ ts) =
>   freshTypeVar >>= flip (tcElems (ppPattern 0 t)) ts
>   where tcElems _ ty [] = return (noContext $ listType ty)
>         tcElems doc ty (t1:ts1) =
>           tcPatternFP p t1 >>=
>           unify p "pattern" (doc $-$ text "Term:" <+> ppPattern 0 t1)
>                 (noContext ty) >>
>           tcElems doc ty ts1
> tcPatternFP p t@(AsPattern v t') =
>   do
>     ty1 <- tcPatternFP p (VariablePattern v)
>     ty2 <- tcPatternFP p t'
>     unify p "pattern" (ppPattern 0 t) ty1 ty2
>     return ty1
> tcPatternFP p (LazyPattern _ t) = tcPatternFP p t
> tcPatternFP p t@(FunctionPattern f ts) = do
>     m <- getModuleIdent
>     tyEnv <- getValueEnv
>     ty <- inst (funType m f tyEnv) --skol (constrType m c tyEnv)
>     unifyArgs (ppPattern 0 t) ts (getType ty)
>   where unifyArgs _ [] ty = return $ noContext ty
>         unifyArgs doc (t1:ts1) ty@(TypeVariable _) = do
>              (alpha,beta) <- tcArrow p "function pattern" doc ty
>              ty' <- tcPatternFP p t1
>              unify p "function pattern"
>                    (doc $-$ text "Term:" <+> ppPattern 0 t1)
>                    ty' (noContext alpha)
>              unifyArgs doc ts1 beta
>         unifyArgs doc (t1:ts1) (TypeArrow ty1 ty2) =
>           tcPatternFP p t1 >>=
>           unify p "pattern" (doc $-$ text "Term:" <+> ppPattern 0 t1)
>                 (noContext ty1) >>
>           unifyArgs doc ts1 ty2
>         unifyArgs _ _ _ = internalError "TypeCheck.tcPatternFP"
> tcPatternFP p (InfixFuncPattern t1 op t2) =
>   tcPatternFP p (FunctionPattern op [t1,t2])
> tcPatternFP p r@(RecordPattern fs rt)
>   | isJust rt = do
>       ty <- tcPatternFP p (fromJust rt)
<<<<<<< HEAD
>       fts <- mapM (tcFieldPatt tcPatternFP m) fs
>       let fts' = map (\(id0, ty0) -> (id0, getType ty0)) fts
>       alpha <- freshVar id
>       let rty = noContext $ TypeRecord fts' (Just alpha)
>       unify p "record pattern" (ppPattern 0 r) ty rty
>       return rty
>   | otherwise = do
>       m <- getModuleIdent
>       fts <- mapM (tcFieldPatt tcPatternFP m) fs
>       let fts' = map (\(id0, ty) -> (id0, getType ty)) fts
>       return (noContext $ TypeRecord fts' Nothing)

> tcFieldPatt :: (Position -> Pattern -> TCM ConstrType) -> ModuleIdent
>             -> Field Pattern -> TCM (Ident, ConstrType)
> tcFieldPatt tcPatt m f@(Field _ l t) = do
>     tyEnv <- getValueEnv
>     let p = idPosition l
>     lty <- maybe (freshTypeVar
>                    >>= (\lty' ->
>                          modifyValueEnv
>                            (bindLabel l (qualifyWith m (mkIdent "#Rec"))
>                                       (polyType lty'))
>                          >> return (noContext lty')))
>                  (\ (ForAll cx _ lty') -> return (cx, lty'))
>                  (sureLabelType l tyEnv)
>     ty <- tcPatt p t
>     unify p "record" (text "Field:" <+> ppFieldPatt f) lty ty
>     return (l,ty)
=======
>       fts <- mapM (tcFieldPatt tcPatternFP) fs
>       alpha <- freshVar id
>       let rty = TypeRecord fts (Just alpha)
>       unify p "record pattern" (ppPattern 0 r) ty rty
>       return rty
>   | otherwise = do
>       fts <- mapM (tcFieldPatt tcPatternFP) fs
>       return (TypeRecord fts Nothing)

> tcFieldPatt :: (Position -> Pattern -> TCM Type) -> Field Pattern
>             -> TCM (Ident, Type)
> tcFieldPatt tcPatt f@(Field _ l t) = do
>   m <- getModuleIdent
>   tyEnv <- getValueEnv
>   let p = idPosition l
>   lty <- maybe (freshTypeVar >>= \lty' ->
>                 modifyValueEnv
>                 (bindLabel l (qualifyWith m (mkIdent "#Rec")) (polyType lty'))
>                 >> return lty')
>                inst
>                (sureLabelType l tyEnv)
>   ty <- tcPatt p t
>   unify p "record" (text "Field:" <+> ppFieldPatt f) lty ty
>   return (l, ty)
>>>>>>> c799a5ac

> tcRhs ::ValueEnv -> Rhs -> TCM (Rhs, ConstrType)
> tcRhs tyEnv0 (SimpleRhs p e ds) = do
>   (ds', cxs    ) <- tcDecls ds
>   (e', (cx, ty)) <- tcExpr p e
>   cty <- checkSkolems p (text "Expression:" <+> ppExpr 0 e) tyEnv0 (cx ++ cxs, ty)
>   return (SimpleRhs p e' ds', cty)
> tcRhs tyEnv0 (GuardedRhs es ds) = do
>   (ds', cxs       ) <- tcDecls ds
>   (es', (cxs', ty)) <- tcCondExprs tyEnv0 es
>   return (GuardedRhs es' ds', (cxs' ++ cxs, ty))

> tcCondExprs :: ValueEnv -> [CondExpr] -> TCM ([CondExpr], ConstrType)
> tcCondExprs tyEnv0 es = do
<<<<<<< HEAD
>   gty <- if length es > 1 then return $ noContext boolType
>                           else liftM noContext $ freshConstrained [successType,boolType]
>   cty <- freshConstrTypeVar
>   tcCondExprs' gty cty [] es []
>   where tcCondExprs' :: ConstrType -> ConstrType -> BT.Context -> [CondExpr] 
>                      -> [CondExpr] -> TCM ([CondExpr], ConstrType)
>         tcCondExprs' _ (_, ty) cx [] newCs = return (reverse newCs, (cx, ty))
>         tcCondExprs' gty cty cx (e1:es1) newCs = do
>           (ce', cx') <- tcCondExpr gty cty e1
>           tcCondExprs' gty cty (cx ++ cx') es1 (ce':newCs)
>         tcCondExpr :: ConstrType -> ConstrType -> CondExpr -> TCM (CondExpr, BT.Context)
>         tcCondExpr gty cty@(_cx, _) (CondExpr p g e) = do
>           (g', cty1@(cx1, _)) <- tcExpr p g
>           unify p "guard" (ppExpr 0 g) gty cty1
>           (e', cty2)          <- tcExpr p e
>           cty3@(cx3, _) <- checkSkolems p (text "Expression:" <+> ppExpr 0 e) tyEnv0 cty2
>           unify p "guarded expression" (ppExpr 0 e) cty cty3
>           return (CondExpr p g' e', cx1 ++ cx3)

> tcExpr :: Position -> Expression -> TCM (Expression, ConstrType)
> tcExpr _ e@(Literal     l) = do
>   cty <- tcLiteral l
>   return (e, cty)
> tcExpr _ (Variable  _ v)
>     -- anonymous free variable
>   | isAnonId v' = do
>       m <- getModuleIdent
>       ty <- freshTypeVar
>       modifyValueEnv $ bindFunOnce m v' (arrowArity ty) $ monoType ty
>       return $ (Variable (Just $ mirrorFB $ noContext ty) v, noContext ty)
>   | otherwise    = do
>       sigs <- getSigEnv
>       m <- getModuleIdent
>       case qualLookupTypeSig m v sigs of
>         Just (expanded, cty) -> do
>           -- load the inferred type together with the contexts
>           (icx, ity) <- getValueEnv >>= inst . funType m v
>           -- retrieve the type from the type signature...
>           (cx0, ty0) <- expandPolyType (not expanded) cty >>= inst
>           -- ... and construct a mapping, so that the type variables in the 
>           -- inferred contexts match the type variables in the type
>           -- constructed from the type signature
>           let mapping = buildTypeVarsMapping ity ty0
>               cty'    = (cx0 ++ subst mapping icx, ty0)
>           return (Variable (Just $ mirrorFB cty') v, cty')
>         Nothing -> do
>           cty <- getValueEnv >>= inst . funType m v
>           return (Variable (Just $ mirrorFB cty) v, cty)
>   where v' = unqualify v
> tcExpr _ e@(Constructor c) = do
>  m <- getModuleIdent
>  cty <- getValueEnv >>= instExist . constrType m c
>  return (e, cty)
> tcExpr p (Typed _ e cx sig) = do
=======
>   gty <- if length es > 1 then return boolType
>                           else freshConstrained [successType, boolType]
>   ty <- freshTypeVar
>   mapM_ (tcCondExpr gty ty) es
>   return ty
>   where
>   tcCondExpr gty ty (CondExpr p g e) = do
>     tcExpr p g >>= unify p "guard" (ppExpr 0 g) gty
>     tcExpr p e >>= checkSkolems p (text "Expression:" <+> ppExpr 0 e) tyEnv0
>                >>= unify p "guarded expression" (ppExpr 0 e) ty

> tcExpr :: Position -> Expression -> TCM Type
> tcExpr _ (Literal     l) = tcLiteral l
> tcExpr _ (Variable    v)
>   | isAnonId v' = do -- anonymous free variable
>     m <- getModuleIdent
>     ty <- freshTypeVar
>     modifyValueEnv $ bindFun m v' (arrowArity ty) $ monoType ty
>     return ty
>   | otherwise   = do
>     sigs <- getSigEnv
>     m <- getModuleIdent
>     case qualLookupTypeSig m v sigs of
>       Just ty -> expandPolyType ty >>= inst
>       Nothing -> getValueEnv >>= inst . funType m v
>   where v' = unqualify v
> tcExpr _ (Constructor c) = do
>   m <- getModuleIdent
>   getValueEnv >>= instExist . constrType m c
> tcExpr p (Typed   e sig) = do
>>>>>>> c799a5ac
>   m <- getModuleIdent
>   tyEnv0 <- getValueEnv
>   (e', cty@(cxInf, tyInf)) <- tcExpr p e
>   sigma' <- expandPolyType True (cx, sig')
>   inst sigma' >>= flip (unify p "explicitly typed expression" (ppExpr 0 e)) cty
>   theta <- getTypeSubst
<<<<<<< HEAD
>   let (sigma, s) = genS (fvEnv (subst theta tyEnv0)) 
>                         (subst theta (cxInf, tyInf)) 
>       -- this is safe here because "gen" uses only substitutions of the 
>       -- form (Int, TypeVariable Int)
>       s' = reverseTySubst s
>   sndRun <- isSecondRun
>   -- issue errors only in the first run of the type check
>   unless (eqTypes sigma sigma') $ when (not sndRun) $ 
>     (report $ errTypeSigTooGeneral p m (text "Expression:" <+> ppExpr 0 e) (cx, sig') sigma)
>   cEnv <- getClassEnv
>   -- test context implication
>   let cxGiven = getContext sigma'
>       cxInf'  = getContext sigma
>   unless (implies' cEnv cxGiven cxInf') $ report $
>     errContextImplication p m cxGiven cxInf'
>     (filter (not . implies cEnv cxGiven) cxInf')
>     (mkIdent "explicitely typed expression")
>   -- Merge contexts. Note that the context cxGiven originates from the 
>   -- type signature, not from the inferred type. Thus the type variables 
>   -- in cxGiven don't refer to the type variables in the inferred type.  
>   -- Because of this we have to "substitute" the type variables "back", so
>   -- that they correctly refer to the type variables in the inferred type.
>   let cty1 = (cxInf ++ subst s' cxGiven, tyInf)
>   return (Typed (Just $ mirrorFB cty1) e' cx sig, cty1)
>   where sig' = nameSigType sig
>         eqTypes (ForAll _cx1 _ t1) (ForAll _cx2 _ t2) = t1 == t2
> tcExpr p (Paren e) = do
>   (e', cty) <- tcExpr p e
>   return (Paren e', cty)
> tcExpr p t@(Tuple sref es)
>   | null es = return $ (t, noContext unitType)
>   | otherwise = do 
>      esAndCtys <- mapM (tcExpr p) es
>      let cx  = concatMap (fst . snd) esAndCtys
>          tys = map (snd . snd) esAndCtys
>          es' = map fst esAndCtys
>      return (Tuple sref es', (cx, tupleType tys))
> tcExpr p e@(List srefs es) = do 
>   tvar       <- freshConstrTypeVar
>   (es', cty) <- tcElems (ppExpr 0 e) es tvar []
>   return (List srefs es', cty)
>   where tcElems :: Doc -> [Expression] -> ConstrType -> [Expression] 
>                 -> TCM ([Expression], ConstrType)
>         tcElems _ [] (cx, ty) newEs = return (reverse newEs, (cx, listType ty))
>         tcElems doc (e1:es1) cty@(cx, ty) newEs = do
>           (e1', cty'@(cx', _ty')) <- tcExpr p e1
=======
>   let sigma  = gen (fvEnv (subst theta tyEnv0)) (subst theta ty)
>   unless (sigma == sigma') $ report $
>     errTypeSigTooGeneral p m (text "Expression:" <+> ppExpr 0 e) sig' sigma
>   return ty
>   where sig' = nameSigType sig
> tcExpr p (Paren    e) = tcExpr p e
> tcExpr p (Tuple _ es)
>   | null es   = return unitType
>   | otherwise = liftM tupleType $ mapM (tcExpr p) es
> tcExpr p e@(List _ es) = freshTypeVar >>= tcElems (ppExpr 0 e) es
>   where tcElems _   []       ty = return (listType ty)
>         tcElems doc (e1:es1) ty =
>           tcExpr p e1 >>=
>>>>>>> c799a5ac
>           unify p "expression" (doc $-$ text "Term:" <+> ppExpr 0 e1)
>                 cty cty'
>           tcElems doc es1 (cx ++ cx', ty) (e1':newEs)
> tcExpr p (ListCompr sref e qs) = do
>     tyEnv0 <- getValueEnv
<<<<<<< HEAD
>     ss     <- mapM (tcQual p) qs
>     let cxs = concatMap snd ss
>         qs' = map fst ss
>     (e', (cx, ty)) <- tcExpr p e
>     cty <- checkSkolems p (text "Expression:" <+> ppExpr 0 e) tyEnv0 (cx ++ cxs, listType ty)
>     return (ListCompr sref e' qs', cty) 
> tcExpr p e@(EnumFrom _ e1) = do
>     (e1', cty1@(cx1, _ty1)) <- tcExpr p e1
>     exts <- typeClassExtensions
>     case exts of 
>       False -> do
>         unify p "arithmetic sequence"
>               (ppExpr 0 e $-$ text "Term:" <+> ppExpr 0 e1) (noContext intType) cty1
>         let cty = (cx1, listType intType)
>         return (EnumFrom (Just $ mirrorFB cty) e1', cty)
>       True  -> do
>         alpha <- freshTypeVar
>         let enumCx = [(enumClsIdent, alpha)]
>         unify p "arithmetic sequence"
>              (ppExpr 0 e $-$ text "Term:" <+> ppExpr 0 e1) (enumCx, alpha) cty1
>         let enumFromType = TypeArrow alpha (listType alpha)
>         return (EnumFrom (Just $ mirrorFB (cx1 ++ enumCx, enumFromType)) e1',
>                 (cx1 ++ enumCx, listType alpha))
> tcExpr p e@(EnumFromThen _ e1 e2) = do
>     (e1', cty1@(cx1, _ty1)) <- tcExpr p e1
>     (e2', cty2@(cx2, _ty2)) <- tcExpr p e2
>     exts <- typeClassExtensions
>     case exts of
>       False -> do
>         unify p "arithmetic sequence"
>               (ppExpr 0 e $-$ text "Term:" <+> ppExpr 0 e1) (noContext intType) cty1
>         unify p "arithmetic sequence"
>               (ppExpr 0 e $-$ text "Term:" <+> ppExpr 0 e2) (noContext intType) cty2
>         let cty = (cx1 ++ cx2, listType intType)
>         return (EnumFromThen (Just $ mirrorFB cty) e1' e2', cty)
>       True  -> do
>         alpha <- freshTypeVar
>         let enumCx = [(enumClsIdent, alpha)]
>         unify p "arithmetic sequence"
>               (ppExpr 0 e $-$ text "Term:" <+> ppExpr 0 e1) (enumCx, alpha) cty1
>         unify p "arithmetic sequence"
>               (ppExpr 0 e $-$ text "Term:" <+> ppExpr 0 e2) (enumCx, alpha) cty2
>         let enumFromThenType = TypeArrow alpha (TypeArrow alpha (listType alpha))
>         return (EnumFromThen
>                    (Just $ mirrorFB (cx1 ++ cx2 ++ enumCx, enumFromThenType))
>                    e1' e2', 
>                 (cx1 ++ cx2 ++ enumCx, listType alpha))  
> tcExpr p e@(EnumFromTo _ e1 e2) = do
>     (e1', cty1@(cx1, _ty1)) <- tcExpr p e1
>     (e2', cty2@(cx2, _ty2)) <- tcExpr p e2
>     exts <- typeClassExtensions
>     case exts of
>       False -> do
>         unify p "arithmetic sequence"
>               (ppExpr 0 e $-$ text "Term:" <+> ppExpr 0 e1) (noContext intType) cty1
>         unify p "arithmetic sequence"
>               (ppExpr 0 e $-$ text "Term:" <+> ppExpr 0 e2) (noContext intType) cty2
>         let cty = (cx1 ++ cx2, listType intType)
>         return (EnumFromTo (Just $ mirrorFB cty) e1' e2', cty)
>       True  -> do
>         alpha <- freshTypeVar
>         let enumCx = [(enumClsIdent, alpha)]
>         unify p "arithmetic sequence"
>               (ppExpr 0 e $-$ text "Term:" <+> ppExpr 0 e1) (enumCx, alpha) cty1
>         unify p "arithmetic sequence"
>               (ppExpr 0 e $-$ text "Term:" <+> ppExpr 0 e2) (enumCx, alpha) cty2
>         let enumFromToType = TypeArrow alpha (TypeArrow alpha (listType alpha))
>         return (EnumFromTo 
>                    (Just $ mirrorFB (cx1 ++ cx2 ++ enumCx, enumFromToType))
>                    e1' e2', 
>                 (cx1 ++ cx2 ++ enumCx, listType alpha))
> tcExpr p e@(EnumFromThenTo _ e1 e2 e3) = do
>     (e1', cty1@(cx1, _ty1)) <- tcExpr p e1
>     (e2', cty2@(cx2, _ty2)) <- tcExpr p e2
>     (e3', cty3@(cx3, _ty3)) <- tcExpr p e3
>     exts <- typeClassExtensions
>     case exts of
>       False -> do
>         unify p "arithmetic sequence"
>               (ppExpr 0 e $-$ text "Term:" <+> ppExpr 0 e1) (noContext intType) cty1
>         unify p "arithmetic sequence"
>               (ppExpr 0 e $-$ text "Term:" <+> ppExpr 0 e2) (noContext intType) cty2
>         unify p "arithmetic sequence"
>               (ppExpr 0 e $-$ text "Term:" <+> ppExpr 0 e3) (noContext intType) cty3
>         let cty = (cx1 ++ cx2 ++ cx3, listType intType)
>         return (EnumFromThenTo (Just $ mirrorFB cty) e1' e2' e3', cty)
>       True -> do
>         alpha <- freshTypeVar
>         let enumCx = [(enumClsIdent, alpha)]
>         unify p "arithmetic sequence"
>               (ppExpr 0 e $-$ text "Term:" <+> ppExpr 0 e1) (enumCx, alpha) cty1
>         unify p "arithmetic sequence"
>               (ppExpr 0 e $-$ text "Term:" <+> ppExpr 0 e2) (enumCx, alpha) cty2
>         unify p "arithmetic sequence"
>               (ppExpr 0 e $-$ text "Term:" <+> ppExpr 0 e3) (enumCx, alpha) cty3
>         let enumFromThenToType = TypeArrow alpha (TypeArrow alpha (TypeArrow alpha (listType alpha)))
>         return (EnumFromThenTo
>                    (Just $ mirrorFB (cx1 ++ cx2 ++ cx3 ++ enumCx, enumFromThenToType))
>                    e1' e2' e3',
>                 (cx1 ++ cx2 ++ cx3 ++ enumCx, listType alpha))
> tcExpr p e@(UnaryMinus _ op e1) = do
>     exts <- typeClassExtensions
>     case exts of
>       False -> do
>         opTy        <- opType op
>         (e1', cty1) <- tcExpr p e1
>         unify p "unary negation" (ppExpr 0 e $-$ text "Term:" <+> ppExpr 0 e1)
>               opTy cty1
>         return (UnaryMinus (Just $ mirrorFB cty1) op e1', cty1)
>       True  -> do
>         (e1', cty1@(cx1, _ty1)) <- tcExpr p e1
>         alpha <- freshTypeVar
>         let numCx = [(numClsIdent, alpha)]
>         unify p "unary negation" (ppExpr 0 e $-$ text "Term:" <+> ppExpr 0 e1)
>           (numCx, alpha) cty1
>         let negateType = TypeArrow alpha alpha
>         return (UnaryMinus (Just $ mirrorFB (cx1 ++ numCx, negateType)) op e1',
>           (cx1 ++ numCx, alpha))
=======
>     mapM_ (tcQual p) qs
>     ty <- tcExpr p e
>     checkSkolems p (text "Expression:" <+> ppExpr 0 e) tyEnv0 (listType ty)
> tcExpr p e@(EnumFrom e1) = do
>   ty1 <- tcExpr p e1
>   unify p "arithmetic sequence"
>         (ppExpr 0 e $-$ text "Term:" <+> ppExpr 0 e1) intType ty1
>   return (listType intType)
> tcExpr p e@(EnumFromThen e1 e2) = do
>   ty1 <- tcExpr p e1
>   ty2 <- tcExpr p e2
>   unify p "arithmetic sequence"
>         (ppExpr 0 e $-$ text "Term:" <+> ppExpr 0 e1) intType ty1
>   unify p "arithmetic sequence"
>         (ppExpr 0 e $-$ text "Term:" <+> ppExpr 0 e2) intType ty2
>   return (listType intType)
> tcExpr p e@(EnumFromTo e1 e2) = do
>   ty1 <- tcExpr p e1
>   ty2 <- tcExpr p e2
>   unify p "arithmetic sequence"
>         (ppExpr 0 e $-$ text "Term:" <+> ppExpr 0 e1) intType ty1
>   unify p "arithmetic sequence"
>         (ppExpr 0 e $-$ text "Term:" <+> ppExpr 0 e2) intType ty2
>   return (listType intType)
> tcExpr p e@(EnumFromThenTo e1 e2 e3) = do
>   ty1 <- tcExpr p e1
>   ty2 <- tcExpr p e2
>   ty3 <- tcExpr p e3
>   unify p "arithmetic sequence"
>         (ppExpr 0 e $-$ text "Term:" <+> ppExpr 0 e1) intType ty1
>   unify p "arithmetic sequence"
>         (ppExpr 0 e $-$ text "Term:" <+> ppExpr 0 e2) intType ty2
>   unify p "arithmetic sequence"
>         (ppExpr 0 e $-$ text "Term:" <+> ppExpr 0 e3) intType ty3
>   return (listType intType)
> tcExpr p e@(UnaryMinus op e1) = do
>   opTy <- opType op
>   ty1 <- tcExpr p e1
>   unify p "unary negation" (ppExpr 0 e $-$ text "Term:" <+> ppExpr 0 e1)
>         opTy ty1
>   return ty1
>>>>>>> c799a5ac
>   where opType op'
>           | op' == minusId  = liftM noContext $ freshConstrained [intType,floatType]
>           | op' == fminusId = return $ noContext floatType
>           | otherwise = internalError $ "TypeCheck.tcExpr unary " ++ idName op'
> tcExpr p e@(Apply e1 e2) = do
<<<<<<< HEAD
>     (e1',      (cx1,  ty1)) <- tcExpr p e1
>     (e2', cty2@(cx2, _ty2)) <- tcExpr p e2
>     (alpha,beta) <- 
>       tcArrow p "application" (ppExpr 0 e $-$ text "Term:" <+> ppExpr 0 e1)
>              ty1
>     unify p "application" (ppExpr 0 e $-$ text "Term:" <+> ppExpr 0 e2)
>           (noContext alpha) cty2
>     cx' <- adjustContext (cx1 ++ cx2)
>     return (Apply e1' e2', (cx', beta))
> tcExpr p e@(InfixApply e1 op e2) = do
>     (_op, ctyo@(cxo, opTy)) <- tcExpr p (infixOp op)
>     (e1', cty1@(cx1, _ty1)) <- tcExpr p e1
>     (e2', cty2@(cx2, _ty2)) <- tcExpr p e2
>     (alpha,beta,gamma) <-
>       tcBinary p "infix application"
>                (ppExpr 0 e $-$ text "Operator:" <+> ppOp op) opTy
>     unify p "infix application" (ppExpr 0 e $-$ text "Term:" <+> ppExpr 0 e1)
>           (noContext alpha) cty1
>     unify p "infix application" (ppExpr 0 e $-$ text "Term:" <+> ppExpr 0 e2)
>           (noContext beta) cty2
>     cx' <- adjustContext (cxo ++ cx1 ++ cx2)
>     return (InfixApply e1' (annotInfixOpType op ctyo) e2', (cx', gamma))
> tcExpr p e@(LeftSection e1 op) = do
>     (_op, opTy@(cxo, _)) <- tcExpr p (infixOp op)
>     (e1', cty1@(cx1, _)) <- tcExpr p e1
>     (alpha,beta) <-
>       tcArrow p "left section" (ppExpr 0 e $-$ text "Operator:" <+> ppOp op)
>               (getType opTy)
>     unify p "left section" (ppExpr 0 e $-$ text "Term:" <+> ppExpr 0 e1)
>           (noContext alpha) cty1
>     cx' <- adjustContext (cxo ++ cx1)
>     return (LeftSection e1' (annotInfixOpType op opTy), (cx', beta))
> tcExpr p e@(RightSection op e1) = do
>     (_op, opTy@(cxo, _)) <- tcExpr p (infixOp op)
>     (e1', cty1@(cx1, _)) <- tcExpr p e1
>     (alpha,beta,gamma) <-
>       tcBinary p "right section"
>                (ppExpr 0 e $-$ text "Operator:" <+> ppOp op) (getType opTy)
>     unify p "right section" (ppExpr 0 e $-$ text "Term:" <+> ppExpr 0 e1)
>           (noContext beta) cty1
>     cx' <- adjustContext (cxo ++ cx1)
>     return (RightSection (annotInfixOpType op opTy) e1', (cx', TypeArrow alpha gamma))
> tcExpr p expr@(Lambda sref ts e) = do
>     tyEnv0 <- getValueEnv
>     ctys   <- mapM (tcPattern p) ts
>     (e', (cx, ty)) <- tcExpr p e
>     let cxs = concat (map fst ctys ++ [cx]) 
>     cty <- checkSkolems p (text "Expression:" <+> ppExpr 0 expr) tyEnv0
>                           (cxs, foldr TypeArrow ty (map getType ctys))
>     return (Lambda sref ts e', cty)
> tcExpr p (Let ds e) = do
>     tyEnv0 <- getValueEnv
>     (ds', cxs    ) <- tcDecls ds
>     (e', (cx, ty)) <- tcExpr p e
>     cty <- checkSkolems p (text "Expression:" <+> ppExpr 0 e) tyEnv0 (cx ++ cxs, ty)
>     return (Let ds' e', cty)
> tcExpr p (Do sts e) = do
>     tyEnv0 <- getValueEnv
>     ss     <- mapM (tcStmt p) sts
>     let cxs  = concatMap snd ss
>         sts' = map fst ss
>     alpha <- freshTypeVar
>     (e', cty@(cx, ty)) <- tcExpr p e
>     unify p "statement" (ppExpr 0 e) (noContext $ ioType alpha) cty
>     cty' <- checkSkolems p (text "Expression:" <+> ppExpr 0 e) tyEnv0 (cxs ++ cx, ty)
>     return (Do sts' e', cty')
> tcExpr p e@(IfThenElse sref e1 e2 e3) = do
>     (e1', cty1@(cx1, _ty1)) <- tcExpr p e1
>     unify p "expression" (ppExpr 0 e $-$ text "Term:" <+> ppExpr 0 e1)
>           (noContext boolType) cty1
>     (e2', cty2@(cx2, _ty2)) <- tcExpr p e2
>     (e3', cty3@(cx3, ty3))  <- tcExpr p e3
>     unify p "expression" (ppExpr 0 e $-$ text "Term:" <+> ppExpr 0 e3)
>           cty2 cty3
>     return (IfThenElse sref e1' e2' e3', (cx1 ++ cx2 ++ cx3, ty3))
> tcExpr p (Case sref ct e alts) = do
>     tyEnv0 <- getValueEnv
>     (e', cty@(cx, _)) <- tcExpr p e
>     alpha <- freshConstrTypeVar
>     (alts', (cxA, tyA)) <- tcAlts tyEnv0 cty alpha [] alts []
>     return (Case sref ct e' alts', (cx ++ cxA, tyA))
>   where tcAlts _      _   (_, ty2) cx [] newAs = return (reverse newAs, (cx, ty2))
>         tcAlts tyEnv0 ty1 ty2 cx (alt1:alts1) newAs = do
>           (a, cx1) <- tcAlt (ppAlt alt1) tyEnv0 ty1 ty2 alt1
>           tcAlts tyEnv0 ty1 ty2 (cx ++ cx1) alts1 (a:newAs)
>         tcAlt :: Doc -> ValueEnv -> ConstrType -> ConstrType -> Alt -> TCM (Alt, BT.Context)
>         tcAlt doc tyEnv0 ty1 ty2 (Alt p1 t rhs) = do
>           ctyP@(cxP, _) <- tcPattern p1 t
=======
>   ty1 <- tcExpr p e1
>   ty2 <- tcExpr p e2
>   (alpha,beta) <-
>     tcArrow p "application" (ppExpr 0 e $-$ text "Term:" <+> ppExpr 0 e1)
>            ty1
>   unify p "application" (ppExpr 0 e $-$ text "Term:" <+> ppExpr 0 e2)
>         alpha ty2
>   return beta
> tcExpr p e@(InfixApply e1 op e2) = do
>   opTy <- tcExpr p (infixOp op)
>   ty1  <- tcExpr p e1
>   ty2  <- tcExpr p e2
>   (alpha,beta,gamma) <-
>     tcBinary p "infix application"
>              (ppExpr 0 e $-$ text "Operator:" <+> ppOp op) opTy
>   unify p "infix application" (ppExpr 0 e $-$ text "Term:" <+> ppExpr 0 e1)
>         alpha ty1
>   unify p "infix application" (ppExpr 0 e $-$ text "Term:" <+> ppExpr 0 e2)
>         beta ty2
>   return gamma
> tcExpr p e@(LeftSection e1 op) = do
>   opTy <- tcExpr p (infixOp op)
>   ty1  <- tcExpr p e1
>   (alpha,beta) <-
>     tcArrow p "left section" (ppExpr 0 e $-$ text "Operator:" <+> ppOp op)
>             opTy
>   unify p "left section" (ppExpr 0 e $-$ text "Term:" <+> ppExpr 0 e1)
>         alpha ty1
>   return beta
> tcExpr p e@(RightSection op e1) = do
>   opTy <- tcExpr p (infixOp op)
>   ty1  <- tcExpr p e1
>   (alpha,beta,gamma) <-
>     tcBinary p "right section"
>              (ppExpr 0 e $-$ text "Operator:" <+> ppOp op) opTy
>   unify p "right section" (ppExpr 0 e $-$ text "Term:" <+> ppExpr 0 e1)
>         beta ty1
>   return (TypeArrow alpha gamma)
> tcExpr p expr@(Lambda _ ts e) = do
>   tyEnv0 <- getValueEnv
>   tys <- mapM (tcPattern p) ts
>   ty <- tcExpr p e
>   checkSkolems p (text "Expression:" <+> ppExpr 0 expr) tyEnv0
>                (foldr TypeArrow ty tys)
> tcExpr p (Let ds e) = do
>   tyEnv0 <- getValueEnv
>   tcDecls ds
>   ty <- tcExpr p e
>   checkSkolems p (text "Expression:" <+> ppExpr 0 e) tyEnv0 ty
> tcExpr p (Do sts e) = do
>   tyEnv0 <- getValueEnv
>   mapM_ (tcStmt p) sts
>   alpha <- freshTypeVar
>   ty <- tcExpr p e
>   unify p "statement" (ppExpr 0 e) (ioType alpha) ty
>   checkSkolems p (text "Expression:" <+> ppExpr 0 e) tyEnv0 ty
> tcExpr p e@(IfThenElse _ e1 e2 e3) = do
>   ty1 <- tcExpr p e1
>   unify p "expression" (ppExpr 0 e $-$ text "Term:" <+> ppExpr 0 e1)
>         boolType ty1
>   ty2 <- tcExpr p e2
>   ty3 <- tcExpr p e3
>   unify p "expression" (ppExpr 0 e $-$ text "Term:" <+> ppExpr 0 e3)
>         ty2 ty3
>   return ty3
> tcExpr p (Case _ _ e alts) = do
>   tyEnv0 <- getValueEnv
>   ty <- tcExpr p e
>   alpha <- freshTypeVar
>   tcAlts tyEnv0 ty alpha alts
>   where tcAlts _      _   ty [] = return ty
>         tcAlts tyEnv0 ty1 ty2 (alt1:alts1) =
>           tcAlt (ppAlt alt1) tyEnv0 ty1 ty2 alt1 >> tcAlts tyEnv0 ty1 ty2 alts1
>         tcAlt doc tyEnv0 ty1 ty2 (Alt p1 t rhs) =
>           tcPattern p1 t >>=
>>>>>>> c799a5ac
>           unify p1 "case pattern" (doc $-$ text "Term:" <+> ppPattern 0 t)
>                 ty1 ctyP
>           (rhs', ctyRhs@(cxRhs, _)) <- tcRhs tyEnv0 rhs
>           unify p1 "case branch" doc ty2 ctyRhs
>           return (Alt p1 t rhs', cxP ++ cxRhs)
> tcExpr _ (RecordConstr fs) = do
<<<<<<< HEAD
>     fs'AndFts <- mapM tcFieldExpr fs 
>     let fts = map snd fs'AndFts 
>         cxs = concatMap (fst . snd) fts
>         fs' = map fst fs'AndFts
>     return (RecordConstr fs', (cxs, TypeRecord 
>       (map (\(id0, cty) -> (id0, getType cty)) fts) Nothing))
> tcExpr p r@(RecordSelection e l) = do
>     m <- getModuleIdent
>     (e', cty@(cx, _)) <- tcExpr p e
>     tyEnv <- getValueEnv
>     lty <- maybe (freshTypeVar
>                    >>= (\lty' ->
>                          modifyValueEnv
>                            (bindLabel l (qualifyWith m (mkIdent "#Rec"))
>                                       (monoType lty'))
>                          >> return lty'))
>                  -- TODO: ignore context?
>                  (\ (ForAll _cx _ lty') -> return lty')
>                  (sureLabelType l tyEnv)
>     alpha <- freshVar id
>     let rty = TypeRecord [(l,lty)] (Just alpha)
>     unify p "record selection" (ppExpr 0 r) cty (noContext rty)
>     -- TODO: adjusting context, because we have a situation similar to
>     -- Apply (?)
>     cx' <- adjustContext cx
>     return (RecordSelection e' l, (cx', lty))
> tcExpr p r@(RecordUpdate fs e) = do
>     (e', cty) <- tcExpr p e
>     fs'AndFts <- mapM tcFieldExpr fs
>     let fts = map snd fs'AndFts
>         fs' = map fst fs'AndFts
>     alpha <- freshVar id
>     let rty = TypeRecord (map (\(id0, cty0) -> (id0, getType cty0)) fts) (Just alpha)
>     unify p "record update" (ppExpr 0 r) cty (noContext rty)
>     return (RecordUpdate fs' e', cty)

> tcQual :: Position -> Statement -> TCM (Statement, BT.Context)
> tcQual p (StmtExpr  sref e) = do
>   (e', cty@(cx, _ty)) <- tcExpr p e
>   unify p "guard" (ppExpr 0 e) (noContext boolType) cty
>   return (StmtExpr sref e', cx)
> tcQual p q@(StmtBind sref t e) = do
>   (cx1, ty1) <- tcPattern p t
>   (e', cty2@(cx2, _  )) <- tcExpr p e
>   unify p "generator" (ppStmt q $-$ text "Term:" <+> ppExpr 0 e)
>         (noContext $ listType ty1) cty2
>   return (StmtBind sref t e', cx1 ++ cx2)
> tcQual _ (StmtDecl      ds) = do 
>   -- do not ignore contexts of declarations
>   (ds', cx) <- tcDecls ds
>   return (StmtDecl ds', cx)

> tcStmt ::Position -> Statement -> TCM (Statement, BT.Context)
> tcStmt p (StmtExpr sref e) = do
>   alpha             <- freshTypeVar
>   (e', cty@(cx, _)) <- tcExpr p e
>   unify p "statement" (ppExpr 0 e) (noContext $ ioType alpha) cty
>   return (StmtExpr sref e', cx)
> tcStmt p st@(StmtBind sref t e) = do
>   cty1@(cx1, _)       <- tcPattern p t
>   (e', cty2@(cx2, _)) <- tcExpr p e
>   unify p "statement" (ppStmt st $-$ text "Term:" <+> ppExpr 0 e) (noContext $ ioType $ getType cty1) cty2
>   return (StmtBind sref t e', cx1 ++ cx2)
> tcStmt _ (StmtDecl ds) = do
>   -- do not ignore contexts of declarations
>   (ds', cx) <- tcDecls ds
>   return (StmtDecl ds', cx)

> tcFieldExpr :: Field Expression -> TCM (Field Expression, (Ident, ConstrType))
> tcFieldExpr f@(Field p0 l e) = do
>   m     <- getModuleIdent
>   tyEnv <- getValueEnv
>   let p = idPosition l
>   lty <- maybe (freshTypeVar
>                >>= (\lty' ->
>                      modifyValueEnv (bindLabel l (qualifyWith m (mkIdent "#Rec"))
>                                     (monoType lty'))
>                >> (return $ noContext lty')))
>                  inst
>         (sureLabelType l tyEnv)
>   (e', cty) <- tcExpr p e
>   unify p "record" (text "Field:" <+> ppFieldExpr f) lty cty
>   return (Field p0 l e', (l,cty))

> adjustContext :: BT.Context -> TCM BT.Context
> adjustContext cxs = do
>   theta <- getTypeSubst
>   return (subst theta cxs) 

> reverseTySubst :: TypeSubst -> TypeSubst
> reverseTySubst = listToSubst . map swap . substToList
>   where swap (n, TypeVariable m) = (m, TypeVariable n)
>         swap _ = internalError "reverseTySubst"

> -- nubCx :: ConstrType -> ConstrType
> -- nubCx (cx, ty) = (nub $ cx, ty)

> annotInfixOpType :: InfixOp -> ConstrType -> InfixOp
> annotInfixOpType (InfixOp _ qid) cty = InfixOp (Just $ mirrorFB cty) qid
> annotInfixOpType (InfixConstr qid) _ = (InfixConstr qid)
=======
>   fts <- mapM tcFieldExpr fs
>   return (TypeRecord fts Nothing)
> tcExpr p r@(RecordSelection e l) = do
>   lty <- instLabel l
>   ety <- tcExpr p e
>   alpha <- freshVar id
>   let rty = TypeRecord [(l, lty)] (Just alpha)
>   unify p "record selection" (ppExpr 0 r) ety rty
>   return lty
> tcExpr p r@(RecordUpdate fs e) = do
>   ty    <- tcExpr p e
>   fts   <- mapM tcFieldExpr fs
>   alpha <- freshVar id
>   let rty = TypeRecord fts (Just alpha)
>   unify p "record update" (ppExpr 0 r) ty rty
>   return ty

> tcQual :: Position -> Statement -> TCM ()
> tcQual p (StmtExpr     _ e) =
>   tcExpr p e >>= unify p "guard" (ppExpr 0 e) boolType
> tcQual p q@(StmtBind _ t e) = do
>   ty1 <- tcPattern p t
>   ty2 <- tcExpr p e
>   unify p "generator" (ppStmt q $-$ text "Term:" <+> ppExpr 0 e)
>         (listType ty1) ty2
> tcQual _ (StmtDecl      ds) = tcDecls ds

> tcStmt ::Position -> Statement -> TCM ()
> tcStmt p (StmtExpr _ e) = do
>   alpha <- freshTypeVar
>   ty    <- tcExpr p e
>   unify p "statement" (ppExpr 0 e) (ioType alpha) ty
> tcStmt p st@(StmtBind _ t e) = do
>   ty1 <- tcPattern p t
>   ty2 <- tcExpr p e
>   unify p "statement" (ppStmt st $-$ text "Term:" <+> ppExpr 0 e) (ioType ty1) ty2
> tcStmt _ (StmtDecl ds) = tcDecls ds

> tcFieldExpr :: Field Expression -> TCM (Ident, Type)
> tcFieldExpr f@(Field p l e) = do
>   lty <- instLabel l
>   ety <- tcExpr p e
>   unify p "record" (text "Field:" <+> ppFieldExpr f) lty ety
>   return (l, ety)
>>>>>>> c799a5ac

\end{verbatim}
The function \texttt{tcArrow} checks that its argument can be used as
an arrow type $\alpha\rightarrow\beta$ and returns the pair
$(\alpha,\beta)$. Similarly, the function \texttt{tcBinary} checks
that its argument can be used as an arrow type
$\alpha\rightarrow\beta\rightarrow\gamma$ and returns the triple
$(\alpha,\beta,\gamma)$.
\begin{verbatim}

> tcArrow :: Position -> String -> Doc -> Type -> TCM (Type, Type)
> tcArrow p what doc ty = do
>   theta <- getTypeSubst
>   unaryArrow (subst theta ty)
>   where
>   unaryArrow (TypeArrow ty1 ty2) = return (ty1, ty2)
>   unaryArrow (TypeVariable   tv) = do
>     alpha <- freshTypeVar
>     beta  <- freshTypeVar
>     modifyTypeSubst $ bindVar tv $ TypeArrow alpha beta
>     return (alpha, beta)
>   unaryArrow ty'                 = do
>     m <- getModuleIdent
>     report $ errNonFunctionType p what doc m ty'
>     liftM2 (,) freshTypeVar freshTypeVar

> tcBinary :: Position -> String -> Doc -> Type -> TCM (Type, Type, Type)
> tcBinary p what doc ty = tcArrow p what doc ty >>= uncurry binaryArrow
>   where
>   binaryArrow ty1 (TypeArrow ty2 ty3) = return (ty1, ty2, ty3)
>   binaryArrow ty1 (TypeVariable   tv) = do
>     beta  <- freshTypeVar
>     gamma <- freshTypeVar
>     modifyTypeSubst $ bindVar tv $ TypeArrow beta gamma
>     return (ty1, beta, gamma)
>   binaryArrow ty1 ty2 = do
>     m <- getModuleIdent
>     report $ errNonBinaryOp p what doc m (TypeArrow ty1 ty2)
>     liftM3 (,,) (return ty1) freshTypeVar freshTypeVar

\end{verbatim}
\paragraph{Unification}
The unification uses Robinson's algorithm (cf., e.g., Chap.~9
of~\cite{PeytonJones87:Book}).
\begin{verbatim}

> unify :: Position -> String -> Doc -> ConstrType -> ConstrType -> TCM ()
> unify p what doc (_, ty1) (_, ty2) = do
>   theta <- getTypeSubst
>   let ty1' = subst theta ty1
>   let ty2' = subst theta ty2
>   m <- getModuleIdent
>   case unifyTypes m ty1' ty2' of
>     Left reason -> report $ errTypeMismatch p what doc m ty1' ty2' reason
>     Right sigma -> modifyTypeSubst (compose sigma)

> unifyTypes :: ModuleIdent -> Type -> Type -> Either Doc TypeSubst
> unifyTypes _ (TypeVariable tv1) (TypeVariable tv2)
>   | tv1 == tv2            = Right idSubst
>   | otherwise             = Right (singleSubst tv1 (TypeVariable tv2))
> unifyTypes m (TypeVariable tv) ty
>   | tv `elem` typeVars ty = Left  (errRecursiveType m tv ty)
>   | otherwise             = Right (singleSubst tv ty)
> unifyTypes m ty (TypeVariable tv)
>   | tv `elem` typeVars ty = Left  (errRecursiveType m tv ty)
>   | otherwise             = Right (singleSubst tv ty)
> unifyTypes _ (TypeConstrained tys1 tv1) (TypeConstrained tys2 tv2)
>   | tv1  == tv2           = Right idSubst
>   | tys1 == tys2          = Right (singleSubst tv1 (TypeConstrained tys2 tv2))
> unifyTypes m (TypeConstrained tys tv) ty =
>   foldr (choose . unifyTypes m ty) (Left (errIncompatibleTypes m ty (head tys)))
>         tys
>   where choose (Left _) theta' = theta'
>         choose (Right theta) _ = Right (bindSubst tv ty theta)
> unifyTypes m ty (TypeConstrained tys tv) =
>   foldr (choose . unifyTypes m ty) (Left (errIncompatibleTypes m ty (head tys)))
>         tys
>   where choose (Left _) theta' = theta'
>         choose (Right theta) _ = Right (bindSubst tv ty theta)
> unifyTypes m (TypeConstructor tc1 tys1) (TypeConstructor tc2 tys2)
>   | tc1 == tc2 = unifyTypeLists m tys1 tys2
> unifyTypes m (TypeArrow ty11 ty12) (TypeArrow ty21 ty22) =
>   unifyTypeLists m [ty11, ty12] [ty21, ty22]
> unifyTypes _ (TypeSkolem k1) (TypeSkolem k2)
>   | k1 == k2 = Right idSubst
> unifyTypes m (TypeRecord fs1 Nothing) tr2@(TypeRecord fs2 Nothing)
>   | length fs1 == length fs2 = unifyTypedLabels m fs1 tr2
> unifyTypes m tr1@(TypeRecord _ Nothing) (TypeRecord fs2 (Just a2)) =
>   either Left
>          (\res -> either Left
>                          (Right . compose res)
>                          (unifyTypes m (TypeVariable a2) tr1))
>          (unifyTypedLabels m fs2 tr1)
> unifyTypes m tr1@(TypeRecord _ (Just _)) tr2@(TypeRecord _ Nothing) =
>   unifyTypes m tr2 tr1
> unifyTypes m (TypeRecord fs1 (Just a1)) tr2@(TypeRecord fs2 (Just a2)) =
>   let (fs1', rs1, rs2) = splitFields fs1 fs2
>   in  either
>         Left
>         (\res ->
>           either
>             Left
>             (\res' -> Right (compose res res'))
>             (unifyTypeLists m [TypeVariable a1,
>                                TypeRecord (fs1 ++ rs2) Nothing]
>                               [TypeVariable a2,
>                                TypeRecord (fs2 ++ rs1) Nothing]))
>         (unifyTypedLabels m fs1' tr2)
>   where
>   splitFields fsx fsy = split' [] [] fsy fsx
>   split' fs1' rs1 rs2 [] = (fs1',rs1,rs2)
>   split' fs1' rs1 rs2 ((l,ty):ltys) =
>     maybe (split' fs1' ((l,ty):rs1) rs2 ltys)
>           (const (split' ((l,ty):fs1') rs1 (remove l rs2) ltys))
>           (lookup l rs2)
> unifyTypes m ty1 ty2 = Left (errIncompatibleTypes m ty1 ty2)

> unifyTypeLists :: ModuleIdent -> [Type] -> [Type] -> Either Doc TypeSubst
> unifyTypeLists _ []          _             = Right idSubst
> unifyTypeLists _ _           []            = Right idSubst
> unifyTypeLists m (ty1 : tys1) (ty2 : tys2) =
>   either Left unifyTypesTheta (unifyTypeLists m tys1 tys2)
>   where unifyTypesTheta theta =
>           either Left (Right . flip compose theta)
>                  (unifyTypes m (subst theta ty1) (subst theta ty2))

> unifyTypedLabels :: ModuleIdent -> [(Ident,Type)] -> Type -> Either Doc TypeSubst
> unifyTypedLabels _ [] (TypeRecord _ _) = Right idSubst
> unifyTypedLabels m ((l,ty):fs1) tr@(TypeRecord fs2 _) =
>   either Left
>          (\r ->
>            maybe (Left (errMissingLabel m l tr))
>                  (\ty' ->
>                    either (const (Left (errIncompatibleLabelTypes m l ty ty')))
>                           (Right . flip compose r)
>                           (unifyTypes m ty ty'))
>                  (lookup l fs2))
>          (unifyTypedLabels m fs1 tr)
> unifyTypedLabels _ _ _ = internalError "TypeCheck.unifyTypedLabels"

\end{verbatim}
For each declaration group, the type checker has to ensure that no
skolem type escapes its scope.
\begin{verbatim}

> checkSkolems :: Position -> Doc -> ValueEnv -> ConstrType -> TCM ConstrType
> checkSkolems p what tyEnv (cx, ty) = do
>   m     <- getModuleIdent
>   theta <- getTypeSubst
>   let ty' = subst theta ty
>       fs  = fsEnv $ subst theta tyEnv
>   unless (all (`Set.member` fs) $ typeSkolems ty') $
>            report $ errSkolemEscapingScope p m what ty'
>   return (cx, ty')

\end{verbatim}
\paragraph{Instantiation and Generalization}
We use negative offsets for fresh type variables.
\begin{verbatim}

> fresh :: (Int -> a) -> TCM a
> fresh f = f `liftM` getNextId

> freshVar :: (Int -> a) -> TCM a
> freshVar f = fresh $ \ n -> f (- n - 1)

> freshTypeVar :: TCM Type
> freshTypeVar = freshVar TypeVariable

> freshConstrTypeVar :: TCM ConstrType
> freshConstrTypeVar = do ftvar <- freshTypeVar; return (BT.emptyContext, ftvar)

> freshConstrained :: [Type] -> TCM Type
> freshConstrained = freshVar . TypeConstrained

> freshSkolem :: TCM Type
> freshSkolem = fresh TypeSkolem

> inst :: TypeScheme -> TCM ConstrType
> inst (ForAll cx n ty) = do
>   tys <- replicateM n freshTypeVar
>   let cx' = instContext tys cx
>   return $ (cx', expandAliasType tys ty)

> instContext :: [Type] -> BT.Context -> BT.Context
> instContext tys cx = map convert cx
>   where 
>     convert (qid, y) = (qid, convertType y)
>     convertType (TypeVariable          x) =  
>       if x < 0 
>       then {-internalError "instContext" -} TypeVariable x
>       else if x >= length tys
>            -- TODO: don't throw an internal error correct?
>            -- there are situations where an internal error should not
>            -- be thrown because if the program is not type correct this
>            -- case can occur (for an example see "BugTypedExpr.curry"!) 
>            -- internalError ("instContext too big " ++ show x ++ " " ++ show tys ++ " " ++ show cx)
>            then TypeVariable x 
>            else tys !! x
>     convertType (TypeConstructor tcon ts) = 
>       TypeConstructor tcon (map convertType ts) 
>     convertType (TypeArrow         t1 t2) = 
>       TypeArrow (convertType t1) (convertType t2)
>     convertType (TypeConstrained    ts n) = 
>       TypeConstrained (map convertType ts) n
>     convertType (TypeSkolem            n) = TypeSkolem n
>     convertType (TypeRecord         ts n) = 
>       TypeRecord (map (\(id0, t) -> (id0, convertType t)) ts) n
   

> instExist :: ExistTypeScheme -> TCM ConstrType
> instExist (ForAllExist cx n n' ty) = do
>   tys <- replicateM (n + n') freshTypeVar
>   let cx' = instContext tys cx
>   return $ (cx', expandAliasType tys ty) 

> instLabel :: Ident -> TCM Type
> instLabel l = do
>   m <- getModuleIdent
>   tyEnv <- getValueEnv
>   maybe (freshTypeVar >>= \lty' -> modifyValueEnv
>           (bindLabel l (qualifyWith m (mkIdent "#Rec")) (monoType lty'))
>            >> return lty')
>         inst
>         (sureLabelType l tyEnv)

> skol :: ExistTypeScheme -> TCM Type
> skol (ForAllExist _cx n n' ty) = do
>   tys  <- replicateM n  freshTypeVar
>   tys' <- replicateM n' freshSkolem
>   -- let cx' = instContext (tys ++ tys') cx
>   return $ ({-cx',-} expandAliasType (tys ++ tys') ty)

> genS :: Set.Set Int -> ConstrType -> (TypeScheme, TypeSubst)
> genS gvs (cx, ty) = (ForAll (subst s cx) (length tvs)
>                             (subst s ty), s)
>   where tvs  = [tv | tv <- nub (typeVars ty), tv `Set.notMember` gvs]
>         tvs' = map TypeVariable [0 ..]
>         s    = foldr2 bindSubst idSubst tvs tvs'

> gen :: Set.Set Int -> ConstrType -> TypeScheme
> gen gvs = fst . genS gvs

\end{verbatim}
\paragraph{Auxiliary Functions}
The functions \texttt{constrType}, \texttt{varType}, and
\texttt{funType} are used to retrieve the type of constructors,
pattern variables, and variables in expressions, respectively, from
the type environment. Because the syntactical correctness has already
been verified by the syntax checker, none of these functions should
fail.

Note that \texttt{varType} can handle ambiguous identifiers and
returns the first available type. This function is used for looking up
the type of an identifier on the left hand side of a rule where it
unambiguously refers to the local definition.
\begin{verbatim}

> constrType :: ModuleIdent -> QualIdent -> ValueEnv -> ExistTypeScheme
> constrType m c tyEnv = case qualLookupValue c tyEnv of
>   [DataConstructor  _ _ sigma] -> sigma
>   [NewtypeConstructor _ sigma] -> sigma
>   _ -> case qualLookupValue (qualQualify m c) tyEnv of
>     [DataConstructor  _ _ sigma] -> sigma
>     [NewtypeConstructor _ sigma] -> sigma
>     _ -> internalError $ "TypeCheck.constrType " ++ show c

> varArity :: Ident -> ValueEnv -> Int
> varArity v tyEnv = case lookupValue v tyEnv of
>   Value _ a _ _ : _ -> a
>   _ -> internalError $ "TypeCheck.varArity " ++ show v

> varType :: Ident -> ValueEnv -> TypeScheme
> varType v tyEnv = case lookupValue v tyEnv of
>   Value _ _ sigma _ : _ -> sigma
>   _ -> internalError $ "TypeCheck.varType " ++ show v

> sureVarType :: Ident -> ValueEnv -> Maybe TypeScheme
> sureVarType v tyEnv = case lookupValue v tyEnv of
>   Value _ _ sigma _ : _ -> Just sigma
>   _ -> Nothing

> funType :: ModuleIdent -> QualIdent -> ValueEnv -> TypeScheme
> funType m f tyEnv = case qualLookupValue f tyEnv of
>   [Value _ _ sigma _] -> sigma
>   _ -> case qualLookupValue (qualQualify m f) tyEnv of
>     [Value _ _ sigma _] -> sigma
>     _ -> internalError $ "TypeCheck.funType function not found: " 
>            ++ show f ++ ", more precisely " ++ show (unqualify f)

> sureLabelType :: Ident -> ValueEnv -> Maybe TypeScheme
> sureLabelType l tyEnv = case lookupValue l tyEnv of
>   Label _ _ sigma : _ -> Just sigma
>   _ -> Nothing

> bindFunOnce :: ModuleIdent -> Ident -> Int -> TypeScheme
>                 -> ValueEnv -> ValueEnv
> bindFunOnce m f n ty env = 
>   maybe env id $ tryBindFun m f n ty env

\end{verbatim}
The function \texttt{expandType} expands all type synonyms in a type
and also qualifies all type constructors with the name of the module
in which the type was defined.
\begin{verbatim}

> type ConstrType = (BT.Context, Type)

> noContext :: Type -> ConstrType
> noContext ty = (BT.emptyContext, ty)

> getType :: ConstrType -> Type
> getType (_cx, type0) = type0

> -- | The boolean flag states whether the types should be expanded by
> -- expandType. This must be disabled for type signatures in the second
> -- run of the type checker. 
> expandPolyType :: Bool -> BaseConstrType -> TCM TypeScheme
> expandPolyType expType ty
>   = (\(cx, ty0) -> (polyType (normalize ty0) `constrainBy` cx)) `liftM` expandMonoType expType [] ty

> expandMonoType :: Bool -> [Ident] -> BaseConstrType -> TCM ConstrType
> expandMonoType expType tvs ty = do
>   m <- getModuleIdent
>   tcEnv <- getTyConsEnv
>   return $ expandMonoType' m tcEnv tvs expType ty

> expandMonoType' :: ModuleIdent -> TCEnv -> [Ident] -> Bool -> BaseConstrType -> ConstrType
> expandMonoType' m tcEnv tvs expType ty = 
>   (cx, if not expType then ty' else expandType m tcEnv ty')
>   where (cx, ty') = (toConstrType tvs ty)

> expandMonoTypes :: ModuleIdent -> TCEnv -> [Ident] -> Bool -> [BaseConstrType] -> [ConstrType]
> expandMonoTypes m tcEnv tvs expType tys 
>   = map (\(cx, ty) -> 
>             (cx, if not expType then ty else expandType m tcEnv ty))
>       (toConstrTypes tvs tys)

> expandType :: ModuleIdent -> TCEnv -> Type -> Type
> expandType m tcEnv (TypeConstructor tc tys) = case qualLookupTC tc tcEnv of
>   [DataType     tc' _  _] -> TypeConstructor tc' tys'
>   [RenamingType tc' _  _] -> TypeConstructor tc' tys'
>   [AliasType    _   _ ty] -> expandAliasType tys' ty
>   _ -> case qualLookupTC (qualQualify m tc) tcEnv of
>     [DataType     tc' _ _ ] -> TypeConstructor tc' tys'
>     [RenamingType tc' _ _ ] -> TypeConstructor tc' tys'
>     [AliasType    _   _ ty] -> expandAliasType tys' ty
>     _ -> internalError $ "TypeCheck.expandType " ++ show tc
>   where tys' = map (expandType m tcEnv) tys
> expandType _ _     tv@(TypeVariable      _) = tv
> expandType _ _     tc@(TypeConstrained _ _) = tc
> expandType m tcEnv (TypeArrow      ty1 ty2) =
>   TypeArrow (expandType m tcEnv ty1) (expandType m tcEnv ty2)
> expandType _ _     ts@(TypeSkolem        _) = ts
> expandType m tcEnv (TypeRecord       fs rv) =
>   TypeRecord (map (\ (l, ty) -> (l, expandType m tcEnv ty)) fs) rv

\end{verbatim}
The functions \texttt{fvEnv} and \texttt{fsEnv} compute the set of
free type variables and free skolems of a type environment,
respectively. We ignore the types of data constructors here because we
know that they are closed.
\begin{verbatim}

> fvEnv :: ValueEnv -> Set.Set Int
> fvEnv tyEnv = Set.fromList
>   [tv | ty <- localTypes tyEnv, tv <- typeVars ty, tv < 0]

> fsEnv :: ValueEnv -> Set.Set Int
> fsEnv = Set.unions . map (Set.fromList . typeSkolems) . localTypes

> localTypes :: ValueEnv -> [Type]
> localTypes tyEnv = [ty | (_, Value _ _ (ForAll _cx _ ty) _) <- localBindings tyEnv]

\end{verbatim}
Miscellaneous functions.
\begin{verbatim}

> remove :: Eq a => a -> [(a, b)] -> [(a, b)]
> remove _ []         = []
> remove k (kv : kvs)
>   | k == fst kv     = kvs
>   | otherwise       = kv : remove k kvs

\end{verbatim}
Error functions.
\begin{verbatim}

> errRecursiveTypes :: [Ident] -> Message
> errRecursiveTypes []         = internalError
>   "TypeCheck.recursiveTypes: empty list"
> errRecursiveTypes [tc]       = posMessage tc $ hsep $ map text
>   ["Recursive synonym type", idName tc]
> errRecursiveTypes (tc : tcs) = posMessage tc $
>   text "Recursive synonym types" <+> text (idName tc) <+> types empty tcs
>   where
>   types _    []         = empty
>   types comm [tc1]      = comm <+> text "and" <+> text (idName tc1)
>                           <+> parens (text $ showLine $ idPosition tc1)
>   types _    (tc1:tcs1) = comma <+> text (idName tc1) <+>
>                           parens (text $ showLine $ idPosition tc1)
>                           <> types comma tcs1

> errPolymorphicFreeVar :: Ident -> Message
> errPolymorphicFreeVar v = posMessage v $ hsep $ map text
>   ["Free variable", idName v, "has a polymorphic type"]

> errTypeSigTooGeneral :: Position -> ModuleIdent -> Doc -> BaseConstrType -> TypeScheme
>                      -> Message
> errTypeSigTooGeneral p m what (cx, ty) sigma = posMessage p $ vcat
>   [ text "Type signature too general", what
>   , text "Inferred type:"  <+> ppTypeScheme m sigma
>   , text "Type signature:" <+> ppContext cx <+> ppTypeExpr 0 ty
>   ]

> errNonFunctionType :: Position -> String -> Doc -> ModuleIdent -> Type -> Message
> errNonFunctionType p what doc m ty = posMessage p $ vcat
>   [ text "Type error in" <+> text what, doc
>   , text "Type:" <+> ppType m ty
>   , text "Cannot be applied"
>   ]

> errNonBinaryOp :: Position -> String -> Doc -> ModuleIdent -> Type -> Message
> errNonBinaryOp p what doc m ty = posMessage p $ vcat
>   [ text "Type error in" <+> text what, doc
>   , text "Type:" <+> ppType m ty
>   , text "Cannot be used as binary operator"
>   ]

> errTypeMismatch :: Position -> String -> Doc -> ModuleIdent -> Type -> Type -> Doc
>                 -> Message
> errTypeMismatch p what doc m ty1 ty2 reason = posMessage p $ vcat
>   [ text "Type error in"  <+> text what, doc
>   , text "Inferred type:" <+> ppType m ty2
>   , text "Expected type:" <+> ppType m ty1
>   , reason
>   ]

> errSkolemEscapingScope :: Position -> ModuleIdent -> Doc -> Type -> Message
> errSkolemEscapingScope p m what ty = posMessage p $ vcat
>   [ text "Existential type escapes out of its scope"
>   , what, text "Type:" <+> ppType m ty
>   ]

> errRecursiveType :: ModuleIdent -> Int -> Type -> Doc
> errRecursiveType m tv ty = errIncompatibleTypes m (TypeVariable tv) ty

> errMissingLabel :: ModuleIdent -> Ident -> Type -> Doc
> errMissingLabel m l rty = sep
>   [ text "Missing field for label" <+> ppIdent l
>   , text "in the record type" <+> ppType m rty
>   ]

> errIncompatibleTypes :: ModuleIdent -> Type -> Type -> Doc
> errIncompatibleTypes m ty1 ty2 = sep
>   [ text "Types" <+> ppType m ty1
>   , nest 2 $ text "and" <+> ppType m ty2
>   , text "are incompatible"
>   ]

> errIncompatibleLabelTypes :: ModuleIdent -> Ident -> Type -> Type -> Doc
> errIncompatibleLabelTypes m l ty1 ty2 = sep
>   [ text "Labeled types" <+> ppIdent l <+> text "::" <+> ppType m ty1
>   , nest 10 $ text "and" <+> ppIdent l <+> text "::" <+> ppType m ty2
>   , text "are incompatible"
>   ]

> {-
> errEqualClassMethodAndFunctionNames :: ModuleIdent -> Ident -> Doc
> errEqualClassMethodAndFunctionNames _m f = 
>   text "Equal class method and top level function names: " <> ppIdent f
> -}

> {-
> errAmbiguousTypeVarsInContext :: Position -> Ident -> [Int] -> Message
> errAmbiguousTypeVarsInContext p f _tvars = 
>   posMessage p (text "Ambiguous type variables in the context to function"
>   <+> text (show f))
> -}

> errContextImplication :: Position -> ModuleIdent -> BT.Context -> BT.Context 
>                       -> BT.Context -> Ident -> Message
> errContextImplication p m cx cx' cx'' id0 = posMessage p $ 
>   text "Given context" <+> ppContext' m cx <+> text "doesn't imply inferred context"
>   <+> ppContext' m cx' <+> text "in type signature of" <+> text (show id0) <> text ":"
>   $$ ppContext' m cx'' <+> text "is not implied. " 

> errNoInstance :: Position -> ModuleIdent -> BT.Context -> Message
> errNoInstance p m cx = posMessage p $
>   text "No instances for: " <> ppContext' m cx

> errAmbiguousContextElems :: Position -> ModuleIdent -> Ident -> [(QualIdent, Type)] -> Message
> errAmbiguousContextElems p m v cx = posMessage p $ 
>   text "Ambiguous type variables in the following context elements of function"
>   <+> text (escName v) <> text ": "
>   $$ text (show (ppContext' m cx))

\end{verbatim}
The following functions implement pretty-printing for types.
\begin{verbatim}

> ppType :: ModuleIdent -> Type -> Doc
> ppType m = ppTypeExpr 0 . fromQualType m

> ppTypeScheme :: ModuleIdent -> TypeScheme -> Doc
> ppTypeScheme m (ForAll cx _ ty) = ppContext' m cx <+> text "=>" <+> ppType m ty

> ppContext' :: ModuleIdent -> BT.Context -> Doc
> ppContext' m cx = parens $ hsep $ 
>   punctuate comma (map (\(qid, ty) -> ppQIdent qid <+> (ps ty) (ppType m ty)) cx')
>   where cx' = nub cx
>         ps (TypeConstructor _ (_:_)) = parens
>         ps (TypeArrow           _ _) = parens
>         ps _                         = id
>            

\end{verbatim}
After all type checking has been done, check at last, that there are 
no class methods with the name of one of the top level functions. 
\begin{verbatim}

> -- | checks that there are no class methods and function names with the
> -- same name
> {-
> checkNoEqualClassMethodAndFunctionNames :: ValueEnv -> ClassEnv -> TCM ()
> checkNoEqualClassMethodAndFunctionNames vEnv cEnv = do
>   let classMethods = getAllClassMethodNames cEnv
>   mapM_ searchClassMethod classMethods
>   where
>   searchClassMethod f 
>     = if not $ null $ lookupValue f vEnv -- TODO: use also qualLookupValue?
>       then do
>         m <- getModuleIdent
>         report $ message $ errEqualClassMethodAndFunctionNames m f
>       else return ()
> -}

\end{verbatim}
Also check that in the top level declarations there are no ambiguous type
vars in their contexts.
\begin{verbatim} 

> {-
> checkForAmbiguousContexts :: [Decl] -> TCM ()
> checkForAmbiguousContexts decls = mapM_ check' (filter isFunctionDecl decls)
>   where
>   check' :: Decl -> TCM ()
>   check' (FunctionDecl p _ _ f _) = do
>     vEnv <- getValueEnv
>     let tsc = lookupValue f vEnv
>     case tsc of
>       [] -> internalError "checkForAmbiguousContexts 1"
>       [Value _ _ (ForAll cx _ _)] -> do
>          let ambiguous = ambiguousTypeVars cx
>          case null $ ambiguous of
>            True -> return ()
>            False -> report $ errAmbiguousTypeVarsInContext p f ambiguous
>       _ -> return ()
>   check' _ = internalError "checkForAmbiguousContexts 3"
>   ambiguousTypeVars :: BT.Context -> [Int]
>   ambiguousTypeVars = filter ( < 0) . concatMap (typeVars . snd)
> -}

\end{verbatim}
After the type checking has finished, we still have to apply the final
type substitution to the recorded contexts and types (at the moment for patterns
nothing is recorded so that they are simply returned). 
\begin{verbatim}

> applyTypeSubst :: TypeSubst -> [Decl] -> [Decl]
> applyTypeSubst theta ds = map (tsDecl theta) ds

> tsDecl :: TypeSubst -> Decl -> Decl
> tsDecl _theta d@(InfixDecl                   _ _ _ _) = d
> tsDecl _theta d@(DataDecl                  _ _ _ _ _) = d
> tsDecl _theta d@(NewtypeDecl               _ _ _ _ _) = d
> tsDecl _theta d@(TypeDecl                    _ _ _ _) = d
> tsDecl _theta d@(TypeSig                   _ _ _ _ _) = d
> tsDecl theta    (FunctionDecl p (Just cty) n id0 eqs) =
>   FunctionDecl p (Just $ subst' theta cty)  n id0 (map (tsEqu theta) eqs)
> tsDecl _theta   (FunctionDecl        _ Nothing _ _ _) = 
>   internalError "tsDecl FunctionDecl"
> tsDecl _theta d@(ForeignDecl               _ _ _ _ _) = d
> tsDecl _theta d@(ExternalDecl                    _ _) = d
> tsDecl theta    (PatternDecl   p (Just cty) n pt rhs) = 
>   PatternDecl p (Just $ subst' theta cty) n pt (tsRhs theta rhs)
> tsDecl _theta   (PatternDecl         _ Nothing _ _ _) = 
>   internalError "tsDecl PatternDecl"
> tsDecl _theta d@(FreeDecl                        _ _) = d
> tsDecl _theta d@(ClassDecl                 _ _ _ _ _) = d
> tsDecl _theta d@(InstanceDecl            _ _ _ _ _ _) = d
   
> tsEqu :: TypeSubst -> Equation -> Equation
> -- lhs only contains patterns, hence we do not need to include this
> tsEqu theta (Equation p lhs rhs) = Equation p lhs (tsRhs theta rhs)

> tsRhs :: TypeSubst -> Rhs -> Rhs
> tsRhs theta (SimpleRhs  p e ds) = 
>   SimpleRhs p (tsExpr theta e) (map (tsDecl theta) ds)
> tsRhs theta (GuardedRhs ces ds) = 
>   GuardedRhs (map (tsCondExpr theta) ces) (map (tsDecl theta) ds)

> tsCondExpr :: TypeSubst -> CondExpr -> CondExpr
> tsCondExpr theta (CondExpr p e1 e2) 
>   = CondExpr p (tsExpr theta e1) (tsExpr theta e2)

> tsExpr :: TypeSubst -> Expression -> Expression
> tsExpr _theta e@(Literal           _) = e
> tsExpr theta  (Variable (Just cty) i) = Variable (Just $ subst' theta cty) i
> tsExpr _theta (Variable Nothing    _) = internalError "tsExpr Variable"
> tsExpr _theta e@(Constructor       _) = e
> tsExpr theta  (Paren               e) = Paren (tsExpr theta e) 
> tsExpr theta  (Typed       cty e c t) = Typed cty (tsExpr theta e) c t
> tsExpr theta  (Tuple         sref es) = Tuple sref (map (tsExpr theta) es)
> tsExpr theta  (List         srefs es) = List srefs (map (tsExpr theta) es)
> tsExpr theta  (ListCompr   sref e ss) = 
>   ListCompr sref (tsExpr theta e) (map (tsStmt theta) ss)
> 
> tsExpr theta  (EnumFrom (Just cty) e1) = 
>   EnumFrom (Just $ subst' theta cty) (tsExpr theta e1)
> tsExpr _theta (EnumFrom Nothing    _ ) = internalError "tsExpr EnumFrom"
> tsExpr theta  (EnumFromThen (Just cty) e1 e2) = 
>   EnumFromThen (Just $ subst' theta cty) (tsExpr theta e1) (tsExpr theta e2)
> tsExpr _theta (EnumFromThen Nothing    _  _ ) = internalError "tsExpr EnumFromThen"
> tsExpr theta  (EnumFromTo (Just cty)   e1 e2) = 
>   EnumFromTo (Just $ subst' theta cty) (tsExpr theta e1) (tsExpr theta e2)
> tsExpr _theta (EnumFromTo Nothing      _  _ ) = internalError "tsExpr EnumFromTo"
> tsExpr theta  (EnumFromThenTo (Just cty) e1 e2 e3) = 
>   EnumFromThenTo (Just $ subst' theta cty) (tsExpr theta e1) (tsExpr theta e2) (tsExpr theta e3)
> tsExpr _theta (EnumFromThenTo Nothing    _  _  _ ) = internalError "tsExpr EnumFromThenTo"
> 
> tsExpr theta  (UnaryMinus (Just cty) i e) = 
>   UnaryMinus (Just $ subst' theta cty) i (tsExpr theta e)
> tsExpr _theta (UnaryMinus Nothing    _ _) = internalError "tsExpr UnaryMinus"
> 
> tsExpr theta (Apply              e1 e2) = Apply (tsExpr theta e1) (tsExpr theta e2)
> tsExpr theta (InfixApply      e1 op e2) = 
>   InfixApply (tsExpr theta e1) (tsInfixOp theta op) (tsExpr theta e2)
> tsExpr theta (LeftSection         e op) = LeftSection (tsExpr theta e) (tsInfixOp theta op)
> tsExpr theta (RightSection        op e) = RightSection (tsInfixOp theta op) (tsExpr theta e)
> tsExpr theta (Lambda         sref ps e) = Lambda sref ps (tsExpr theta e)
> tsExpr theta (Let                 ds e) = Let (map (tsDecl theta) ds) (tsExpr theta e)
> tsExpr theta (Do                  ss e) = Do (map (tsStmt theta) ss) (tsExpr theta e)
> tsExpr theta (IfThenElse sref e1 e2 e3) = 
>   IfThenElse sref (tsExpr theta e1) (tsExpr theta e2) (tsExpr theta e3)
> tsExpr theta (Case      sref ct e alts) =  
>   Case sref ct (tsExpr theta e) (map (tsAlt theta) alts)
> tsExpr theta (RecordConstr          fs) = RecordConstr (map (tsField theta) fs)
> tsExpr theta (RecordSelection      e i) = RecordSelection (tsExpr theta e) i
> tsExpr theta (RecordUpdate        fs e) =  
>   RecordUpdate (map (tsField theta) fs) (tsExpr theta e)

> tsStmt :: TypeSubst -> Statement -> Statement
> tsStmt theta (StmtExpr   sref e) = StmtExpr sref (tsExpr theta e)
> tsStmt theta (StmtDecl       ds) = StmtDecl (map (tsDecl theta) ds)
> tsStmt theta (StmtBind sref p e) = StmtBind sref p (tsExpr theta e)

> tsAlt :: TypeSubst -> Alt -> Alt
> tsAlt theta (Alt p pt rhs) = Alt p pt (tsRhs theta rhs)

> tsField :: TypeSubst -> Field Expression -> Field Expression
> tsField theta (Field p i e) = Field p i (tsExpr theta e)

> tsInfixOp :: TypeSubst -> InfixOp -> InfixOp
> tsInfixOp theta  (InfixOp (Just cty) qid) = InfixOp (Just $ subst' theta cty) qid
> tsInfixOp _theta (InfixOp Nothing      _) = internalError "tsInfixOp"
> tsInfixOp _theta (InfixConstr        qid) = InfixConstr qid 

> subst' :: TypeSubst -> ConstrType_ -> ConstrType_
> subst' s ty = mirrorFB $ subst s $ (mirrorBF ty :: ConstrType)

\end{verbatim}
The declarations are numbered, so that each declaration has a unique id. That
is important because we want to store data for each declaration group, so we
have to use a unique id for each declaration group. One could use the function
names, but unfortunately pattern declarations don't have a function name. Thus 
we have to use other unique ids.  
\begin{verbatim}

> -- | numbers all declarations subsequently with unique ids, descending in
> -- the tree to reach all declarations (also e.g. in statements or let 
> -- expresssions 
> numberDecls :: [Decl] -> TCM [Decl]
> numberDecls ds = mapM numberDecl ds

> numberDecl :: Decl -> TCM Decl
> numberDecl (FunctionDecl p cty _ f eqs) = do
>   n    <- getNextDeclCounter
>   eqs' <- mapM numberEqu eqs
>   return $ FunctionDecl p cty n f eqs' 
> numberDecl (PatternDecl p cty _ pt rhs) = do
>   n    <- getNextDeclCounter
>   rhs' <- numberRhs rhs
>   return $ PatternDecl p cty n pt rhs'
> numberDecl d = return d 

> numberEqu :: Equation -> TCM Equation
> numberEqu (Equation p lhs rhs) = Equation p lhs `liftM` numberRhs rhs

> numberRhs :: Rhs -> TCM Rhs
> numberRhs (SimpleRhs  p e ds) = liftM2 (SimpleRhs p) (numberExpr e) (numberDecls ds)
> numberRhs (GuardedRhs ces ds) = liftM2 GuardedRhs (mapM numberCExpr ces) (numberDecls ds)

> numberCExpr :: CondExpr -> TCM CondExpr
> numberCExpr (CondExpr p e1 e2) = liftM2 (CondExpr p) (numberExpr e1) (numberExpr e2)

> numberExpr :: Expression -> TCM Expression
> numberExpr l@(Literal         _) = return l
> numberExpr v@(Variable      _ _) = return v
> numberExpr c@(Constructor     _) = return c
> numberExpr (Paren             e) = Paren `liftM` numberExpr e
> numberExpr (Typed   cty e cx ty) = liftM3 (Typed cty) (numberExpr e) (return cx) (return ty)
> numberExpr (Tuple       sref es) = Tuple sref `liftM` mapM numberExpr es
> numberExpr (List        sref es) = List sref `liftM` mapM numberExpr es
> numberExpr (ListCompr sref e ss) = liftM2 (ListCompr sref) (numberExpr e) (mapM numberStmt ss)
> numberExpr (EnumFrom     cty e1) = EnumFrom cty `liftM` numberExpr e1
> numberExpr (EnumFromThen cty e1 e2) = liftM2 (EnumFromThen cty) (numberExpr e1) (numberExpr e2)
> numberExpr (EnumFromTo   cty e1 e2) = liftM2 (EnumFromTo cty)   (numberExpr e1) (numberExpr e2)
> numberExpr (EnumFromThenTo cty e1 e2 e3) = liftM3 (EnumFromThenTo cty) (numberExpr e1) (numberExpr e2) (numberExpr e3)
> numberExpr (UnaryMinus  cty i e) = UnaryMinus cty i `liftM` numberExpr e
> numberExpr (Apply         e1 e2) = liftM2 Apply (numberExpr e1) (numberExpr e2) 
> numberExpr (InfixApply e1 op e2) = liftM3 InfixApply (numberExpr e1) (return op) (numberExpr e2)
> numberExpr (LeftSection    e op) = flip LeftSection op `liftM` numberExpr e 
> numberExpr (RightSection   op e) = RightSection op `liftM` numberExpr e
> numberExpr (Lambda    sref ps e) = Lambda sref ps `liftM` numberExpr e
> numberExpr (Let            ds e) = liftM2 Let (numberDecls ds) (numberExpr e) 
> numberExpr (Do             ss e) = liftM2 Do (mapM numberStmt ss) (numberExpr e)
> numberExpr (IfThenElse sref e1 e2 e3) =  
>   liftM3 (IfThenElse sref) (numberExpr e1) (numberExpr e2) (numberExpr e3)
> numberExpr (Case sref cty e alts) = liftM2 (Case sref cty) (numberExpr e) (mapM numberAlt alts)
> numberExpr (RecordConstr      fs) = RecordConstr `liftM` (mapM numberField fs)
> numberExpr (RecordSelection  e i) = flip RecordSelection i `liftM` numberExpr e 
> numberExpr (RecordUpdate    fs e) = liftM2 RecordUpdate (mapM numberField fs) (numberExpr e)
 
> numberStmt :: Statement -> TCM Statement
> numberStmt (StmtExpr   sref e) = StmtExpr sref `liftM` numberExpr e
> numberStmt (StmtDecl       ds) = StmtDecl `liftM` numberDecls ds
> numberStmt (StmtBind sref p e) = StmtBind sref p `liftM` (numberExpr e)

> numberAlt :: Alt -> TCM Alt
> numberAlt (Alt p pt rhs) = Alt p pt `liftM` numberRhs rhs

> numberField :: Field Expression -> TCM (Field Expression)
> numberField (Field p i e) = Field p i `liftM` numberExpr e

> -- |returns the unique id assigned to a function or pattern declaration
> getUniqueId :: Decl -> Int
> getUniqueId (FunctionDecl _ _ n _ _) = n
> getUniqueId (PatternDecl  _ _ n _ _) = n
> getUniqueId _                        = internalError "getUniqueId"

\end{verbatim}


<|MERGE_RESOLUTION|>--- conflicted
+++ resolved
@@ -29,32 +29,18 @@
 
 > module Checks.TypeCheck (typeCheck, bindTC, expandType) where
 
-<<<<<<< HEAD
 > import Control.Monad (liftM, liftM2, liftM3, replicateM, unless, when)
 > import qualified Control.Monad.State as S (State, gets, modify, runState)
 > import Data.List (nub, partition, sortBy)
-> import qualified Data.Map as Map (Map, empty, insert, lookup)
+> import qualified Data.Map as Map (Map, delete, empty, insert, lookup)
+> import Data.Maybe
+> import qualified Data.Set as Set
 > import Text.PrettyPrint
 > -- import qualified Debug.Trace as Dbg
-> import qualified Data.Set as Set
-> import Data.Maybe
-=======
-> import Control.Monad (liftM, liftM2, liftM3, replicateM, unless)
-> import qualified Control.Monad.State as S (State, execState, gets, modify)
-> import Data.List (nub, partition)
-> import qualified Data.Map as Map (Map, delete, empty, insert, lookup)
-> import Data.Maybe (catMaybes, fromJust, fromMaybe, isJust, listToMaybe, maybeToList)
-> import qualified Data.Set as Set (Set, fromList, member, notMember, unions)
->>>>>>> c799a5ac
 
 > import Curry.Base.Ident hiding (sep)
 > import Curry.Base.Position
-<<<<<<< HEAD
 > import Curry.Syntax as ST
-=======
-> import Curry.Base.Pretty
-> import Curry.Syntax
->>>>>>> c799a5ac
 > import Curry.Syntax.Pretty
 
 > import Base.CurryTypes (fromQualType, toConstrType, toConstrTypes)
@@ -104,14 +90,9 @@
 > typeCheck m tcEnv tyEnv cEnv opts doContextRed0 sndRun decls = 
 >   execTCM check initState
 >   where
-<<<<<<< HEAD
 >   pdecls = zip [0::Int ..] decls
->   check = do
->     checkTypeSynonyms m tds
-=======
 >   check      = checkTypeSynonyms m tds &&> checkDecls
 >   checkDecls = do
->>>>>>> c799a5ac
 >     bindTypes tds
 >     bindConstrs
 >     bindLabels
@@ -221,23 +202,18 @@
 > report :: Message -> TCM ()
 > report err = S.modify $ \ s -> s { errors = err : errors s }
 
-<<<<<<< HEAD
 > execTCM :: TCM [Decl] -> TcState -> (TCEnv, ValueEnv, [Decl], [Message])
 > execTCM tcm s = let (decls, s') = S.runState tcm s
-=======
-> (&&>) :: TCM () -> TCM () -> TCM ()
-> pre &&> suf = do
->   errs <- pre >> S.gets errors
->   if null errs then suf else return ()
-
-> execTCM :: TCM a -> TcState -> (TCEnv, ValueEnv, [Message])
-> execTCM tcm s = let s' = S.execState tcm s
->>>>>>> c799a5ac
 >                 in  ( tyConsEnv s'
 >                     , valueEnv s'
 >                     , decls
 >                     , reverse $ nub $ errors s'
 >                     )
+
+> (&&>) :: TCM () -> TCM [Decl] -> TCM [Decl]
+> pre &&> suf = do
+>   errs <- pre >> S.gets errors
+>   if null errs then suf else return []
 
 > -- hasError :: TCM Bool
 > -- hasError = liftM (not . null) (S.gets errors)
@@ -453,26 +429,16 @@
 > emptySigEnv :: SigEnv
 > emptySigEnv = Map.empty
 
-<<<<<<< HEAD
+> unbindTypeSig :: Ident -> SigEnv -> SigEnv
+> unbindTypeSig = Map.delete
+
 > bindTypeSig :: Ident -> (Bool, BaseConstrType) -> SigEnv -> SigEnv
 > bindTypeSig = Map.insert
 
 > bindTypeSigs :: Decl -> SigEnv -> SigEnv
 > bindTypeSigs (TypeSig _ expanded vs cx ty) env = 
 >   foldr (flip bindTypeSig (expanded, (cx, nameSigType ty))) env vs
-> bindTypeSigs _ env = env
-=======
-> unbindTypeSig :: Ident -> SigEnv -> SigEnv
-> unbindTypeSig = Map.delete
-
-> bindTypeSig :: Ident -> TypeExpr -> SigEnv -> SigEnv
-> bindTypeSig = Map.insert
-
-> bindTypeSigs :: Decl -> SigEnv -> SigEnv
-> bindTypeSigs (TypeSig _ vs ty) env =
->   foldr (flip bindTypeSig (nameSigType ty)) env vs
-> bindTypeSigs _                 env = env
->>>>>>> c799a5ac
+> bindTypeSigs _ env                             = env
 
 > lookupTypeSig :: Ident -> SigEnv -> Maybe (Bool, BaseConstrType)
 > lookupTypeSig = Map.lookup
@@ -1146,29 +1112,18 @@
 > tcFree :: Ident -> TCM ()
 > tcFree v = do
 >   sigs <- getSigEnv
-<<<<<<< HEAD
 >   m    <- getModuleIdent
 >   ty   <- case lookupTypeSig v sigs of
->     Nothing            -> freshTypeVar
->     Just (expanded, t) -> do
+>     Nothing             -> freshTypeVar
+>     Just (expanded, t)  -> do
 >       ForAll _cx n ty' <- expandPolyType (not expanded) t
->       unless (n == 0) $ report $ errPolymorphicFreeVar v
->       return ty'
->   modifyValueEnv $ bindFunOnce m v (arrowArity ty) $ monoType ty
-=======
->   ty <- case lookupTypeSig v sigs of
->     Nothing -> freshTypeVar
->     Just t  -> do
->       ForAll n ty' <- expandPolyType t
 >       if (n == 0) then return ty' else do
 >         -- because of error aggregation, we have to fix
 >         -- the corrupt information
 >         report $ errPolymorphicFreeVar v
 >         modifySigEnv $ unbindTypeSig v
 >         freshTypeVar
->   m  <- getModuleIdent
->   modifyValueEnv $ bindFun m v (arrowArity ty) $ monoType ty
->>>>>>> c799a5ac
+>   modifyValueEnv $ bindFunOnce m v (arrowArity ty) $ monoType ty
 
 > tcDeclLhs :: Decl -> TCM ConstrType
 > tcDeclLhs (FunctionDecl _ _ _ f _) = tcFunDecl f
@@ -1467,28 +1422,16 @@
 > tcPattern p r@(RecordPattern fs rt)
 >   | isJust rt = do
 >       ty <- tcPattern p (fromJust rt)
-<<<<<<< HEAD
->       fts <- mapM (tcFieldPatt tcPattern m) fs
+>       fts <- mapM (tcFieldPatt tcPattern) fs
 >       let fts' = map (\(id0, ty0) -> (id0, getType ty0)) fts
 >       alpha <- freshVar id
 >       let rty = noContext $ TypeRecord fts' (Just alpha)
 >       unify p "record pattern" (ppPattern 0 r) ty rty
 >       return rty
 >   | otherwise = do
->       m <- getModuleIdent
->       fts <- mapM (tcFieldPatt tcPattern m) fs
+>       fts <- mapM (tcFieldPatt tcPattern) fs
 >       let fts' = map (\(id0, ty) -> (id0, getType ty)) fts
 >       return (noContext $ TypeRecord fts' Nothing)
-=======
->       fts <- mapM (tcFieldPatt tcPattern) fs
->       alpha <- freshVar id
->       let rty = TypeRecord fts (Just alpha)
->       unify p "record pattern" (ppPattern 0 r) ty rty
->       return rty
->   | otherwise = do
->       fts <- mapM (tcFieldPatt tcPattern) fs
->       return (TypeRecord fts Nothing)
->>>>>>> c799a5ac
 
 \end{verbatim}
 In contrast to usual patterns, the type checking routine for arguments of
@@ -1576,47 +1519,19 @@
 > tcPatternFP p r@(RecordPattern fs rt)
 >   | isJust rt = do
 >       ty <- tcPatternFP p (fromJust rt)
-<<<<<<< HEAD
->       fts <- mapM (tcFieldPatt tcPatternFP m) fs
+>       fts <- mapM (tcFieldPatt tcPatternFP) fs
 >       let fts' = map (\(id0, ty0) -> (id0, getType ty0)) fts
 >       alpha <- freshVar id
 >       let rty = noContext $ TypeRecord fts' (Just alpha)
 >       unify p "record pattern" (ppPattern 0 r) ty rty
 >       return rty
 >   | otherwise = do
->       m <- getModuleIdent
->       fts <- mapM (tcFieldPatt tcPatternFP m) fs
+>       fts <- mapM (tcFieldPatt tcPatternFP) fs
 >       let fts' = map (\(id0, ty) -> (id0, getType ty)) fts
 >       return (noContext $ TypeRecord fts' Nothing)
 
-> tcFieldPatt :: (Position -> Pattern -> TCM ConstrType) -> ModuleIdent
->             -> Field Pattern -> TCM (Ident, ConstrType)
-> tcFieldPatt tcPatt m f@(Field _ l t) = do
->     tyEnv <- getValueEnv
->     let p = idPosition l
->     lty <- maybe (freshTypeVar
->                    >>= (\lty' ->
->                          modifyValueEnv
->                            (bindLabel l (qualifyWith m (mkIdent "#Rec"))
->                                       (polyType lty'))
->                          >> return (noContext lty')))
->                  (\ (ForAll cx _ lty') -> return (cx, lty'))
->                  (sureLabelType l tyEnv)
->     ty <- tcPatt p t
->     unify p "record" (text "Field:" <+> ppFieldPatt f) lty ty
->     return (l,ty)
-=======
->       fts <- mapM (tcFieldPatt tcPatternFP) fs
->       alpha <- freshVar id
->       let rty = TypeRecord fts (Just alpha)
->       unify p "record pattern" (ppPattern 0 r) ty rty
->       return rty
->   | otherwise = do
->       fts <- mapM (tcFieldPatt tcPatternFP) fs
->       return (TypeRecord fts Nothing)
-
-> tcFieldPatt :: (Position -> Pattern -> TCM Type) -> Field Pattern
->             -> TCM (Ident, Type)
+> tcFieldPatt :: (Position -> Pattern -> TCM ConstrType) -> Field Pattern
+>             -> TCM (Ident, ConstrType)
 > tcFieldPatt tcPatt f@(Field _ l t) = do
 >   m <- getModuleIdent
 >   tyEnv <- getValueEnv
@@ -1624,13 +1539,12 @@
 >   lty <- maybe (freshTypeVar >>= \lty' ->
 >                 modifyValueEnv
 >                 (bindLabel l (qualifyWith m (mkIdent "#Rec")) (polyType lty'))
->                 >> return lty')
+>                 >> return (noContext lty'))
 >                inst
 >                (sureLabelType l tyEnv)
 >   ty <- tcPatt p t
 >   unify p "record" (text "Field:" <+> ppFieldPatt f) lty ty
 >   return (l, ty)
->>>>>>> c799a5ac
 
 > tcRhs ::ValueEnv -> Rhs -> TCM (Rhs, ConstrType)
 > tcRhs tyEnv0 (SimpleRhs p e ds) = do
@@ -1645,7 +1559,6 @@
 
 > tcCondExprs :: ValueEnv -> [CondExpr] -> TCM ([CondExpr], ConstrType)
 > tcCondExprs tyEnv0 es = do
-<<<<<<< HEAD
 >   gty <- if length es > 1 then return $ noContext boolType
 >                           else liftM noContext $ freshConstrained [successType,boolType]
 >   cty <- freshConstrTypeVar
@@ -1700,45 +1613,12 @@
 >  cty <- getValueEnv >>= instExist . constrType m c
 >  return (e, cty)
 > tcExpr p (Typed _ e cx sig) = do
-=======
->   gty <- if length es > 1 then return boolType
->                           else freshConstrained [successType, boolType]
->   ty <- freshTypeVar
->   mapM_ (tcCondExpr gty ty) es
->   return ty
->   where
->   tcCondExpr gty ty (CondExpr p g e) = do
->     tcExpr p g >>= unify p "guard" (ppExpr 0 g) gty
->     tcExpr p e >>= checkSkolems p (text "Expression:" <+> ppExpr 0 e) tyEnv0
->                >>= unify p "guarded expression" (ppExpr 0 e) ty
-
-> tcExpr :: Position -> Expression -> TCM Type
-> tcExpr _ (Literal     l) = tcLiteral l
-> tcExpr _ (Variable    v)
->   | isAnonId v' = do -- anonymous free variable
->     m <- getModuleIdent
->     ty <- freshTypeVar
->     modifyValueEnv $ bindFun m v' (arrowArity ty) $ monoType ty
->     return ty
->   | otherwise   = do
->     sigs <- getSigEnv
->     m <- getModuleIdent
->     case qualLookupTypeSig m v sigs of
->       Just ty -> expandPolyType ty >>= inst
->       Nothing -> getValueEnv >>= inst . funType m v
->   where v' = unqualify v
-> tcExpr _ (Constructor c) = do
->   m <- getModuleIdent
->   getValueEnv >>= instExist . constrType m c
-> tcExpr p (Typed   e sig) = do
->>>>>>> c799a5ac
 >   m <- getModuleIdent
 >   tyEnv0 <- getValueEnv
 >   (e', cty@(cxInf, tyInf)) <- tcExpr p e
 >   sigma' <- expandPolyType True (cx, sig')
 >   inst sigma' >>= flip (unify p "explicitly typed expression" (ppExpr 0 e)) cty
 >   theta <- getTypeSubst
-<<<<<<< HEAD
 >   let (sigma, s) = genS (fvEnv (subst theta tyEnv0)) 
 >                         (subst theta (cxInf, tyInf)) 
 >       -- this is safe here because "gen" uses only substitutions of the 
@@ -1785,27 +1665,11 @@
 >         tcElems _ [] (cx, ty) newEs = return (reverse newEs, (cx, listType ty))
 >         tcElems doc (e1:es1) cty@(cx, ty) newEs = do
 >           (e1', cty'@(cx', _ty')) <- tcExpr p e1
-=======
->   let sigma  = gen (fvEnv (subst theta tyEnv0)) (subst theta ty)
->   unless (sigma == sigma') $ report $
->     errTypeSigTooGeneral p m (text "Expression:" <+> ppExpr 0 e) sig' sigma
->   return ty
->   where sig' = nameSigType sig
-> tcExpr p (Paren    e) = tcExpr p e
-> tcExpr p (Tuple _ es)
->   | null es   = return unitType
->   | otherwise = liftM tupleType $ mapM (tcExpr p) es
-> tcExpr p e@(List _ es) = freshTypeVar >>= tcElems (ppExpr 0 e) es
->   where tcElems _   []       ty = return (listType ty)
->         tcElems doc (e1:es1) ty =
->           tcExpr p e1 >>=
->>>>>>> c799a5ac
 >           unify p "expression" (doc $-$ text "Term:" <+> ppExpr 0 e1)
 >                 cty cty'
 >           tcElems doc es1 (cx ++ cx', ty) (e1':newEs)
 > tcExpr p (ListCompr sref e qs) = do
 >     tyEnv0 <- getValueEnv
-<<<<<<< HEAD
 >     ss     <- mapM (tcQual p) qs
 >     let cxs = concatMap snd ss
 >         qs' = map fst ss
@@ -1924,55 +1788,11 @@
 >         let negateType = TypeArrow alpha alpha
 >         return (UnaryMinus (Just $ mirrorFB (cx1 ++ numCx, negateType)) op e1',
 >           (cx1 ++ numCx, alpha))
-=======
->     mapM_ (tcQual p) qs
->     ty <- tcExpr p e
->     checkSkolems p (text "Expression:" <+> ppExpr 0 e) tyEnv0 (listType ty)
-> tcExpr p e@(EnumFrom e1) = do
->   ty1 <- tcExpr p e1
->   unify p "arithmetic sequence"
->         (ppExpr 0 e $-$ text "Term:" <+> ppExpr 0 e1) intType ty1
->   return (listType intType)
-> tcExpr p e@(EnumFromThen e1 e2) = do
->   ty1 <- tcExpr p e1
->   ty2 <- tcExpr p e2
->   unify p "arithmetic sequence"
->         (ppExpr 0 e $-$ text "Term:" <+> ppExpr 0 e1) intType ty1
->   unify p "arithmetic sequence"
->         (ppExpr 0 e $-$ text "Term:" <+> ppExpr 0 e2) intType ty2
->   return (listType intType)
-> tcExpr p e@(EnumFromTo e1 e2) = do
->   ty1 <- tcExpr p e1
->   ty2 <- tcExpr p e2
->   unify p "arithmetic sequence"
->         (ppExpr 0 e $-$ text "Term:" <+> ppExpr 0 e1) intType ty1
->   unify p "arithmetic sequence"
->         (ppExpr 0 e $-$ text "Term:" <+> ppExpr 0 e2) intType ty2
->   return (listType intType)
-> tcExpr p e@(EnumFromThenTo e1 e2 e3) = do
->   ty1 <- tcExpr p e1
->   ty2 <- tcExpr p e2
->   ty3 <- tcExpr p e3
->   unify p "arithmetic sequence"
->         (ppExpr 0 e $-$ text "Term:" <+> ppExpr 0 e1) intType ty1
->   unify p "arithmetic sequence"
->         (ppExpr 0 e $-$ text "Term:" <+> ppExpr 0 e2) intType ty2
->   unify p "arithmetic sequence"
->         (ppExpr 0 e $-$ text "Term:" <+> ppExpr 0 e3) intType ty3
->   return (listType intType)
-> tcExpr p e@(UnaryMinus op e1) = do
->   opTy <- opType op
->   ty1 <- tcExpr p e1
->   unify p "unary negation" (ppExpr 0 e $-$ text "Term:" <+> ppExpr 0 e1)
->         opTy ty1
->   return ty1
->>>>>>> c799a5ac
 >   where opType op'
 >           | op' == minusId  = liftM noContext $ freshConstrained [intType,floatType]
 >           | op' == fminusId = return $ noContext floatType
 >           | otherwise = internalError $ "TypeCheck.tcExpr unary " ++ idName op'
 > tcExpr p e@(Apply e1 e2) = do
-<<<<<<< HEAD
 >     (e1',      (cx1,  ty1)) <- tcExpr p e1
 >     (e2', cty2@(cx2, _ty2)) <- tcExpr p e2
 >     (alpha,beta) <- 
@@ -2061,90 +1881,12 @@
 >         tcAlt :: Doc -> ValueEnv -> ConstrType -> ConstrType -> Alt -> TCM (Alt, BT.Context)
 >         tcAlt doc tyEnv0 ty1 ty2 (Alt p1 t rhs) = do
 >           ctyP@(cxP, _) <- tcPattern p1 t
-=======
->   ty1 <- tcExpr p e1
->   ty2 <- tcExpr p e2
->   (alpha,beta) <-
->     tcArrow p "application" (ppExpr 0 e $-$ text "Term:" <+> ppExpr 0 e1)
->            ty1
->   unify p "application" (ppExpr 0 e $-$ text "Term:" <+> ppExpr 0 e2)
->         alpha ty2
->   return beta
-> tcExpr p e@(InfixApply e1 op e2) = do
->   opTy <- tcExpr p (infixOp op)
->   ty1  <- tcExpr p e1
->   ty2  <- tcExpr p e2
->   (alpha,beta,gamma) <-
->     tcBinary p "infix application"
->              (ppExpr 0 e $-$ text "Operator:" <+> ppOp op) opTy
->   unify p "infix application" (ppExpr 0 e $-$ text "Term:" <+> ppExpr 0 e1)
->         alpha ty1
->   unify p "infix application" (ppExpr 0 e $-$ text "Term:" <+> ppExpr 0 e2)
->         beta ty2
->   return gamma
-> tcExpr p e@(LeftSection e1 op) = do
->   opTy <- tcExpr p (infixOp op)
->   ty1  <- tcExpr p e1
->   (alpha,beta) <-
->     tcArrow p "left section" (ppExpr 0 e $-$ text "Operator:" <+> ppOp op)
->             opTy
->   unify p "left section" (ppExpr 0 e $-$ text "Term:" <+> ppExpr 0 e1)
->         alpha ty1
->   return beta
-> tcExpr p e@(RightSection op e1) = do
->   opTy <- tcExpr p (infixOp op)
->   ty1  <- tcExpr p e1
->   (alpha,beta,gamma) <-
->     tcBinary p "right section"
->              (ppExpr 0 e $-$ text "Operator:" <+> ppOp op) opTy
->   unify p "right section" (ppExpr 0 e $-$ text "Term:" <+> ppExpr 0 e1)
->         beta ty1
->   return (TypeArrow alpha gamma)
-> tcExpr p expr@(Lambda _ ts e) = do
->   tyEnv0 <- getValueEnv
->   tys <- mapM (tcPattern p) ts
->   ty <- tcExpr p e
->   checkSkolems p (text "Expression:" <+> ppExpr 0 expr) tyEnv0
->                (foldr TypeArrow ty tys)
-> tcExpr p (Let ds e) = do
->   tyEnv0 <- getValueEnv
->   tcDecls ds
->   ty <- tcExpr p e
->   checkSkolems p (text "Expression:" <+> ppExpr 0 e) tyEnv0 ty
-> tcExpr p (Do sts e) = do
->   tyEnv0 <- getValueEnv
->   mapM_ (tcStmt p) sts
->   alpha <- freshTypeVar
->   ty <- tcExpr p e
->   unify p "statement" (ppExpr 0 e) (ioType alpha) ty
->   checkSkolems p (text "Expression:" <+> ppExpr 0 e) tyEnv0 ty
-> tcExpr p e@(IfThenElse _ e1 e2 e3) = do
->   ty1 <- tcExpr p e1
->   unify p "expression" (ppExpr 0 e $-$ text "Term:" <+> ppExpr 0 e1)
->         boolType ty1
->   ty2 <- tcExpr p e2
->   ty3 <- tcExpr p e3
->   unify p "expression" (ppExpr 0 e $-$ text "Term:" <+> ppExpr 0 e3)
->         ty2 ty3
->   return ty3
-> tcExpr p (Case _ _ e alts) = do
->   tyEnv0 <- getValueEnv
->   ty <- tcExpr p e
->   alpha <- freshTypeVar
->   tcAlts tyEnv0 ty alpha alts
->   where tcAlts _      _   ty [] = return ty
->         tcAlts tyEnv0 ty1 ty2 (alt1:alts1) =
->           tcAlt (ppAlt alt1) tyEnv0 ty1 ty2 alt1 >> tcAlts tyEnv0 ty1 ty2 alts1
->         tcAlt doc tyEnv0 ty1 ty2 (Alt p1 t rhs) =
->           tcPattern p1 t >>=
->>>>>>> c799a5ac
 >           unify p1 "case pattern" (doc $-$ text "Term:" <+> ppPattern 0 t)
 >                 ty1 ctyP
 >           (rhs', ctyRhs@(cxRhs, _)) <- tcRhs tyEnv0 rhs
 >           unify p1 "case branch" doc ty2 ctyRhs
 >           return (Alt p1 t rhs', cxP ++ cxRhs)
 > tcExpr _ (RecordConstr fs) = do
-<<<<<<< HEAD
 >     fs'AndFts <- mapM tcFieldExpr fs 
 >     let fts = map snd fs'AndFts 
 >         cxs = concatMap (fst . snd) fts
@@ -2152,25 +1894,15 @@
 >     return (RecordConstr fs', (cxs, TypeRecord 
 >       (map (\(id0, cty) -> (id0, getType cty)) fts) Nothing))
 > tcExpr p r@(RecordSelection e l) = do
->     m <- getModuleIdent
->     (e', cty@(cx, _)) <- tcExpr p e
->     tyEnv <- getValueEnv
->     lty <- maybe (freshTypeVar
->                    >>= (\lty' ->
->                          modifyValueEnv
->                            (bindLabel l (qualifyWith m (mkIdent "#Rec"))
->                                       (monoType lty'))
->                          >> return lty'))
->                  -- TODO: ignore context?
->                  (\ (ForAll _cx _ lty') -> return lty')
->                  (sureLabelType l tyEnv)
->     alpha <- freshVar id
->     let rty = TypeRecord [(l,lty)] (Just alpha)
->     unify p "record selection" (ppExpr 0 r) cty (noContext rty)
->     -- TODO: adjusting context, because we have a situation similar to
->     -- Apply (?)
->     cx' <- adjustContext cx
->     return (RecordSelection e' l, (cx', lty))
+>   (_ , lty) <- instLabel l
+>   (e', cty@(cx, _)) <- tcExpr p e
+>   alpha <- freshVar id
+>   let rty = TypeRecord [(l, lty)] (Just alpha)
+>   unify p "record selection" (ppExpr 0 r) cty (noContext rty)
+>   -- TODO: adjusting context, because we have a situation similar to
+>   -- Apply (?)
+>   cx' <- adjustContext cx
+>   return (RecordSelection e' l, (cx', lty))
 > tcExpr p r@(RecordUpdate fs e) = do
 >     (e', cty) <- tcExpr p e
 >     fs'AndFts <- mapM tcFieldExpr fs
@@ -2214,20 +1946,11 @@
 >   return (StmtDecl ds', cx)
 
 > tcFieldExpr :: Field Expression -> TCM (Field Expression, (Ident, ConstrType))
-> tcFieldExpr f@(Field p0 l e) = do
->   m     <- getModuleIdent
->   tyEnv <- getValueEnv
->   let p = idPosition l
->   lty <- maybe (freshTypeVar
->                >>= (\lty' ->
->                      modifyValueEnv (bindLabel l (qualifyWith m (mkIdent "#Rec"))
->                                     (monoType lty'))
->                >> (return $ noContext lty')))
->                  inst
->         (sureLabelType l tyEnv)
+> tcFieldExpr f@(Field p l e) = do
+>   (_ , lty) <- instLabel l
 >   (e', cty) <- tcExpr p e
->   unify p "record" (text "Field:" <+> ppFieldExpr f) lty cty
->   return (Field p0 l e', (l,cty))
+>   unify p "record" (text "Field:" <+> ppFieldExpr f) (noContext lty) cty
+>   return (Field p l e', (l, cty))
 
 > adjustContext :: BT.Context -> TCM BT.Context
 > adjustContext cxs = do
@@ -2245,52 +1968,6 @@
 > annotInfixOpType :: InfixOp -> ConstrType -> InfixOp
 > annotInfixOpType (InfixOp _ qid) cty = InfixOp (Just $ mirrorFB cty) qid
 > annotInfixOpType (InfixConstr qid) _ = (InfixConstr qid)
-=======
->   fts <- mapM tcFieldExpr fs
->   return (TypeRecord fts Nothing)
-> tcExpr p r@(RecordSelection e l) = do
->   lty <- instLabel l
->   ety <- tcExpr p e
->   alpha <- freshVar id
->   let rty = TypeRecord [(l, lty)] (Just alpha)
->   unify p "record selection" (ppExpr 0 r) ety rty
->   return lty
-> tcExpr p r@(RecordUpdate fs e) = do
->   ty    <- tcExpr p e
->   fts   <- mapM tcFieldExpr fs
->   alpha <- freshVar id
->   let rty = TypeRecord fts (Just alpha)
->   unify p "record update" (ppExpr 0 r) ty rty
->   return ty
-
-> tcQual :: Position -> Statement -> TCM ()
-> tcQual p (StmtExpr     _ e) =
->   tcExpr p e >>= unify p "guard" (ppExpr 0 e) boolType
-> tcQual p q@(StmtBind _ t e) = do
->   ty1 <- tcPattern p t
->   ty2 <- tcExpr p e
->   unify p "generator" (ppStmt q $-$ text "Term:" <+> ppExpr 0 e)
->         (listType ty1) ty2
-> tcQual _ (StmtDecl      ds) = tcDecls ds
-
-> tcStmt ::Position -> Statement -> TCM ()
-> tcStmt p (StmtExpr _ e) = do
->   alpha <- freshTypeVar
->   ty    <- tcExpr p e
->   unify p "statement" (ppExpr 0 e) (ioType alpha) ty
-> tcStmt p st@(StmtBind _ t e) = do
->   ty1 <- tcPattern p t
->   ty2 <- tcExpr p e
->   unify p "statement" (ppStmt st $-$ text "Term:" <+> ppExpr 0 e) (ioType ty1) ty2
-> tcStmt _ (StmtDecl ds) = tcDecls ds
-
-> tcFieldExpr :: Field Expression -> TCM (Ident, Type)
-> tcFieldExpr f@(Field p l e) = do
->   lty <- instLabel l
->   ety <- tcExpr p e
->   unify p "record" (text "Field:" <+> ppFieldExpr f) lty ety
->   return (l, ety)
->>>>>>> c799a5ac
 
 \end{verbatim}
 The function \texttt{tcArrow} checks that its argument can be used as
@@ -2507,13 +2184,13 @@
 >   let cx' = instContext tys cx
 >   return $ (cx', expandAliasType tys ty) 
 
-> instLabel :: Ident -> TCM Type
+> instLabel :: Ident -> TCM ConstrType
 > instLabel l = do
 >   m <- getModuleIdent
 >   tyEnv <- getValueEnv
 >   maybe (freshTypeVar >>= \lty' -> modifyValueEnv
 >           (bindLabel l (qualifyWith m (mkIdent "#Rec")) (monoType lty'))
->            >> return lty')
+>            >> return (noContext lty'))
 >         inst
 >         (sureLabelType l tyEnv)
 
