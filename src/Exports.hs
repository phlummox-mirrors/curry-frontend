--- conflicted
+++ resolved
@@ -60,10 +60,9 @@
 exportInterface env mdl tcs = exportInterface' mdl tcs
   (opPrecEnv env) (tyConsEnv env) (valueEnv env) (classEnv env)
 
-<<<<<<< HEAD
 exportInterface' :: Module -> Bool -> OpPrecEnv -> TCEnv -> ValueEnv 
                  -> ClassEnv -> Interface
-exportInterface' (Module m (Just (Exporting _ es)) _ _) _tcs pEnv tcEnv tyEnv cEnv
+exportInterface' (Module _ m (Just (Exporting _ es)) _ _) _tcs pEnv tcEnv tyEnv cEnv
   = Interface m imports $ precs ++ hidden0 ++ allDecls
   where
   imports           = map   (IImportDecl NoPos) $ usedModules allDecls
@@ -92,18 +91,7 @@
     foldr (typeDecl m tcEnv cEnv) 
           (foldr (funDecl m tyEnv) [] classElems)
           classElems
-exportInterface' (Module _ Nothing _ _) _ _ _ _ _
-=======
-exportInterface' :: Module -> OpPrecEnv -> TCEnv -> ValueEnv -> Interface
-exportInterface' (Module _ m (Just (Exporting _ es)) _ _) pEnv tcEnv tyEnv
-  = Interface m imports $ precs ++ hidden ++ decls
-  where
-  imports = map   (IImportDecl NoPos) $ usedModules decls
-  precs   = foldr (infixDecl m pEnv) [] es
-  hidden  = map   (hiddenTypeDecl m tcEnv) $ hiddenTypes m decls
-  decls   = foldr (typeDecl m tcEnv) (foldr (funDecl m tyEnv) [] es) es
-exportInterface' (Module _ _ Nothing _ _) _ _ _
->>>>>>> 0dc34cc0
+exportInterface' (Module _ _ Nothing _ _) _ _ _ _ _
   = internalError "Exports.exportInterface: no export specification"
 
 infixDecl :: ModuleIdent -> OpPrecEnv -> Export -> [IDecl] -> [IDecl]
