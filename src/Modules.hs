{- |
    Module      :  $Header$
    Description :  Compilation of a single module
    Copyright   :  (c) 1999 - 2004 Wolfgang Lux
                       2005        Martin Engelke
                       2007        Sebastian Fischer
                       2011 - 2013 Björn Peemöller
    License     :  OtherLicense

    Maintainer  :  bjp@informatik.uni-kiel.de
    Stability   :  experimental
    Portability :  portable

    This module controls the compilation of modules.
-}

module Modules
  ( compileModule, loadModule, checkModuleHeader, checkModule, writeOutput
  ) where

import Control.Monad (unless, when)
<<<<<<< HEAD
import qualified Data.Map as Map (elems)
import Data.Maybe (fromMaybe)
import Text.PrettyPrint
=======
import Data.Maybe    (fromMaybe)
>>>>>>> 6d150d52

import Curry.Base.Ident
import Curry.Base.Message (runMsg)
import Curry.Base.Position
import Curry.Base.Pretty
import Curry.ExtendedFlat.InterfaceEquality (eqInterface)
import Curry.Files.Filenames
import Curry.Files.PathUtils

import Base.Messages
<<<<<<< HEAD
  (Message, message, posMessage, warn, abortWithMessages)
import Env.Interface
=======
>>>>>>> 6d150d52

-- source representations
import qualified Curry.AbstractCurry as AC
import qualified Curry.ExtendedFlat.Type as EF
import qualified Curry.Syntax as CS
import qualified IL as IL

import Checks
import CompilerEnv
import CompilerOpts
import Exports
import Generators
import Imports
import InterfaceEquivalence
import Interfaces
import ModuleSummary
import Transformations

-- The function 'compileModule' is the main entry-point of this
-- module for compiling a Curry source module. Depending on the command
-- line options it will emit either C code or FlatCurry code (standard
-- or in XML
-- representation) or AbstractCurry code (typed, untyped or with type
-- signatures) for the module. Usually the first step is to
-- check the module. Then the code is translated into the intermediate
-- language. If necessary, this phase will also update the module's
-- interface file. The resulting code then is either written out (in
-- FlatCurry or XML format) or translated further into C code.
-- The untyped  AbstractCurry representation is written
-- out directly after parsing and simple checking the source file.
-- The typed AbstractCurry code is written out after checking the module.
--
-- The compiler automatically loads the prelude when compiling any
-- module, except for the prelude itself, by adding an appropriate import
-- declaration to the module.
--
-- Since this modified version of the Muenster Curry Compiler is used
-- as a frontend for PAKCS, all functions for evaluating goals and generating
-- C code are obsolete and commented out.

compileModule :: Options -> FilePath -> CYIO ()
compileModule opts fn = do
  (env, mdl) <- loadModule opts fn >>= checkModule opts
  warn opts $ warnCheck opts env mdl
  liftIO $ writeParsed opts fn mdl
  liftIO $ writeOutput opts fn (env, mdl)

writeOutput :: Options -> FilePath -> (CompilerEnv, CS.Module) -> IO ()
writeOutput opts fn (env, modul) = do
  let (env1, qlfd) = qual opts env modul
  doDump opts (DumpQualified, env1, show $ CS.ppModule qlfd)
  writeAbstractCurry opts fn env1 qlfd
  when withFlat $ do
    -- checkModule checks types, and then transModule introduces new
    -- functions (by lambda lifting in 'desugar'). Consequence: The
    -- types of the newly introduced functions are not inferred (hsi)
    let (env2, il, dumps) = transModule opts env1 qlfd
    -- dump intermediate results
    mapM_ (doDump opts) dumps
    -- generate target code
    let intf = exportInterface env2 qlfd
    let modSum = summarizeModule (tyConsEnv env2) intf qlfd
    writeFlat opts fn env2 modSum il
  where
  withFlat = any (`elem` optTargetTypes opts)
              [FlatCurry, FlatXml, ExtendedFlatCurry]

-- ---------------------------------------------------------------------------
-- Loading a module
-- ---------------------------------------------------------------------------

loadModule :: Options -> FilePath -> CYIO (CompilerEnv, CS.Module)
loadModule opts fn = do
  parsed <- parseModule fn
  -- check module header
  mdl    <- checkModuleHeader opts fn parsed
  -- load the imported interfaces into an InterfaceEnv
  iEnv   <- loadInterfaces (optImportPaths opts) mdl
  -- add information of imported modules
  cEnv   <- importModules opts mdl iEnv
  return (cEnv, mdl)

parseModule :: FilePath -> CYIO CS.Module
parseModule fn = do
  mbSrc <- liftIO $ readModule fn
  case mbSrc of
    Nothing  -> left [message $ text $ "Missing file: " ++ fn]
    Just src -> do
      -- parse module
<<<<<<< HEAD
      case runMsg $ CS.parseModule fn src of
        Left err -> abortWithMessages [err]
        Right (parsed, _) -> do
          -- check module header
          let (mdl, hdrErrs) = checkModuleHeader opts fn parsed
          unless (null hdrErrs) $ abortWithMessages hdrErrs -- TODO
          -- load the imported interfaces into an InterfaceEnv
          (iEnv, intfErrs) <- loadInterfaces (optImportPaths opts) mdl
          unless (null intfErrs) $ abortWithMessages intfErrs -- TODO
          case checkInterfaces opts iEnv of
            CheckFailed intfImpErrs -> abortWithMessages intfImpErrs -- TODO
            _ -> do
              -- add information of imported modules
              let (env, impErrs) = importModules opts mdl iEnv
              unless (null impErrs) $ abortWithMessages impErrs -- TODO
              return (env, mdl)

checkModuleHeader :: Options -> FilePath -> CS.Module -> (CS.Module, [Message])
=======
      case runMsg (CS.parseModule fn src) of
        Left  err         -> left [err]
        Right (parsed, _) -> right parsed

checkModuleHeader :: Monad m => Options -> FilePath -> CS.Module
                  -> CYT m CS.Module
>>>>>>> 6d150d52
checkModuleHeader opts fn = checkModuleId fn
                          . importPrelude opts fn
                          . CS.patchModuleId fn

-- |Check whether the 'ModuleIdent' and the 'FilePath' fit together
checkModuleId :: Monad m => FilePath -> CS.Module
              -> CYT m CS.Module
checkModuleId fn m@(CS.Module mid _ _ _)
  | last (midQualifiers mid) == takeBaseName fn
  = right m
  | otherwise
  = left [errModuleFileMismatch mid]

-- An implicit import of the prelude is added to the declarations of
-- every module, except for the prelude itself, or when the import is disabled
-- by a compiler option. If no explicit import for the prelude is present,
-- the prelude is imported unqualified, otherwise a qualified import is added.

importPrelude :: Options -> FilePath -> CS.Module -> CS.Module
importPrelude opts fn m@(CS.Module mid es is ds)
    -- the Prelude itself
  | mid == preludeMIdent          = m
    -- disabled by compiler option
  | noImpPrelude                  = m
    -- already imported
  | preludeMIdent `elem` imported = m
    -- let's add it!
  | otherwise                     = CS.Module mid es (preludeImp : is) ds
  where
  noImpPrelude = NoImplicitPrelude `elem` optExtensions opts
  preludeImp   = CS.ImportDecl (first fn) preludeMIdent
                  False   -- qualified?
                  Nothing -- no alias
                  Nothing -- no selection of types, functions, etc.
  imported     = [imp | (CS.ImportDecl _ imp _ _ _) <- is]

checkInterfaces :: Options -> InterfaceEnv -> CheckResult ()
checkInterfaces opts iEnv = mapM_ (checkInterface opts iEnv) (Map.elems iEnv)

checkInterface :: Options -> InterfaceEnv -> CS.Interface -> CheckResult ()
checkInterface opts iEnv intf = interfaceCheck env intf
  where env = importInterfaces opts intf iEnv

-- ---------------------------------------------------------------------------
-- Checking a module
-- ---------------------------------------------------------------------------

-- TODO: The order of the checks should be improved!
-- TODO (2012-01-05, bjp): The export specification check for untyped
--   AbstractCurry is deactivated as it requires the value information
--   collected by the type checker.
checkModule :: Options -> (CompilerEnv, CS.Module)
            -> CYIO (CompilerEnv, CS.Module)
checkModule opts (env, mdl) = do
  doDump opts (DumpParsed       , env , show $ CS.ppModule mdl)
  (env1, kc) <- kindCheck   opts env mdl -- should be only syntax checking ?
  doDump opts (DumpKindChecked  , env1, show $ CS.ppModule kc)
  (env2, sc) <- syntaxCheck opts env1 kc
  doDump opts (DumpSyntaxChecked, env2, show $ CS.ppModule sc)
  (env3, pc) <- precCheck   opts env2 sc
  doDump opts (DumpPrecChecked  , env3, show $ CS.ppModule pc)
  (env4, tc) <- if withTypeCheck
                   then typeCheck opts env3 pc >>= uncurry (exportCheck opts)
                   else return (env3, pc)
  doDump opts (DumpTypeChecked  , env4, show $ CS.ppModule tc)
  return (env4, tc)
  where
  withTypeCheck = any (`elem` optTargetTypes opts)
                      [FlatCurry, ExtendedFlatCurry, FlatXml, AbstractCurry]

-- ---------------------------------------------------------------------------
-- Translating a module
-- ---------------------------------------------------------------------------

type Dump = (DumpLevel, CompilerEnv, String)

-- |Translate FlatCurry into the intermediate language 'IL'
transModule :: Options -> CompilerEnv -> CS.Module
            -> (CompilerEnv, IL.Module, [Dump])
transModule opts env mdl = (env5, ilCaseComp, dumps)
  where
  flat' = FlatCurry `elem` optTargetTypes opts
  (desugared , env1) = desugar        mdl        env
  (simplified, env2) = simplify flat' desugared  env1
  (lifted    , env3) = lift           simplified env2
  (il        , env4) = ilTrans  flat' lifted     env3
  (ilCaseComp, env5) = completeCase   il         env4
  dumps = [ (DumpDesugared    , env1, presentCS desugared )
          , (DumpSimplified   , env2, presentCS simplified)
          , (DumpLifted       , env3, presentCS lifted    )
          , (DumpTranslated   , env4, presentIL il        )
          , (DumpCaseCompleted, env5, presentIL ilCaseComp)
          ]
  presentCS = if optDumpRaw opts then show else show . CS.ppModule
  presentIL = if optDumpRaw opts then show else show . IL.ppModule

-- ---------------------------------------------------------------------------
-- Writing output
-- ---------------------------------------------------------------------------

-- The functions \texttt{genFlat} and \texttt{genAbstract} generate
-- flat and abstract curry representations depending on the specified option.
-- If the interface of a modified Curry module did not change, the
-- corresponding file name will be returned within the result of 'genFlat'
-- (depending on the compiler flag "force") and other modules importing this
-- module won't be dependent on it any longer.

-- |Output the parsed 'Module' on request
writeParsed :: Options -> FilePath -> CS.Module -> IO ()
writeParsed opts fn modul = when srcTarget $
  writeModule useSubDir targetFile source
  where
  srcTarget  = Parsed `elem` optTargetTypes opts
  useSubDir  = optUseSubdir opts
  targetFile = fromMaybe (sourceRepName fn) (optOutput opts)
  source     = CS.showModule modul

writeInterface :: Options -> FilePath -> CS.Interface -> IO ()
writeInterface opts fn intf
  | not (optInterface opts) = return () -- TODO: reasonable?
  | optForce opts           = outputInterface
  | otherwise               = do
      mbOldIntf <- readModule interfaceFile
      case mbOldIntf of
        Nothing  -> outputInterface
        Just src -> case runMsg (CS.parseInterface interfaceFile src) of
          Left  _     -> outputInterface
          Right (i,_) -> unless (intf `intfEquiv` fixInterface i) outputInterface
  where
  interfaceFile   = interfName fn
  outputInterface = writeModule (optUseSubdir opts) interfaceFile
                    (show $ CS.ppInterface intf)

writeFlat :: Options -> FilePath -> CompilerEnv -> ModuleSummary -> IL.Module
          -> IO ()
writeFlat opts fn env modSum il = do
  when (extTarget || fcyTarget) $ do
    writeFlatCurry opts fn env modSum il
    writeFlatIntf  opts fn env modSum il
  when (xmlTarget) $ writeFlatXml opts fn modSum il
  where
  extTarget    = ExtendedFlatCurry `elem` optTargetTypes opts
  fcyTarget    = FlatCurry         `elem` optTargetTypes opts
  xmlTarget    = FlatXml           `elem` optTargetTypes opts

-- |Export an 'IL.Module' into a FlatCurry file
writeFlatCurry :: Options -> FilePath -> CompilerEnv -> ModuleSummary
               -> IL.Module -> IO ()
writeFlatCurry opts fn env modSum il = do
  warn opts msgs
  when extTarget $ EF.writeExtendedFlat useSubDir (extFlatName fn) prog
  when fcyTarget $ EF.writeFlatCurry    useSubDir (flatName    fn) prog
  where
  extTarget    = ExtendedFlatCurry `elem` optTargetTypes opts
  fcyTarget    = FlatCurry         `elem` optTargetTypes opts
  useSubDir    = optUseSubdir opts
  (prog, msgs) = genFlatCurry opts modSum env il

-- |Export an 'IL.Module' into an XML file
writeFlatXml :: Options -> FilePath -> ModuleSummary -> IL.Module -> IO ()
writeFlatXml opts fn modSum il = writeModule useSubDir (xmlName fn) curryXml
  where
  useSubDir = optUseSubdir opts
  curryXml  = shows (IL.xmlModule (interface modSum) (infixDecls modSum) il) "\n"

writeFlatIntf :: Options -> FilePath -> CompilerEnv -> ModuleSummary
              -> IL.Module -> IO ()
writeFlatIntf opts fn env modSum il
  | not (optInterface opts) = return ()
  | optForce opts           = outputInterface
  | otherwise               = do
      mfint <- EF.readFlatInterface targetFile
      let oldInterface = fromMaybe emptyIntf mfint
      when (mfint == mfint) $ return () -- necessary to close file -- TODO
      unless (oldInterface `eqInterface` newInterface) $ outputInterface
  where
  targetFile = flatIntName fn
  emptyIntf = EF.Prog "" [] [] [] []
  (newInterface, intMsgs) = genFlatInterface opts modSum env il
  outputInterface = do
    warn opts intMsgs
    EF.writeFlatCurry (optUseSubdir opts) targetFile newInterface

writeAbstractCurry :: Options -> FilePath -> CompilerEnv -> CS.Module -> IO ()
writeAbstractCurry opts fname env modul = do
  when  acyTarget $ AC.writeCurry useSubDir (acyName fname)
                  $ genTypedAbstractCurry env modul
  when uacyTarget $ AC.writeCurry useSubDir (uacyName fname)
                  $ genUntypedAbstractCurry env modul
  where
  acyTarget  = AbstractCurry        `elem` optTargetTypes opts
  uacyTarget = UntypedAbstractCurry `elem` optTargetTypes opts
  useSubDir  = optUseSubdir opts

-- |The 'dump' function writes the selected information to standard output.
doDump :: MonadIO m => Options -> Dump -> m ()
doDump opts (level, env, dump) = when (level `elem` optDumps opts) $ do
  when (optDumpEnv opts) $ liftIO $ putStrLn $ showCompilerEnv env
  liftIO $ putStrLn $ unlines [header, replicate (length header) '=', dump]
  where
  header = lookupHeader dumpLevel
  lookupHeader []            = "Unknown dump level " ++ show level
  lookupHeader ((l,_,h):lhs)
    | level == l = h
    | otherwise  = lookupHeader lhs

errModuleFileMismatch :: ModuleIdent -> Message
errModuleFileMismatch mid = posMessage mid $ hsep $ map text
  [ "Module", moduleName mid, "must be in a file"
  , moduleName mid ++ ".(l)curry" ]<|MERGE_RESOLUTION|>--- conflicted
+++ resolved
@@ -18,14 +18,9 @@
   ( compileModule, loadModule, checkModuleHeader, checkModule, writeOutput
   ) where
 
-import Control.Monad (unless, when)
-<<<<<<< HEAD
+import           Control.Monad   (unless, when)
 import qualified Data.Map as Map (elems)
-import Data.Maybe (fromMaybe)
-import Text.PrettyPrint
-=======
-import Data.Maybe    (fromMaybe)
->>>>>>> 6d150d52
+import           Data.Maybe      (fromMaybe)
 
 import Curry.Base.Ident
 import Curry.Base.Message (runMsg)
@@ -36,11 +31,7 @@
 import Curry.Files.PathUtils
 
 import Base.Messages
-<<<<<<< HEAD
-  (Message, message, posMessage, warn, abortWithMessages)
 import Env.Interface
-=======
->>>>>>> 6d150d52
 
 -- source representations
 import qualified Curry.AbstractCurry as AC
@@ -61,14 +52,14 @@
 
 -- The function 'compileModule' is the main entry-point of this
 -- module for compiling a Curry source module. Depending on the command
--- line options it will emit either C code or FlatCurry code (standard
--- or in XML
+-- line options, it will emit either FlatCurry code (standard or in XML
 -- representation) or AbstractCurry code (typed, untyped or with type
--- signatures) for the module. Usually the first step is to
--- check the module. Then the code is translated into the intermediate
+-- signatures) for the module
+-- Usually, the first step is to check the module.
+-- Then the code is translated into the intermediate
 -- language. If necessary, this phase will also update the module's
--- interface file. The resulting code then is either written out (in
--- FlatCurry or XML format) or translated further into C code.
+-- interface file. The resulting code then is written out (in
+-- FlatCurry or XML format) to the corresponding file.
 -- The untyped  AbstractCurry representation is written
 -- out directly after parsing and simple checking the source file.
 -- The typed AbstractCurry code is written out after checking the module.
@@ -76,37 +67,12 @@
 -- The compiler automatically loads the prelude when compiling any
 -- module, except for the prelude itself, by adding an appropriate import
 -- declaration to the module.
---
--- Since this modified version of the Muenster Curry Compiler is used
--- as a frontend for PAKCS, all functions for evaluating goals and generating
--- C code are obsolete and commented out.
 
 compileModule :: Options -> FilePath -> CYIO ()
 compileModule opts fn = do
   (env, mdl) <- loadModule opts fn >>= checkModule opts
   warn opts $ warnCheck opts env mdl
-  liftIO $ writeParsed opts fn mdl
   liftIO $ writeOutput opts fn (env, mdl)
-
-writeOutput :: Options -> FilePath -> (CompilerEnv, CS.Module) -> IO ()
-writeOutput opts fn (env, modul) = do
-  let (env1, qlfd) = qual opts env modul
-  doDump opts (DumpQualified, env1, show $ CS.ppModule qlfd)
-  writeAbstractCurry opts fn env1 qlfd
-  when withFlat $ do
-    -- checkModule checks types, and then transModule introduces new
-    -- functions (by lambda lifting in 'desugar'). Consequence: The
-    -- types of the newly introduced functions are not inferred (hsi)
-    let (env2, il, dumps) = transModule opts env1 qlfd
-    -- dump intermediate results
-    mapM_ (doDump opts) dumps
-    -- generate target code
-    let intf = exportInterface env2 qlfd
-    let modSum = summarizeModule (tyConsEnv env2) intf qlfd
-    writeFlat opts fn env2 modSum il
-  where
-  withFlat = any (`elem` optTargetTypes opts)
-              [FlatCurry, FlatXml, ExtendedFlatCurry]
 
 -- ---------------------------------------------------------------------------
 -- Loading a module
@@ -119,6 +85,7 @@
   mdl    <- checkModuleHeader opts fn parsed
   -- load the imported interfaces into an InterfaceEnv
   iEnv   <- loadInterfaces (optImportPaths opts) mdl
+  checkInterfaces opts iEnv
   -- add information of imported modules
   cEnv   <- importModules opts mdl iEnv
   return (cEnv, mdl)
@@ -130,33 +97,12 @@
     Nothing  -> left [message $ text $ "Missing file: " ++ fn]
     Just src -> do
       -- parse module
-<<<<<<< HEAD
-      case runMsg $ CS.parseModule fn src of
-        Left err -> abortWithMessages [err]
-        Right (parsed, _) -> do
-          -- check module header
-          let (mdl, hdrErrs) = checkModuleHeader opts fn parsed
-          unless (null hdrErrs) $ abortWithMessages hdrErrs -- TODO
-          -- load the imported interfaces into an InterfaceEnv
-          (iEnv, intfErrs) <- loadInterfaces (optImportPaths opts) mdl
-          unless (null intfErrs) $ abortWithMessages intfErrs -- TODO
-          case checkInterfaces opts iEnv of
-            CheckFailed intfImpErrs -> abortWithMessages intfImpErrs -- TODO
-            _ -> do
-              -- add information of imported modules
-              let (env, impErrs) = importModules opts mdl iEnv
-              unless (null impErrs) $ abortWithMessages impErrs -- TODO
-              return (env, mdl)
-
-checkModuleHeader :: Options -> FilePath -> CS.Module -> (CS.Module, [Message])
-=======
       case runMsg (CS.parseModule fn src) of
         Left  err         -> left [err]
         Right (parsed, _) -> right parsed
 
 checkModuleHeader :: Monad m => Options -> FilePath -> CS.Module
                   -> CYT m CS.Module
->>>>>>> 6d150d52
 checkModuleHeader opts fn = checkModuleId fn
                           . importPrelude opts fn
                           . CS.patchModuleId fn
@@ -193,12 +139,12 @@
                   Nothing -- no selection of types, functions, etc.
   imported     = [imp | (CS.ImportDecl _ imp _ _ _) <- is]
 
-checkInterfaces :: Options -> InterfaceEnv -> CheckResult ()
-checkInterfaces opts iEnv = mapM_ (checkInterface opts iEnv) (Map.elems iEnv)
-
-checkInterface :: Options -> InterfaceEnv -> CS.Interface -> CheckResult ()
-checkInterface opts iEnv intf = interfaceCheck env intf
-  where env = importInterfaces opts intf iEnv
+checkInterfaces :: Monad m => Options -> InterfaceEnv -> CYT m ()
+checkInterfaces opts iEnv = mapM_ checkInterface (Map.elems iEnv)
+  where
+  checkInterface intf = do
+    _ <- interfaceCheck opts (importInterfaces opts intf iEnv) intf
+    return ()
 
 -- ---------------------------------------------------------------------------
 -- Checking a module
@@ -257,6 +203,29 @@
 -- Writing output
 -- ---------------------------------------------------------------------------
 
+writeOutput :: Options -> FilePath -> (CompilerEnv, CS.Module) -> IO ()
+writeOutput opts fn (env, modul) = do
+  writeParsed opts fn modul
+  let (env1, qlfd) = qual opts env modul
+  doDump opts (DumpQualified, env1, show $ CS.ppModule qlfd)
+  writeAbstractCurry opts fn env1 qlfd
+  when withFlat $ do
+    -- checkModule checks types, and then transModule introduces new
+    -- functions (by lambda lifting in 'desugar'). Consequence: The
+    -- types of the newly introduced functions are not inferred (hsi)
+    let (env2, il, dumps) = transModule opts env1 qlfd
+    -- dump intermediate results
+    mapM_ (doDump opts) dumps
+    -- generate interface file
+    let intf = exportInterface env2 qlfd
+    writeInterface opts fn intf
+    -- generate target code
+    let modSum = summarizeModule (tyConsEnv env2) intf qlfd
+    writeFlat opts fn env2 modSum il
+  where
+  withFlat = any (`elem` optTargetTypes opts)
+              [FlatCurry, FlatXml, ExtendedFlatCurry]
+
 -- The functions \texttt{genFlat} and \texttt{genAbstract} generate
 -- flat and abstract curry representations depending on the specified option.
 -- If the interface of a modified Curry module did not change, the
