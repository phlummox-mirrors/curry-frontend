{- |
    Module      :  $Header$
    Description :  Compilation of a single module
    Copyright   :  (c) 1999 - 2004 Wolfgang Lux
                       2005        Martin Engelke
                       2007        Sebastian Fischer
                       2011 - 2013 Björn Peemöller
                       2013        Matthias Böhm
    License     :  OtherLicense

    Maintainer  :  bjp@informatik.uni-kiel.de
    Stability   :  experimental
    Portability :  portable

    This module controls the compilation of modules.
-}

module Modules
  ( compileModule, loadModule, checkModuleHeader, checkModule, writeOutput
  ) where

<<<<<<< HEAD
import Control.Monad (unless, when)
import Control.Monad.IO.Class
import Control.Monad.Trans.Either
import qualified Data.Map as Map (elems)
import Data.Maybe (fromMaybe)
import Text.PrettyPrint
import Data.List (nub)
=======
import qualified Control.Exception as C (catch, IOException)
import           Control.Monad   (unless, when)
import qualified Data.Map as Map (elems)
import           Data.Maybe      (fromMaybe)
import           System.IO       (hClose, hGetContents, openFile, IOMode (ReadMode))
>>>>>>> c799a5ac

import Curry.Base.Ident
import Curry.Base.Message (runMsg)
import Curry.Base.Position
import Curry.Base.Pretty
import Curry.ExtendedFlat.InterfaceEquality (eqInterface)
import Curry.Files.Filenames
import Curry.Files.PathUtils

import Base.Messages
<<<<<<< HEAD
  (Message, message, posMessage, warn, abortWithMessages, internalError)
=======
>>>>>>> c799a5ac
import Env.Interface

-- source representations
import qualified Curry.AbstractCurry as AC
import qualified Curry.ExtendedFlat.Type as EF
import qualified Curry.Syntax as CS
import qualified IL as IL

import Checks
import CompilerEnv
import CompilerOpts
import Exports
import Generators
import Imports
import InterfaceEquivalence
import Interfaces
import ModuleSummary
import Transformations

-- The function 'compileModule' is the main entry-point of this
-- module for compiling a Curry source module. Depending on the command
-- line options, it will emit either FlatCurry code (standard or in XML
-- representation) or AbstractCurry code (typed, untyped or with type
-- signatures) for the module
-- Usually, the first step is to check the module.
-- Then the code is translated into the intermediate
-- language. If necessary, this phase will also update the module's
-- interface file. The resulting code then is written out (in
-- FlatCurry or XML format) to the corresponding file.
-- The untyped  AbstractCurry representation is written
-- out directly after parsing and simple checking the source file.
-- The typed AbstractCurry code is written out after checking the module.
--
-- The compiler automatically loads the prelude when compiling any
-- module, except for the prelude itself, by adding an appropriate import
-- declaration to the module.

compileModule :: Options -> FilePath -> CYIO ()
compileModule opts fn = do
<<<<<<< HEAD
  loaded <- loadModule opts fn
  -- write parsed output always if requested, also if the following checks fail
  when (Parsed `elem` optTargetTypes opts) $ do 
    let (_env, envtc, mdl) = loaded
    writeParsed opts fn mdl
    -- dump parse tree if requested
    when (DumpParsed `elem` optDumps opts) $ 
      doDump opts (DumpParsed, envtc, 
        (if optDumpRaw opts then show else show . CS.ppModule) mdl)
  -- do checks only if a different output than the parse tree is requested 
  when (not . null $ filter (/= Parsed) (optTargetTypes opts))
    (do
      checked <- runEitherT $ checkModule opts loaded
      case checked of
        Left errs -> abortWithMessages errs
        Right (env, mdl, tcExportEnv, tcExportMdl) -> do
          warn opts $ warnCheck env mdl
          writeOutput opts fn (env, mdl) (tcExportEnv, tcExportMdl))
=======
  (env, mdl) <- loadModule opts fn >>= checkModule opts
  warn opts $ warnCheck opts env mdl
  liftIO $ writeOutput opts fn (env, mdl)
>>>>>>> c799a5ac

-- ---------------------------------------------------------------------------
-- Loading a module
-- ---------------------------------------------------------------------------

<<<<<<< HEAD
loadModule :: Options -> FilePath -> IO (CompilerEnv, CompilerEnv, CS.Module)
loadModule opts fn = do
  mbSrc <- readModule fn
=======
loadModule :: Options -> FilePath -> CYIO (CompilerEnv, CS.Module)
loadModule opts fn = do
  parsed <- parseModule fn
  -- check module header
  mdl    <- checkModuleHeader opts fn parsed
  -- load the imported interfaces into an InterfaceEnv
  iEnv   <- loadInterfaces (optImportPaths opts) mdl
  checkInterfaces opts iEnv
  -- add information of imported modules
  cEnv   <- importModules opts mdl iEnv
  return (cEnv, mdl)

parseModule :: FilePath -> CYIO CS.Module
parseModule fn = do
  mbSrc <- liftIO $ readModule fn
>>>>>>> c799a5ac
  case mbSrc of
    Nothing  -> left [message $ text $ "Missing file: " ++ fn]
    Just src -> do
      -- parse module
<<<<<<< HEAD
      case runMsg $ CS.parseModule fn src of
        Left err -> abortWithMessages [err]
        Right (parsed, _) -> do
          -- check module header
          let (mdl, hdrErrs) = checkModuleHeader opts fn parsed
          unless (null hdrErrs) $ abortWithMessages hdrErrs -- TODO
          -- load the imported interfaces into an InterfaceEnv
          (iEnv  , intfErrs  ) <- loadInterfaces False (optImportPaths opts) mdl
          (iEnvTc, intfErrsTc) <- loadInterfaces True (optImportPaths opts) mdl
          let errs = nub $ intfErrs ++ intfErrsTc
          unless (null errs) $ abortWithMessages errs -- TODO
          case checkInterfaces opts iEnv >> checkInterfaces opts iEnvTc of
            CheckFailed intfImpErrs -> abortWithMessages intfImpErrs -- TODO
            _ -> do
              -- add information of imported modules
              let (env  , impErrs  ) = importModules False opts mdl iEnv
                  (envtc, impErrsTc) = importModules True opts mdl iEnvTc
                  errs' = nub $ impErrs ++ impErrsTc
              unless (null errs') $ abortWithMessages errs' -- TODO
              return (env, envtc, mdl)

checkModuleHeader :: Options -> FilePath -> CS.Module -> (CS.Module, [Message])
=======
      case runMsg (CS.parseModule fn src) of
        Left  err         -> left [err]
        Right (parsed, _) -> right parsed

checkModuleHeader :: Monad m => Options -> FilePath -> CS.Module
                  -> CYT m CS.Module
>>>>>>> c799a5ac
checkModuleHeader opts fn = checkModuleId fn
                          . importPrelude opts fn
                          . CS.patchModuleId fn

-- |Check whether the 'ModuleIdent' and the 'FilePath' fit together
checkModuleId :: Monad m => FilePath -> CS.Module
              -> CYT m CS.Module
checkModuleId fn m@(CS.Module mid _ _ _)
  | last (midQualifiers mid) == takeBaseName fn
  = right m
  | otherwise
  = left [errModuleFileMismatch mid]

-- An implicit import of the prelude is added to the declarations of
-- every module, except for the prelude itself, or when the import is disabled
-- by a compiler option. If no explicit import for the prelude is present,
-- the prelude is imported unqualified, otherwise a qualified import is added.

importPrelude :: Options -> FilePath -> CS.Module -> CS.Module
importPrelude opts fn m@(CS.Module mid es is ds)
    -- the Prelude itself
  | mid == preludeMIdent          = m
    -- disabled by compiler option
  | noImpPrelude                  = m
    -- already imported
  | preludeMIdent `elem` imported = m
    -- let's add it!
  | otherwise                     = CS.Module mid es (preludeImp : is) ds
  where
  noImpPrelude = NoImplicitPrelude `elem` optExtensions opts
  preludeImp   = CS.ImportDecl (first fn) preludeMIdent
                  False   -- qualified?
                  Nothing -- no alias
                  Nothing -- no selection of types, functions, etc.
  imported     = [imp | (CS.ImportDecl _ imp _ _ _) <- is]

checkInterfaces :: Monad m => Options -> InterfaceEnv -> CYT m ()
checkInterfaces opts iEnv = mapM_ checkInterface (Map.elems iEnv)
  where
  checkInterface intf = do
    _ <- interfaceCheck opts (importInterfaces opts intf iEnv) intf
    return ()

-- ---------------------------------------------------------------------------
-- Checking a module
-- ---------------------------------------------------------------------------

-- TODO: The order of the checks should be improved!
-- TODO (2012-01-05, bjp): The export specification check for untyped
--   AbstractCurry is deactivated as it requires the value information
--   collected by the type checker.
<<<<<<< HEAD
-- CheckModule returns two export checked modules + the corresponding
-- environments: One still with type class elements, the second without 
-- type class elements. 
checkModule :: Options -> (CompilerEnv, CompilerEnv, CS.Module)
            -> EitherT [Message] IO (CompilerEnv, CS.Module, CompilerEnv, CS.Module)
checkModule opts (envNonTc, envTc, mdl) = do
  doDump opts (DumpParsed       , envTc, show' CS.ppModule mdl)
  (env1,  kc) <- kindCheck opts envTc mdl -- should be only syntax checking ?
  doDump opts (DumpKindChecked  , env1, show' CS.ppModule kc)
  (env2,  sc) <- syntaxCheck opts env1 kc
  doDump opts (DumpSyntaxChecked, env2, show' CS.ppModule sc)
  (env3,  pc) <- precCheck opts env2 sc
  doDump opts (DumpPrecChecked  , env3, show' CS.ppModule pc)
  (env4, tcc) <- typeClassesCheck opts env3 pc
  doDump opts (DumpTypeClassesChecked, env4, show' CS.ppModule tcc)
  (env5,  tc) <- if withTypeCheck
                 then typeCheck False opts env4 tcc
                 else return (env4, tcc)
  doDump opts (DumpTypeChecked  , env5, show' CS.ppModule tc)
  -- Run an export check here for exporting type class specific elements. As
  -- these are compiled out later, we already here have to set aside the
  -- export checked module and the environment 
  (envEc1,   ec1) <- if withTypeCheck 
                     then exportCheck opts env5 tc
                     else return (env5, tc)
  (envEc1', ec1') <- if withTypeCheck
                     then return $ qual opts envEc1 ec1
                     else return (envEc1, ec1)
  -- Continue with the compile process
  (env5b,  dicts) <- if withTypeCheck
                     then insertDicts opts env5 tc
                     else return (env5, tc)
  let (env5c, dicts') = if withTypeCheck
                        then typeSigs env5b dicts
                        else (env5b, dicts)
  doDump opts (DumpDictionaries , env5c, show' CS.ppModule dicts')
  (env5e, tc2) <- if withTypeCheck
                    -- Take the older environment env4 instead of env5c;
                    -- moreover, replace the value/type constructor environments with the 
                    -- value/type constructor environments that contain only *compiled* 
                    -- type class elements (dictionaries, types, selection 
                    -- methods) that are exported from other modules
                    then typeCheck True opts
                           env4 { valueEnv = valueEnv envNonTc, 
                                  tyConsEnv = tyConsEnv envNonTc,
                                  interfaceEnv = interfaceEnv envNonTc } 
                           dicts' 
                    else return (env5c, dicts')
  doDump opts (DumpTypeChecked2 , env5e, show' CS.ppModule tc2)
  (env6,  ec2) <- if withTypeCheck
                  then exportCheck opts env5e tc2
                  else return (env5e, tc2)
  doDump opts (DumpExportChecked, env6, show' CS.ppModule ec2)
  (env7,   ql) <- return $ qual opts env6 ec2
  doDump opts (DumpQualified    , env7, show' CS.ppModule ql)
  return (env7, ql, envEc1', ec1')
=======
checkModule :: Options -> (CompilerEnv, CS.Module)
            -> CYIO (CompilerEnv, CS.Module)
checkModule opts (env, mdl) = do
  doDump opts (DumpParsed       , env , show $ CS.ppModule mdl)
  (env1, kc) <- kindCheck   opts env mdl -- should be only syntax checking ?
  doDump opts (DumpKindChecked  , env1, show $ CS.ppModule kc)
  (env2, sc) <- syntaxCheck opts env1 kc
  doDump opts (DumpSyntaxChecked, env2, show $ CS.ppModule sc)
  (env3, pc) <- precCheck   opts env2 sc
  doDump opts (DumpPrecChecked  , env3, show $ CS.ppModule pc)
  (env4, tc) <- if withTypeCheck
                   then typeCheck opts env3 pc >>= uncurry (exportCheck opts)
                   else return (env3, pc)
  doDump opts (DumpTypeChecked  , env4, show $ CS.ppModule tc)
  return (env4, tc)
>>>>>>> c799a5ac
  where
  withTypeCheck = any (`elem` optTargetTypes opts)
                      [FlatCurry, ExtendedFlatCurry, FlatXml, AbstractCurry]
  show' pp = if optDumpRaw opts then show else show . pp

-- ---------------------------------------------------------------------------
-- Translating a module
-- ---------------------------------------------------------------------------

type Dump = (DumpLevel, CompilerEnv, String)

-- |Translate FlatCurry into the intermediate language 'IL'
transModule :: Options -> CompilerEnv -> CS.Module
            -> (CompilerEnv, IL.Module, [Dump])
transModule opts env mdl = (env5, ilCaseComp, dumps)
  where
  flat' = FlatCurry `elem` optTargetTypes opts
  (desugared , env1) = desugar        mdl        env
  (simplified, env2) = simplify flat' desugared  env1
  (lifted    , env3) = lift           simplified env2
  (il        , env4) = ilTrans  flat' lifted     env3
  (ilCaseComp, env5) = completeCase   il         env4
  dumps = [ (DumpDesugared    , env1, presentCS desugared )
          , (DumpSimplified   , env2, presentCS simplified)
          , (DumpLifted       , env3, presentCS lifted    )
          , (DumpTranslated   , env4, presentIL il        )
          , (DumpCaseCompleted, env5, presentIL ilCaseComp)
          ]
  presentCS = if optDumpRaw opts then show else show . CS.ppModule
  presentIL = if optDumpRaw opts then show else show . IL.ppModule

-- ---------------------------------------------------------------------------
-- Writing output
-- ---------------------------------------------------------------------------

<<<<<<< HEAD
writeOutput :: Options -> FilePath -> (CompilerEnv, CS.Module) 
            -> (CompilerEnv, CS.Module) -> IO ()
writeOutput opts fn (env, modul) (tcExportEnv, tcExportModule) = do
  writeParsed        opts fn     modul
  writeAbstractCurry opts fn env modul
=======
writeOutput :: Options -> FilePath -> (CompilerEnv, CS.Module) -> IO ()
writeOutput opts fn (env, modul) = do
  writeParsed opts fn modul
  let (env1, qlfd) = qual opts env modul
  doDump opts (DumpQualified, env1, show $ CS.ppModule qlfd)
  writeAbstractCurry opts fn env1 qlfd
>>>>>>> c799a5ac
  when withFlat $ do
    -- checkModule checks types, and then transModule introduces new
    -- functions (by lambda lifting in 'desugar'). Consequence: The
    -- types of the newly introduced functions are not inferred (hsi)
    let (env2, il, dumps) = transModule opts env1 qlfd
    -- dump intermediate results
    mapM_ (doDump opts) dumps
    -- generate interface file
<<<<<<< HEAD
    let intf = exportInterface env2 modul False
        tcIntf = exportInterface tcExportEnv tcExportModule True
    writeInterfaces opts fn [intf, tcIntf]
=======
    let intf = exportInterface env2 qlfd
    writeInterface opts fn intf
>>>>>>> c799a5ac
    -- generate target code
    let modSum = summarizeModule (tyConsEnv env2) intf qlfd
    writeFlat opts fn env2 modSum il
  where
  withFlat = any (`elem` optTargetTypes opts)
              [FlatCurry, FlatXml, ExtendedFlatCurry]

-- The functions \texttt{genFlat} and \texttt{genAbstract} generate
-- flat and abstract curry representations depending on the specified option.
-- If the interface of a modified Curry module did not change, the
-- corresponding file name will be returned within the result of 'genFlat'
-- (depending on the compiler flag "force") and other modules importing this
-- module won't be dependent on it any longer.

-- |Output the parsed 'Module' on request
writeParsed :: Options -> FilePath -> CS.Module -> IO ()
writeParsed opts fn modul = when srcTarget $
  writeModule useSubDir (sourceRepName fn) source
  where
  srcTarget  = Parsed `elem` optTargetTypes opts
  useSubDir  = optUseSubdir opts
  source     = CS.showModule modul

<<<<<<< HEAD
writeInterfaces :: Options -> FilePath -> [CS.Interface] -> IO ()
writeInterfaces opts fn [intf, intfTC]
  | not (optInterface opts) = return () -- TODO: reasonable?
  | optForce opts           = outputInterface
  | otherwise               = do
      mbOldIntf <- readModule interfaceFile
      case mbOldIntf of
        Nothing  -> outputInterface
        Just src -> case runMsg (CS.parseInterface interfaceFile src) of
          Left  _     -> outputInterface
          Right ([i, itc], _) -> 
            unless (intf `intfEquiv` fixInterface i 
                 && intfTC `intfEquiv` fixInterface itc) outputInterface
          Right (_, _) -> internalError "writeInterface"
=======
writeInterface :: Options -> FilePath -> CS.Interface -> IO ()
writeInterface opts fn intf
  | optForce opts = outputInterface
  | otherwise     = do
      equal <- C.catch (matchInterface interfaceFile intf) ignoreIOException
      unless equal outputInterface
>>>>>>> c799a5ac
  where
  ignoreIOException :: C.IOException -> IO Bool
  ignoreIOException _ = return False

  interfaceFile   = interfName fn
  outputInterface = writeModule (optUseSubdir opts) interfaceFile
                    (show 
                      (CS.ppInterface "interface" intf
                        $$ CS.ppInterface "interfaceTypeClasses" intfTC))
writeInterfaces _ _ _ = internalError "writeInterfaces"

matchInterface :: FilePath -> CS.Interface -> IO Bool
matchInterface ifn i = do
  hdl <- openFile ifn ReadMode
  src <- hGetContents hdl
  case runMsg (CS.parseInterface ifn src) of
    Left _        -> hClose hdl >> return False
    Right (i', _) -> return (i `intfEquiv` fixInterface i')

writeFlat :: Options -> FilePath -> CompilerEnv -> ModuleSummary -> IL.Module
          -> IO ()
writeFlat opts fn env modSum il = do
  when (extTarget || fcyTarget) $ do
    writeFlatCurry opts fn env modSum il
    writeFlatIntf  opts fn env modSum il
  when (xmlTarget) $ writeFlatXml opts fn modSum il
  where
  extTarget    = ExtendedFlatCurry `elem` optTargetTypes opts
  fcyTarget    = FlatCurry         `elem` optTargetTypes opts
  xmlTarget    = FlatXml           `elem` optTargetTypes opts

-- |Export an 'IL.Module' into a FlatCurry file
writeFlatCurry :: Options -> FilePath -> CompilerEnv -> ModuleSummary
               -> IL.Module -> IO ()
writeFlatCurry opts fn env modSum il = do
  warn opts msgs
  when extTarget $ EF.writeExtendedFlat useSubDir (extFlatName fn) prog
  when fcyTarget $ EF.writeFlatCurry    useSubDir (flatName    fn) prog
  where
  extTarget    = ExtendedFlatCurry `elem` optTargetTypes opts
  fcyTarget    = FlatCurry         `elem` optTargetTypes opts
  useSubDir    = optUseSubdir opts
  (prog, msgs) = genFlatCurry opts modSum env il

-- |Export an 'IL.Module' into an XML file
writeFlatXml :: Options -> FilePath -> ModuleSummary -> IL.Module -> IO ()
writeFlatXml opts fn modSum il = writeModule useSubDir (xmlName fn) curryXml
  where
  useSubDir = optUseSubdir opts
  curryXml  = shows (IL.xmlModule (interface modSum) (infixDecls modSum) il) "\n"

writeFlatIntf :: Options -> FilePath -> CompilerEnv -> ModuleSummary
              -> IL.Module -> IO ()
writeFlatIntf opts fn env modSum il
  | not (optInterface opts) = return ()
  | optForce opts           = outputInterface
  | otherwise               = do
      mfint <- EF.readFlatInterface targetFile
      let oldInterface = fromMaybe emptyIntf mfint
      when (mfint == mfint) $ return () -- necessary to close file -- TODO
      unless (oldInterface `eqInterface` newInterface) $ outputInterface
  where
  targetFile = flatIntName fn
  emptyIntf = EF.Prog "" [] [] [] []
  (newInterface, intMsgs) = genFlatInterface opts modSum env il
  outputInterface = do
    warn opts intMsgs
    EF.writeFlatCurry (optUseSubdir opts) targetFile newInterface

writeAbstractCurry :: Options -> FilePath -> CompilerEnv -> CS.Module -> IO ()
writeAbstractCurry opts fname env modul = do
  when  acyTarget $ AC.writeCurry useSubDir (acyName fname)
                  $ genTypedAbstractCurry env modul
  when uacyTarget $ AC.writeCurry useSubDir (uacyName fname)
                  $ genUntypedAbstractCurry env modul
  where
  acyTarget  = AbstractCurry        `elem` optTargetTypes opts
  uacyTarget = UntypedAbstractCurry `elem` optTargetTypes opts
  useSubDir  = optUseSubdir opts

-- |The 'dump' function writes the selected information to standard output.
doDump :: MonadIO m => Options -> Dump -> m ()
doDump opts (level, env, dump) = when (level `elem` optDumps opts) $ do
<<<<<<< HEAD
  when (optDumpEnv opts) $ liftIO $ putStrLn $ showCompilerEnv opts env
=======
  when (optDumpEnv opts) $ liftIO $ putStrLn $ showCompilerEnv env
>>>>>>> c799a5ac
  liftIO $ putStrLn $ unlines [header, replicate (length header) '=', dump]
  where
  header = lookupHeader dumpLevel
  lookupHeader []            = "Unknown dump level " ++ show level
  lookupHeader ((l,_,h):lhs)
    | level == l = h
    | otherwise  = lookupHeader lhs

errModuleFileMismatch :: ModuleIdent -> Message
errModuleFileMismatch mid = posMessage mid $ hsep $ map text
  [ "Module", moduleName mid, "must be in a file"
  , moduleName mid ++ ".(l)curry" ]<|MERGE_RESOLUTION|>--- conflicted
+++ resolved
@@ -19,35 +19,23 @@
   ( compileModule, loadModule, checkModuleHeader, checkModule, writeOutput
   ) where
 
-<<<<<<< HEAD
-import Control.Monad (unless, when)
-import Control.Monad.IO.Class
-import Control.Monad.Trans.Either
-import qualified Data.Map as Map (elems)
-import Data.Maybe (fromMaybe)
-import Text.PrettyPrint
-import Data.List (nub)
-=======
 import qualified Control.Exception as C (catch, IOException)
 import           Control.Monad   (unless, when)
 import qualified Data.Map as Map (elems)
 import           Data.Maybe      (fromMaybe)
 import           System.IO       (hClose, hGetContents, openFile, IOMode (ReadMode))
->>>>>>> c799a5ac
+import           Text.PrettyPrint
+-- import Control.Monad.IO.Class
+-- import Control.Monad.Trans.Either
 
 import Curry.Base.Ident
 import Curry.Base.Message (runMsg)
 import Curry.Base.Position
-import Curry.Base.Pretty
 import Curry.ExtendedFlat.InterfaceEquality (eqInterface)
 import Curry.Files.Filenames
 import Curry.Files.PathUtils
 
 import Base.Messages
-<<<<<<< HEAD
-  (Message, message, posMessage, warn, abortWithMessages, internalError)
-=======
->>>>>>> c799a5ac
 import Env.Interface
 
 -- source representations
@@ -87,91 +75,41 @@
 
 compileModule :: Options -> FilePath -> CYIO ()
 compileModule opts fn = do
-<<<<<<< HEAD
-  loaded <- loadModule opts fn
-  -- write parsed output always if requested, also if the following checks fail
-  when (Parsed `elem` optTargetTypes opts) $ do 
-    let (_env, envtc, mdl) = loaded
-    writeParsed opts fn mdl
-    -- dump parse tree if requested
-    when (DumpParsed `elem` optDumps opts) $ 
-      doDump opts (DumpParsed, envtc, 
-        (if optDumpRaw opts then show else show . CS.ppModule) mdl)
-  -- do checks only if a different output than the parse tree is requested 
-  when (not . null $ filter (/= Parsed) (optTargetTypes opts))
-    (do
-      checked <- runEitherT $ checkModule opts loaded
-      case checked of
-        Left errs -> abortWithMessages errs
-        Right (env, mdl, tcExportEnv, tcExportMdl) -> do
-          warn opts $ warnCheck env mdl
-          writeOutput opts fn (env, mdl) (tcExportEnv, tcExportMdl))
-=======
-  (env, mdl) <- loadModule opts fn >>= checkModule opts
+  (env, mdl, tcExportEnv, tcExportMdl) <- loadModule opts fn >>= checkModule opts
   warn opts $ warnCheck opts env mdl
-  liftIO $ writeOutput opts fn (env, mdl)
->>>>>>> c799a5ac
+  liftIO $ writeOutput opts fn (env, mdl) (tcExportEnv, tcExportMdl)
 
 -- ---------------------------------------------------------------------------
 -- Loading a module
 -- ---------------------------------------------------------------------------
 
-<<<<<<< HEAD
-loadModule :: Options -> FilePath -> IO (CompilerEnv, CompilerEnv, CS.Module)
-loadModule opts fn = do
-  mbSrc <- readModule fn
-=======
-loadModule :: Options -> FilePath -> CYIO (CompilerEnv, CS.Module)
+loadModule :: Options -> FilePath -> CYIO (CompilerEnv, CompilerEnv, CS.Module)
 loadModule opts fn = do
   parsed <- parseModule fn
   -- check module header
   mdl    <- checkModuleHeader opts fn parsed
   -- load the imported interfaces into an InterfaceEnv
-  iEnv   <- loadInterfaces (optImportPaths opts) mdl
-  checkInterfaces opts iEnv
+  iEnv   <- loadInterfaces False (optImportPaths opts) mdl
+  iEnvTc <- loadInterfaces True (optImportPaths opts) mdl
+  checkInterfaces opts iEnv >> checkInterfaces opts iEnvTc
   -- add information of imported modules
-  cEnv   <- importModules opts mdl iEnv
-  return (cEnv, mdl)
+  env    <- importModules False opts mdl iEnv
+  envtc  <- importModules True opts mdl iEnvTc
+  return (env, envtc, mdl)
 
 parseModule :: FilePath -> CYIO CS.Module
 parseModule fn = do
   mbSrc <- liftIO $ readModule fn
->>>>>>> c799a5ac
   case mbSrc of
     Nothing  -> left [message $ text $ "Missing file: " ++ fn]
     Just src -> do
       -- parse module
-<<<<<<< HEAD
-      case runMsg $ CS.parseModule fn src of
-        Left err -> abortWithMessages [err]
-        Right (parsed, _) -> do
-          -- check module header
-          let (mdl, hdrErrs) = checkModuleHeader opts fn parsed
-          unless (null hdrErrs) $ abortWithMessages hdrErrs -- TODO
-          -- load the imported interfaces into an InterfaceEnv
-          (iEnv  , intfErrs  ) <- loadInterfaces False (optImportPaths opts) mdl
-          (iEnvTc, intfErrsTc) <- loadInterfaces True (optImportPaths opts) mdl
-          let errs = nub $ intfErrs ++ intfErrsTc
-          unless (null errs) $ abortWithMessages errs -- TODO
-          case checkInterfaces opts iEnv >> checkInterfaces opts iEnvTc of
-            CheckFailed intfImpErrs -> abortWithMessages intfImpErrs -- TODO
-            _ -> do
-              -- add information of imported modules
-              let (env  , impErrs  ) = importModules False opts mdl iEnv
-                  (envtc, impErrsTc) = importModules True opts mdl iEnvTc
-                  errs' = nub $ impErrs ++ impErrsTc
-              unless (null errs') $ abortWithMessages errs' -- TODO
-              return (env, envtc, mdl)
-
-checkModuleHeader :: Options -> FilePath -> CS.Module -> (CS.Module, [Message])
-=======
       case runMsg (CS.parseModule fn src) of
         Left  err         -> left [err]
         Right (parsed, _) -> right parsed
 
 checkModuleHeader :: Monad m => Options -> FilePath -> CS.Module
                   -> CYT m CS.Module
->>>>>>> c799a5ac
 checkModuleHeader opts fn = checkModuleId fn
                           . importPrelude opts fn
                           . CS.patchModuleId fn
@@ -223,12 +161,11 @@
 -- TODO (2012-01-05, bjp): The export specification check for untyped
 --   AbstractCurry is deactivated as it requires the value information
 --   collected by the type checker.
-<<<<<<< HEAD
 -- CheckModule returns two export checked modules + the corresponding
 -- environments: One still with type class elements, the second without 
 -- type class elements. 
 checkModule :: Options -> (CompilerEnv, CompilerEnv, CS.Module)
-            -> EitherT [Message] IO (CompilerEnv, CS.Module, CompilerEnv, CS.Module)
+            -> CYIO (CompilerEnv, CS.Module, CompilerEnv, CS.Module)
 checkModule opts (envNonTc, envTc, mdl) = do
   doDump opts (DumpParsed       , envTc, show' CS.ppModule mdl)
   (env1,  kc) <- kindCheck opts envTc mdl -- should be only syntax checking ?
@@ -277,26 +214,10 @@
                   then exportCheck opts env5e tc2
                   else return (env5e, tc2)
   doDump opts (DumpExportChecked, env6, show' CS.ppModule ec2)
-  (env7,   ql) <- return $ qual opts env6 ec2
-  doDump opts (DumpQualified    , env7, show' CS.ppModule ql)
-  return (env7, ql, envEc1', ec1')
-=======
-checkModule :: Options -> (CompilerEnv, CS.Module)
-            -> CYIO (CompilerEnv, CS.Module)
-checkModule opts (env, mdl) = do
-  doDump opts (DumpParsed       , env , show $ CS.ppModule mdl)
-  (env1, kc) <- kindCheck   opts env mdl -- should be only syntax checking ?
-  doDump opts (DumpKindChecked  , env1, show $ CS.ppModule kc)
-  (env2, sc) <- syntaxCheck opts env1 kc
-  doDump opts (DumpSyntaxChecked, env2, show $ CS.ppModule sc)
-  (env3, pc) <- precCheck   opts env2 sc
-  doDump opts (DumpPrecChecked  , env3, show $ CS.ppModule pc)
-  (env4, tc) <- if withTypeCheck
-                   then typeCheck opts env3 pc >>= uncurry (exportCheck opts)
-                   else return (env3, pc)
-  doDump opts (DumpTypeChecked  , env4, show $ CS.ppModule tc)
-  return (env4, tc)
->>>>>>> c799a5ac
+  -- (env7,   ql) <- return $ qual opts env6 ec2
+  -- doDump opts (DumpQualified    , env7, show' CS.ppModule ql)
+  -- return (env7, ql, envEc1', ec1')
+  return (env6, ec2, envEc1', ec1')
   where
   withTypeCheck = any (`elem` optTargetTypes opts)
                       [FlatCurry, ExtendedFlatCurry, FlatXml, AbstractCurry]
@@ -332,20 +253,13 @@
 -- Writing output
 -- ---------------------------------------------------------------------------
 
-<<<<<<< HEAD
 writeOutput :: Options -> FilePath -> (CompilerEnv, CS.Module) 
             -> (CompilerEnv, CS.Module) -> IO ()
 writeOutput opts fn (env, modul) (tcExportEnv, tcExportModule) = do
-  writeParsed        opts fn     modul
-  writeAbstractCurry opts fn env modul
-=======
-writeOutput :: Options -> FilePath -> (CompilerEnv, CS.Module) -> IO ()
-writeOutput opts fn (env, modul) = do
   writeParsed opts fn modul
   let (env1, qlfd) = qual opts env modul
   doDump opts (DumpQualified, env1, show $ CS.ppModule qlfd)
   writeAbstractCurry opts fn env1 qlfd
->>>>>>> c799a5ac
   when withFlat $ do
     -- checkModule checks types, and then transModule introduces new
     -- functions (by lambda lifting in 'desugar'). Consequence: The
@@ -354,14 +268,9 @@
     -- dump intermediate results
     mapM_ (doDump opts) dumps
     -- generate interface file
-<<<<<<< HEAD
-    let intf = exportInterface env2 modul False
+    let intf = exportInterface env2 qlfd False
         tcIntf = exportInterface tcExportEnv tcExportModule True
-    writeInterfaces opts fn [intf, tcIntf]
-=======
-    let intf = exportInterface env2 qlfd
-    writeInterface opts fn intf
->>>>>>> c799a5ac
+    writeInterface opts fn [intf, tcIntf]
     -- generate target code
     let modSum = summarizeModule (tyConsEnv env2) intf qlfd
     writeFlat opts fn env2 modSum il
@@ -385,29 +294,12 @@
   useSubDir  = optUseSubdir opts
   source     = CS.showModule modul
 
-<<<<<<< HEAD
-writeInterfaces :: Options -> FilePath -> [CS.Interface] -> IO ()
-writeInterfaces opts fn [intf, intfTC]
-  | not (optInterface opts) = return () -- TODO: reasonable?
-  | optForce opts           = outputInterface
-  | otherwise               = do
-      mbOldIntf <- readModule interfaceFile
-      case mbOldIntf of
-        Nothing  -> outputInterface
-        Just src -> case runMsg (CS.parseInterface interfaceFile src) of
-          Left  _     -> outputInterface
-          Right ([i, itc], _) -> 
-            unless (intf `intfEquiv` fixInterface i 
-                 && intfTC `intfEquiv` fixInterface itc) outputInterface
-          Right (_, _) -> internalError "writeInterface"
-=======
-writeInterface :: Options -> FilePath -> CS.Interface -> IO ()
-writeInterface opts fn intf
+writeInterface :: Options -> FilePath -> [CS.Interface] -> IO ()
+writeInterface opts fn [intf, intfTC]
   | optForce opts = outputInterface
   | otherwise     = do
-      equal <- C.catch (matchInterface interfaceFile intf) ignoreIOException
+      equal <- C.catch (matchInterface interfaceFile [intf, intfTC]) ignoreIOException
       unless equal outputInterface
->>>>>>> c799a5ac
   where
   ignoreIOException :: C.IOException -> IO Bool
   ignoreIOException _ = return False
@@ -417,15 +309,18 @@
                     (show 
                       (CS.ppInterface "interface" intf
                         $$ CS.ppInterface "interfaceTypeClasses" intfTC))
-writeInterfaces _ _ _ = internalError "writeInterfaces"
-
-matchInterface :: FilePath -> CS.Interface -> IO Bool
-matchInterface ifn i = do
+writeInterface _ _ _ = internalError "writeInterfaces"
+
+matchInterface :: FilePath -> [CS.Interface] -> IO Bool
+matchInterface ifn [i, itc] = do
   hdl <- openFile ifn ReadMode
   src <- hGetContents hdl
   case runMsg (CS.parseInterface ifn src) of
     Left _        -> hClose hdl >> return False
-    Right (i', _) -> return (i `intfEquiv` fixInterface i')
+    Right ([i', itc'], _) -> 
+      return (i `intfEquiv` fixInterface i' && itc `intfEquiv` fixInterface itc')
+    Right (_, _) -> internalError "matchInterface"
+matchInterface _ _ = internalError "matchInterface"
 
 writeFlat :: Options -> FilePath -> CompilerEnv -> ModuleSummary -> IL.Module
           -> IO ()
@@ -491,11 +386,7 @@
 -- |The 'dump' function writes the selected information to standard output.
 doDump :: MonadIO m => Options -> Dump -> m ()
 doDump opts (level, env, dump) = when (level `elem` optDumps opts) $ do
-<<<<<<< HEAD
   when (optDumpEnv opts) $ liftIO $ putStrLn $ showCompilerEnv opts env
-=======
-  when (optDumpEnv opts) $ liftIO $ putStrLn $ showCompilerEnv env
->>>>>>> c799a5ac
   liftIO $ putStrLn $ unlines [header, replicate (length header) '=', dump]
   where
   header = lookupHeader dumpLevel
