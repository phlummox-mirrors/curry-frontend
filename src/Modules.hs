--- conflicted
+++ resolved
@@ -6,12 +6,8 @@
                        2007        Sebastian Fischer
                        2011 - 2015 Björn Peemöller
                        2016        Jan Tikovsky
-<<<<<<< HEAD
                        2016 - 2017 Finn Teegen
-    License     :  OtherLicense
-=======
     License     :  BSD-3-clause
->>>>>>> 6f4485f3
 
     Maintainer  :  bjp@informatik.uni-kiel.de
     Stability   :  experimental
