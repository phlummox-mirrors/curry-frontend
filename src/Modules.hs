{- |
    Module      :  $Header$
    Description :  Compilation of a single module
    Copyright   :  (c) 1999 - 2004 Wolfgang Lux
                       2005        Martin Engelke
                       2007        Sebastian Fischer
                       2011 - 2014 Björn Peemöller
                       2013        Matthias Böhm
    License     :  OtherLicense

    Maintainer  :  bjp@informatik.uni-kiel.de
    Stability   :  experimental
    Portability :  portable

    This module controls the compilation of modules.
-}

module Modules
  ( compileModule, loadAndCheckModule, loadModule, checkModule
  , parseModule, checkModuleHeader
  ) where

import qualified Control.Exception as C   (catch, IOException)
import           Control.Monad            (liftM, unless, when)
import qualified Data.Map          as Map (elems)
import           Data.Maybe               (fromMaybe)
import           System.Directory         (getTemporaryDirectory, removeFile)
import           Text.PrettyPrint
import           System.Exit              (ExitCode (..))
import           System.FilePath          (normalise)
import           System.IO
   (IOMode (ReadMode), Handle, hClose, hGetContents, hPutStr, openFile
  , openTempFile)
import           System.Process           (system)

import Curry.Base.Ident
import Curry.Base.Monad
import Curry.Base.Position
import Curry.ExtendedFlat.InterfaceEquivalence (eqInterface)
import Curry.Files.Filenames
import Curry.Files.PathUtils
import Curry.Syntax.InterfaceEquivalence

import Base.Messages
import Env.Interface

-- source representations
import qualified Curry.AbstractCurry as AC
import qualified Curry.ExtendedFlat.Type as EF
import qualified Curry.Syntax as CS
import qualified IL as IL

import Checks
import CompilerEnv
import CompilerOpts
import Exports
import Generators
import Imports
import Interfaces
import ModuleSummary
import Transformations

-- The function 'compileModule' is the main entry-point of this
-- module for compiling a Curry source module. Depending on the command
-- line options, it will emit either FlatCurry code or AbstractCurry code
-- (typed, untyped or with type signatures) for the module.
-- Usually, the first step is to check the module.
-- Then the code is translated into the intermediate
-- language. If necessary, this phase will also update the module's
-- interface file. The resulting code then is written out
-- to the corresponding file.
-- The untyped  AbstractCurry representation is written
-- out directly after parsing and simple checking the source file.
-- The typed AbstractCurry code is written out after checking the module.
--
-- The compiler automatically loads the prelude when compiling any
-- module, except for the prelude itself, by adding an appropriate import
-- declaration to the module.
compileModule :: Options -> FilePath -> CYIO ()
compileModule opts fn = do
  (env, mdl, tcExportEnv, tcExportMdl) <- loadModule opts fn >>= checkModule opts
  liftIO $ writeOutput opts fn (env, mdl) (tcExportEnv, tcExportMdl)

loadAndCheckModule :: Options -> FilePath -> CYIO (CompEnv CS.Module)
loadAndCheckModule opts fn = do
  (env, mdl, _, _) <- loadModule opts fn >>= checkModule opts
  warn (optWarnOpts opts) $ warnCheck opts env mdl
  return (env, mdl)

-- ---------------------------------------------------------------------------
-- Loading a module
-- ---------------------------------------------------------------------------

<<<<<<< HEAD
loadModule :: Options -> FilePath -> CYIO (CompilerEnv, CompilerEnv, CS.Module)
=======
loadModule :: Options -> FilePath -> CYIO (CompEnv CS.Module)
>>>>>>> d1b912fa
loadModule opts fn = do
  parsed <- parseModule opts fn
  -- check module header
  mdl    <- checkModuleHeader opts fn parsed
  let paths = map (addCurrySubdir (optUseSubdir opts))
              ("." : optImportPaths opts)
  -- load the imported interfaces into an InterfaceEnv
  iEnv   <- loadInterfaces False paths mdl
  iEnvTc <- loadInterfaces True paths mdl
  checkInterfaces opts iEnv >> checkInterfaces opts iEnvTc
  -- add information of imported modules
  env    <- importModules False opts mdl iEnv
  envtc  <- importModules True opts mdl iEnvTc
  return (env, envtc, mdl)

parseModule :: Options -> FilePath -> CYIO CS.Module
parseModule opts fn = do
  mbSrc <- liftIO $ readModule fn
  case mbSrc of
    Nothing  -> failMessages [message $ text $ "Missing file: " ++ fn]
    Just src -> do
      ul    <- liftCYM $ CS.unlit fn src
      prepd <- preprocess (optPrepOpts opts) fn ul
      liftCYM $ CS.parseModule fn prepd

preprocess :: PrepOpts -> FilePath -> String -> CYIO String
preprocess opts fn src
  | not (ppPreprocess opts) = return src
  | otherwise               = do
    res <- liftIO $ withTempFile $ \ inFn inHdl -> do
      hPutStr inHdl src
      hClose inHdl
      withTempFile $ \ outFn outHdl -> do
        hClose outHdl
        ec <- system $ unwords $
          [ppCmd opts, normalise fn, inFn, outFn] ++ ppOpts opts
        case ec of
          ExitFailure x -> return $ Left [message $ text $
              "Preprocessor exited with exit code " ++ show x]
          ExitSuccess   -> Right `liftM` readFile outFn
    either failMessages ok res

withTempFile :: (FilePath -> Handle -> IO a) -> IO a
withTempFile act = do
  tmp       <- getTemporaryDirectory
  (fn, hdl) <- openTempFile tmp "cymake.curry"
  res       <- act fn hdl
  hClose hdl
  removeFile fn
  return res

checkModuleHeader :: Monad m => Options -> FilePath -> CS.Module
                  -> CYT m CS.Module
checkModuleHeader opts fn = checkModuleId fn
                          . importPrelude opts fn
                          . CS.patchModuleId fn

-- |Check whether the 'ModuleIdent' and the 'FilePath' fit together
checkModuleId :: Monad m => FilePath -> CS.Module
              -> CYT m CS.Module
checkModuleId fn m@(CS.Module _ mid _ _ _)
  | last (midQualifiers mid) == takeBaseName fn
  = ok m
  | otherwise
  = failMessages [errModuleFileMismatch mid]

-- An implicit import of the prelude is added to the declarations of
-- every module, except for the prelude itself, or when the import is disabled
-- by a compiler option. If no explicit import for the prelude is present,
-- the prelude is imported unqualified, otherwise a qualified import is added.

importPrelude :: Options -> FilePath -> CS.Module -> CS.Module
importPrelude opts fn m@(CS.Module ps mid es is ds)
    -- the Prelude itself
  | mid == preludeMIdent          = m
    -- disabled by compiler option
  | noImpPrelude                  = m
    -- already imported
  | preludeMIdent `elem` imported = m
    -- let's add it!
  | otherwise                     = CS.Module ps mid es (preludeImp : is) ds
  where
  noImpPrelude = NoImplicitPrelude `elem` optExtensions opts
                 || m `CS.hasLanguageExtension` NoImplicitPrelude
  preludeImp   = CS.ImportDecl (first fn) preludeMIdent
                  False   -- qualified?
                  Nothing -- no alias
                  Nothing -- no selection of types, functions, etc.
  imported     = [imp | (CS.ImportDecl _ imp _ _ _) <- is]

checkInterfaces :: Monad m => Options -> InterfaceEnv -> CYT m ()
checkInterfaces opts iEnv = mapM_ checkInterface (Map.elems iEnv)
  where
  checkInterface intf
    = interfaceCheck opts (importInterfaces opts intf iEnv, intf) >> return ()

-- ---------------------------------------------------------------------------
-- Checking a module
-- ---------------------------------------------------------------------------

-- TODO: The order of the checks should be improved!
<<<<<<< HEAD
-- CheckModule returns two export checked modules + the corresponding
-- environments: One still with type class elements, the second without 
-- type class elements. 
checkModule :: Options -> (CompilerEnv, CompilerEnv, CS.Module)
            -> CYIO (CompilerEnv, CS.Module, CompilerEnv, CS.Module)
checkModule opts (envNonTc, envTc, mdl) = do
  showDump (DumpParsed       , envTc, presentCS mdl)
  (env1,  kc) <- kindCheck opts envTc mdl -- should be only syntax checking ?
  showDump (DumpKindChecked  , env1, presentCS kc)
  (env2,  sc) <- syntaxCheck opts env1 kc
  showDump (DumpSyntaxChecked, env2, presentCS sc)
  (env3,  pc) <- precCheck opts env2 sc
  showDump (DumpPrecChecked  , env3, presentCS pc)
  (env4, tcc) <- typeClassesCheck opts env3 pc
  showDump (DumpTypeClassesChecked, env4, presentCS tcc)
  (env5,  tc) <- if withTypeCheck
                 then typeCheck False opts env4 tcc
                 else return (env4, tcc)
  showDump (DumpTypeChecked  , env5, presentCS tc)
  -- Run an export check here for exporting type class specific elements. As
  -- these are compiled out later, we already here have to set aside the
  -- export checked module and the environment 
  (envEc1,   ec1) <- if withTypeCheck 
                     then exportCheck opts env5 tc
                     else return (env5, tc)
  (ec1',envEc1') <- if withTypeCheck
                     then return $ qual opts envEc1 ec1
                     else return (ec1, envEc1)
  -- Continue with the compile process
  (env5b,  dicts) <- if withTypeCheck
                     then insertDicts opts env5 tc
                     else return (env5, tc)
  let (env5c, dicts') = if withTypeCheck
                        then typeSigs env5b dicts
                        else (env5b, dicts)
  showDump (DumpDictionaries , env5c, presentCS dicts')
  (env5e, tc2) <- if withTypeCheck
                    -- Take the older environment env4 instead of env5c;
                    -- moreover, replace the value/type constructor environments with the 
                    -- value/type constructor environments that contain only *compiled* 
                    -- type class elements (dictionaries, types, selection 
                    -- methods) that are exported from other modules
                    then typeCheck True opts
                           env4 { valueEnv = valueEnv envNonTc, 
                                  tyConsEnv = tyConsEnv envNonTc,
                                  interfaceEnv = interfaceEnv envNonTc } 
                           dicts' 
                    else return (env5c, dicts')
  showDump (DumpTypeChecked2 , env5e, presentCS tc2)
  (env6,  ec2) <- if withTypeCheck
                  then exportCheck opts env5e tc2
                  else return (env5e, tc2)
  showDump (DumpExportChecked, env6, presentCS ec2)
  -- (env7,   ql) <- return $ qual opts env6 ec2
  -- doDump opts (DumpQualified    , env7, show' CS.ppModule ql)
  -- return (env7, ql, envEc1', ec1')
  return (env6, ec2, envEc1', ec1')
  where
  showDump  = doDump (optDebugOpts opts)
  presentCS = if dbDumpRaw (optDebugOpts opts) then show else show . CS.ppModule
  withTypeCheck = any (`elem` optTargetTypes opts)
                      [FlatCurry, ExtendedFlatCurry, AbstractCurry]
=======
checkModule :: Options -> CompEnv CS.Module -> CYIO (CompEnv CS.Module)
checkModule opts mdl = do
  _  <- dumpCS DumpParsed mdl
   -- Should be separated into kind checking and type syntax checking (see MCC)
  kc <- kindCheck   opts mdl >>= dumpCS DumpKindChecked
  sc <- syntaxCheck opts kc  >>= dumpCS DumpSyntaxChecked
  pc <- precCheck   opts sc  >>= dumpCS DumpPrecChecked
  tc <- typeCheck   opts pc  >>= dumpCS DumpTypeChecked
  -- TODO: This is a workaround to avoid the expansion of the export
  -- specification for generating the HTML listing. If a module does not
  -- contain an export specification, the check generates one which leads
  -- to a mismatch between the identifiers from the lexer and those in the
  -- resulting module.
  -- Therefore, it would be better if checking and expansion are separated.
  if null (optTargetTypes opts)
    then return tc
    else exportCheck opts tc >>= dumpCS DumpExportChecked
  where dumpCS = dumpWith opts CS.ppModule
>>>>>>> d1b912fa

-- ---------------------------------------------------------------------------
-- Translating a module
-- ---------------------------------------------------------------------------

transModule :: Options -> CompEnv CS.Module -> IO (CompEnv IL.Module)
transModule opts mdl = do
  desugared   <- dumpCS DumpDesugared     $ desugar False mdl
  simplified  <- dumpCS DumpSimplified    $ simplify      desugared
  lifted      <- dumpCS DumpLifted        $ lift          simplified
  desugared2  <- dumpCS DumpDesugared     $ desugar True  lifted
  simplified2 <- dumpCS DumpSimplified    $ simplify      desugared2
  lifted2     <- dumpCS DumpLifted        $ lift          simplified2
  il          <- dumpIL DumpTranslated    $ ilTrans       lifted2
  ilCaseComp  <- dumpIL DumpCaseCompleted $ completeCase  il
  return ilCaseComp
  where
  dumpCS = dumpWith opts CS.ppModule
  dumpIL = dumpWith opts IL.ppModule

-- ---------------------------------------------------------------------------
-- Writing output
-- ---------------------------------------------------------------------------

<<<<<<< HEAD
writeOutput :: Options -> FilePath -> (CompilerEnv, CS.Module) 
            -> (CompilerEnv, CS.Module) -> IO ()
writeOutput opts fn (env, modul) (tcExportEnv, tcExportModule) = do
=======
writeOutput :: Options -> FilePath -> CompEnv CS.Module -> IO ()
writeOutput opts fn mdl@(_, modul) = do
>>>>>>> d1b912fa
  writeParsed opts fn modul
  (env1, qlfd) <- dumpWith opts CS.ppModule DumpQualified $ qual opts mdl
  writeAbstractCurry opts fn env1 qlfd
  when withFlat $ do
    (env2, il) <- transModule opts (env1, qlfd)
    -- generate interface file
    let intf = exportInterface env2 qlfd False
        tcIntf = exportInterface tcExportEnv tcExportModule True
    writeInterfaces opts fn [intf, tcIntf]
    -- generate target code
    let modSum = summarizeModule (tyConsEnv env2) intf qlfd
    writeFlat opts fn env2 modSum il
  where
  withFlat = any (`elem` optTargetTypes opts) [FlatCurry, ExtendedFlatCurry]

-- The functions \texttt{genFlat} and \texttt{genAbstract} generate
-- flat and abstract curry representations depending on the specified option.
-- If the interface of a modified Curry module did not change, the
-- corresponding file name will be returned within the result of 'genFlat'
-- (depending on the compiler flag "force") and other modules importing this
-- module won't be dependent on it any longer.

-- |Output the parsed 'Module' on request
writeParsed :: Options -> FilePath -> CS.Module -> IO ()
writeParsed opts fn modul@(CS.Module _ m _ _ _) = when srcTarget $
  writeModule (useSubDir $ sourceRepName fn) source
  where
  srcTarget  = Parsed `elem` optTargetTypes opts
  useSubDir  = addCurrySubdirModule (optUseSubdir opts) m
  source     = CS.showModule modul

writeInterfaces :: Options -> FilePath -> [CS.Interface] -> IO ()
writeInterfaces opts fn [intf@(CS.Interface m _ _), intfTC]
  | optForce opts = outputInterface
  | otherwise     = do
      equal <- C.catch (matchInterface interfaceFile [intf, intfTC]) ignoreIOException
      unless equal outputInterface
  where
  ignoreIOException :: C.IOException -> IO Bool
  ignoreIOException _ = return False

  interfaceFile   = interfName fn
  outputInterface = writeModule
                      (addCurrySubdirModule (optUseSubdir opts) m interfaceFile)
                      (show 
                         (CS.ppInterface "interface" intf
                          $$ CS.ppInterface "interfaceTypeClasses" intfTC))
writeInterfaces _ _ _ = internalError "writeInterfaces"

matchInterface :: FilePath -> [CS.Interface] -> IO Bool
matchInterface ifn [i, itc] = do
  hdl <- openFile ifn ReadMode
  src <- hGetContents hdl
  case runCYM (CS.parseInterface ifn src) of
    Left _        -> hClose hdl >> return False
    Right [i', itc'] -> 
      return (i `intfEquiv` fixInterface i' && itc `intfEquiv` fixInterface itc')
    Right _ -> internalError "matchInterface"
matchInterface _ _ = internalError "matchInterface"

writeFlat :: Options -> FilePath -> CompilerEnv -> ModuleSummary -> IL.Module
          -> IO ()
writeFlat opts fn env modSum il = do
  when (extTarget || fcyTarget) $ do
    writeFlatCurry opts fn env modSum il
    writeFlatIntf  opts fn env modSum il
  where
  extTarget = ExtendedFlatCurry `elem` optTargetTypes opts
  fcyTarget = FlatCurry         `elem` optTargetTypes opts

-- |Export an 'IL.Module' into a FlatCurry file
writeFlatCurry :: Options -> FilePath -> CompilerEnv -> ModuleSummary
               -> IL.Module -> IO ()
writeFlatCurry opts fn env modSum il = do
  when extTarget $ EF.writeExtendedFlat (useSubDir $ extFlatName fn) prog
  when fcyTarget $ EF.writeFlatCurry    (useSubDir $ flatName    fn) prog
  where
  extTarget = ExtendedFlatCurry `elem` optTargetTypes opts
  fcyTarget = FlatCurry         `elem` optTargetTypes opts
  useSubDir = addCurrySubdirModule (optUseSubdir opts) (moduleIdent env)
  prog      = genFlatCurry modSum env il

writeFlatIntf :: Options -> FilePath -> CompilerEnv -> ModuleSummary
              -> IL.Module -> IO ()
writeFlatIntf opts fn env modSum il
  | not (optInterface opts) = return ()
  | optForce opts           = outputInterface
  | otherwise               = do
      mfint <- EF.readFlatInterface targetFile
      let oldInterface = fromMaybe emptyIntf mfint
      when (mfint == mfint) $ return () -- necessary to close file -- TODO
      unless (oldInterface `eqInterface` intf) $ outputInterface
  where
  targetFile      = flatIntName fn
  emptyIntf       = EF.Prog "" [] [] [] []
  intf            = genFlatInterface modSum env il
  useSubDir       = addCurrySubdirModule (optUseSubdir opts) (moduleIdent env)
  outputInterface = EF.writeFlatCurry (useSubDir targetFile) intf

writeAbstractCurry :: Options -> FilePath -> CompilerEnv -> CS.Module -> IO ()
writeAbstractCurry opts fn env mdl = do
  when acyTarget $ AC.writeCurry (useSubDir $ acyName fn)
                 $ genAbstractCurry env mdl
  where
  acyTarget  = AbstractCurry        `elem` optTargetTypes opts
  useSubDir  = addCurrySubdirModule (optUseSubdir opts) (moduleIdent env)

type Dump = (DumpLevel, CompilerEnv, String)

dumpWith :: (MonadIO m, Show a)
         => Options -> (a -> Doc) -> DumpLevel -> CompEnv a -> m (CompEnv a)
dumpWith opts view lvl res@(env, mdl) = do
  let str = if dbDumpRaw (optDebugOpts opts) then show mdl else show (view mdl)
  doDump (optDebugOpts opts) (lvl, env, str)
  return res

-- |Translate FlatCurry into the intermediate language 'IL'
-- |The 'dump' function writes the selected information to standard output.
doDump :: MonadIO m => DebugOpts -> Dump -> m ()
doDump opts (level, env, dump) = when (level `elem` dbDumpLevels opts) $ do
  when (dbDumpEnv opts) $ liftIO $ putStrLn $ showCompilerEnv opts env
  liftIO $ putStrLn $ unlines [header, replicate (length header) '=', dump]
  where
  header = lookupHeader dumpLevel
  lookupHeader []            = "Unknown dump level " ++ show level
  lookupHeader ((l,_,h):lhs)
    | level == l = h
    | otherwise  = lookupHeader lhs

errModuleFileMismatch :: ModuleIdent -> Message
errModuleFileMismatch mid = posMessage mid $ hsep $ map text
  [ "Module", moduleName mid, "must be in a file"
  , moduleName mid ++ ".(l)curry" ]<|MERGE_RESOLUTION|>--- conflicted
+++ resolved
@@ -91,11 +91,7 @@
 -- Loading a module
 -- ---------------------------------------------------------------------------
 
-<<<<<<< HEAD
-loadModule :: Options -> FilePath -> CYIO (CompilerEnv, CompilerEnv, CS.Module)
-=======
-loadModule :: Options -> FilePath -> CYIO (CompEnv CS.Module)
->>>>>>> d1b912fa
+loadModule :: Options -> FilePath -> CYIO (CompEnv CS.Module, CompilerEnv CS.Module)
 loadModule opts fn = do
   parsed <- parseModule opts fn
   -- check module header
@@ -109,7 +105,7 @@
   -- add information of imported modules
   env    <- importModules False opts mdl iEnv
   envtc  <- importModules True opts mdl iEnvTc
-  return (env, envtc, mdl)
+  return ((env, mdl), (envtc, mdl))
 
 parseModule :: Options -> FilePath -> CYIO CS.Module
 parseModule opts fn = do
@@ -197,31 +193,26 @@
 -- ---------------------------------------------------------------------------
 
 -- TODO: The order of the checks should be improved!
-<<<<<<< HEAD
 -- CheckModule returns two export checked modules + the corresponding
 -- environments: One still with type class elements, the second without 
 -- type class elements. 
 checkModule :: Options -> (CompilerEnv, CompilerEnv, CS.Module)
-            -> CYIO (CompilerEnv, CS.Module, CompilerEnv, CS.Module)
+            -> CYIO (CompEnv CS.Module, CompEnv CS.Module)
 checkModule opts (envNonTc, envTc, mdl) = do
-  showDump (DumpParsed       , envTc, presentCS mdl)
-  (env1,  kc) <- kindCheck opts envTc mdl -- should be only syntax checking ?
-  showDump (DumpKindChecked  , env1, presentCS kc)
-  (env2,  sc) <- syntaxCheck opts env1 kc
-  showDump (DumpSyntaxChecked, env2, presentCS sc)
-  (env3,  pc) <- precCheck opts env2 sc
-  showDump (DumpPrecChecked  , env3, presentCS pc)
-  (env4, tcc) <- typeClassesCheck opts env3 pc
-  showDump (DumpTypeClassesChecked, env4, presentCS tcc)
+  _ <- dumpCS DumpParsed mdl
+  -- Should be separated into kind checking and type syntax checking (see MCC)
+  (env1,  kc) <- kindCheck opts envTc mdl      >>= dumpCS DumpExportChecked
+  (env2,  sc) <- syntaxCheck opts env1 kc      >>= dumpCS DumpSyntaxChecked
+  (env3,  pc) <- precCheck opts env2 sc        >>= dumpCS DumpPrecChecked
+  (env4, tcc) <- typeClassesCheck opts env3 pc >>= dumpCS DumpTypeClassesChecked
   (env5,  tc) <- if withTypeCheck
-                 then typeCheck False opts env4 tcc
+                 then typeCheck False opts env4 tcc >>= dumpCS DumpTypeChecked
                  else return (env4, tcc)
-  showDump (DumpTypeChecked  , env5, presentCS tc)
   -- Run an export check here for exporting type class specific elements. As
   -- these are compiled out later, we already here have to set aside the
   -- export checked module and the environment 
   (envEc1,   ec1) <- if withTypeCheck 
-                     then exportCheck opts env5 tc
+                     then exportCheck opts env5 tc >>= dumpCS DumpExportChecked
                      else return (env5, tc)
   (ec1',envEc1') <- if withTypeCheck
                      then return $ qual opts envEc1 ec1
@@ -231,9 +222,8 @@
                      then insertDicts opts env5 tc
                      else return (env5, tc)
   let (env5c, dicts') = if withTypeCheck
-                        then typeSigs env5b dicts
+                        then typeSigs env5b dicts >>= dumpCS DumpDictionaries
                         else (env5b, dicts)
-  showDump (DumpDictionaries , env5c, presentCS dicts')
   (env5e, tc2) <- if withTypeCheck
                     -- Take the older environment env4 instead of env5c;
                     -- moreover, replace the value/type constructor environments with the 
@@ -244,42 +234,15 @@
                            env4 { valueEnv = valueEnv envNonTc, 
                                   tyConsEnv = tyConsEnv envNonTc,
                                   interfaceEnv = interfaceEnv envNonTc } 
-                           dicts' 
+                           dicts' >>= dumpCS DumpTypeChecked2
                     else return (env5c, dicts')
-  showDump (DumpTypeChecked2 , env5e, presentCS tc2)
   (env6,  ec2) <- if withTypeCheck
-                  then exportCheck opts env5e tc2
+                  then exportCheck opts env5e tc2 >>= dumpCS DumpExportChecked
                   else return (env5e, tc2)
-  showDump (DumpExportChecked, env6, presentCS ec2)
-  -- (env7,   ql) <- return $ qual opts env6 ec2
-  -- doDump opts (DumpQualified    , env7, show' CS.ppModule ql)
-  -- return (env7, ql, envEc1', ec1')
-  return (env6, ec2, envEc1', ec1')
-  where
-  showDump  = doDump (optDebugOpts opts)
-  presentCS = if dbDumpRaw (optDebugOpts opts) then show else show . CS.ppModule
+ where
+  dumpCS = dumpWith opts CS.ppModule
   withTypeCheck = any (`elem` optTargetTypes opts)
                       [FlatCurry, ExtendedFlatCurry, AbstractCurry]
-=======
-checkModule :: Options -> CompEnv CS.Module -> CYIO (CompEnv CS.Module)
-checkModule opts mdl = do
-  _  <- dumpCS DumpParsed mdl
-   -- Should be separated into kind checking and type syntax checking (see MCC)
-  kc <- kindCheck   opts mdl >>= dumpCS DumpKindChecked
-  sc <- syntaxCheck opts kc  >>= dumpCS DumpSyntaxChecked
-  pc <- precCheck   opts sc  >>= dumpCS DumpPrecChecked
-  tc <- typeCheck   opts pc  >>= dumpCS DumpTypeChecked
-  -- TODO: This is a workaround to avoid the expansion of the export
-  -- specification for generating the HTML listing. If a module does not
-  -- contain an export specification, the check generates one which leads
-  -- to a mismatch between the identifiers from the lexer and those in the
-  -- resulting module.
-  -- Therefore, it would be better if checking and expansion are separated.
-  if null (optTargetTypes opts)
-    then return tc
-    else exportCheck opts tc >>= dumpCS DumpExportChecked
-  where dumpCS = dumpWith opts CS.ppModule
->>>>>>> d1b912fa
 
 -- ---------------------------------------------------------------------------
 -- Translating a module
@@ -304,14 +267,9 @@
 -- Writing output
 -- ---------------------------------------------------------------------------
 
-<<<<<<< HEAD
-writeOutput :: Options -> FilePath -> (CompilerEnv, CS.Module) 
-            -> (CompilerEnv, CS.Module) -> IO ()
+writeOutput :: Options -> FilePath -> CompEnv CS.Module
+            -> CompEnv CS.Module -> IO ()
 writeOutput opts fn (env, modul) (tcExportEnv, tcExportModule) = do
-=======
-writeOutput :: Options -> FilePath -> CompEnv CS.Module -> IO ()
-writeOutput opts fn mdl@(_, modul) = do
->>>>>>> d1b912fa
   writeParsed opts fn modul
   (env1, qlfd) <- dumpWith opts CS.ppModule DumpQualified $ qual opts mdl
   writeAbstractCurry opts fn env1 qlfd
