{- |
    Module      :  $Header$
    Description :  Code transformations
    Copyright   :  (c) 2011, Björn Peemöller (bjp@informatik.uni-kiel.de)
                       2013, Matthias Böhm
    License     :  OtherLicense

    Maintainer  :  bjp@informatik.uni-kiel.de
    Stability   :  experimental
    Portability :  portable

    This module subsumes the different transformations of the source code.
-}
module Transformations where

import Curry.Base.Ident
import Curry.Syntax

import Base.Types

import Env.Value
import Env.TypeConstructor

import Transformations.CaseCompletion as CC (completeCase)
import Transformations.CurryToIL      as IL (ilTrans, transType)
import Transformations.Desugar        as DS (desugar)
import Transformations.TypeSigs       as TS (transformTypeSigs)
import Transformations.Lift           as L  (lift)
import Transformations.Qual           as Q  (qual)
import Transformations.Simplify       as S  (simplify)

import CompilerEnv
import CompilerOpts
import Imports (qualifyEnv)
import qualified IL

-- |Fully qualify used constructors and functions.
qual :: Options -> CompEnv Module -> CompEnv Module
qual opts (env, mdl) = (qualifyEnv opts env, mdl')
  where mdl' = Q.qual (moduleIdent env) (tyConsEnv env) (valueEnv env) mdl

-- |Remove syntactic sugar
desugar :: Bool -> CompEnv Module -> CompEnv Module
desugar dsfp (env, mdl) = (env { valueEnv = tyEnv' }, mdl')
  where (mdl', tyEnv') = DS.desugar dsfp (extensions env) (valueEnv env)
                                         (tyConsEnv env) mdl

-- |Simplify the source code.
simplify :: CompEnv Module -> CompEnv Module
simplify (env, mdl) = (env { valueEnv = tyEnv' }, mdl')
  where (mdl', tyEnv') = S.simplify (valueEnv env) (tyConsEnv env) mdl

-- |Lift local declarations
lift :: CompEnv Module -> CompEnv Module
lift (env, mdl) = (env { valueEnv = tyEnv' }, mdl')
  where (mdl', tyEnv') = L.lift (valueEnv env) mdl

-- |Translate into the intermediate language
ilTrans :: CompEnv Module -> CompEnv IL.Module
ilTrans (env, mdl) = (env, il)
  where il = IL.ilTrans (valueEnv env) (tyConsEnv env) mdl

<<<<<<< HEAD
-- |Simplify the source code.
simplify :: Bool -> Module -> CompilerEnv -> (Module, CompilerEnv)
simplify flat mdl env = (mdl', env { valueEnv = tyEnv' })
  where (mdl', tyEnv') = S.simplify flat (valueEnv env) (tyConsEnv env) mdl

-- |Removes all contexts in the explicit type signatures, so that the resulting
-- program is free of type class elements
typeSigs :: CompilerEnv -> Module -> (CompilerEnv, Module)
typeSigs cEnv m = (cEnv, m')
  where m' = TS.transformTypeSigs cEnv m
=======
-- |Translate a type into its representation in the intermediate language
transType :: ModuleIdent -> ValueEnv -> TCEnv -> Type -> IL.Type
transType = IL.transType

-- |Add missing case branches
completeCase :: CompEnv IL.Module -> CompEnv IL.Module
completeCase (env, mdl) = (env, CC.completeCase (interfaceEnv env) mdl)
>>>>>>> d1b912fa
<|MERGE_RESOLUTION|>--- conflicted
+++ resolved
@@ -60,23 +60,16 @@
 ilTrans (env, mdl) = (env, il)
   where il = IL.ilTrans (valueEnv env) (tyConsEnv env) mdl
 
-<<<<<<< HEAD
--- |Simplify the source code.
-simplify :: Bool -> Module -> CompilerEnv -> (Module, CompilerEnv)
-simplify flat mdl env = (mdl', env { valueEnv = tyEnv' })
-  where (mdl', tyEnv') = S.simplify flat (valueEnv env) (tyConsEnv env) mdl
-
 -- |Removes all contexts in the explicit type signatures, so that the resulting
 -- program is free of type class elements
 typeSigs :: CompilerEnv -> Module -> (CompilerEnv, Module)
 typeSigs cEnv m = (cEnv, m')
   where m' = TS.transformTypeSigs cEnv m
-=======
+
 -- |Translate a type into its representation in the intermediate language
 transType :: ModuleIdent -> ValueEnv -> TCEnv -> Type -> IL.Type
 transType = IL.transType
 
 -- |Add missing case branches
 completeCase :: CompEnv IL.Module -> CompEnv IL.Module
-completeCase (env, mdl) = (env, CC.completeCase (interfaceEnv env) mdl)
->>>>>>> d1b912fa
+completeCase (env, mdl) = (env, CC.completeCase (interfaceEnv env) mdl)