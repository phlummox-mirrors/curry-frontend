{- |
    Module      :  $Header$
    Description :  Compiler options
    Copyright   :  (c) 2005        Martin Engelke
                       2007        Sebastian Fischer
                       2011 - 2014 Björn Peemöller
                       2013        Matthias Böhm
    License     :  OtherLicense

    Maintainer  :  bjp@informatik.uni-kiel.de
    Stability   :  experimental
    Portability :  portable

    This module defines data structures holding options for the
    compilation of Curry programs, and utility functions for printing
    help information as well as parsing the command line arguments.
-}
module CompilerOpts
  ( Options (..), PrepOpts (..), WarnOpts (..), DebugOpts (..)
  , CymakeMode (..), Verbosity (..), TargetType (..)
  , WarnFlag (..), KnownExtension (..), DumpLevel (..), dumpLevel
  , defaultOptions, defaultPrepOpts, defaultWarnOpts, defaultDebugOpts
  , getCompilerOpts, updateOpts, usage
  ) where

import Data.List             (intercalate, nub)
import Data.Maybe            (isJust)
import System.Console.GetOpt
import System.Environment    (getArgs, getProgName)
import System.FilePath
  (addTrailingPathSeparator, normalise, splitSearchPath)

import Curry.Files.Filenames (currySubdir)
import Curry.Syntax.Extension

-- -----------------------------------------------------------------------------
-- Option data structures
-- -----------------------------------------------------------------------------

-- |Compiler options
data Options = Options
  -- general
  { optMode         :: CymakeMode       -- ^ modus operandi
  , optVerbosity    :: Verbosity        -- ^ verbosity level
  -- compilation
  , optForce        :: Bool             -- ^ force (re-)compilation of target
  , optLibraryPaths :: [FilePath]       -- ^ directories to search in
                                        --   for libraries
  , optImportPaths  :: [FilePath]       -- ^ directories to search in
                                        --   for imports
  , optHtmlDir      :: Maybe FilePath   -- ^ output directory for HTML
  , optUseSubdir    :: Bool             -- ^ use subdir for output?
  , optInterface    :: Bool             -- ^ create a FlatCurry interface file?
  , optPrepOpts     :: PrepOpts         -- ^ preprocessor options
  , optWarnOpts     :: WarnOpts         -- ^ warning options
  , optTargetTypes  :: [TargetType]     -- ^ what to generate
  , optExtensions   :: [KnownExtension] -- ^ enabled language extensions
  , optDebugOpts    :: DebugOpts        -- ^ debug options
  } deriving Show

-- |Preprocessor options
data PrepOpts = PrepOpts
  { ppPreprocess :: Bool      -- ^ apply custom preprocessor
  , ppCmd        :: String    -- ^ preprocessor command
  , ppOpts       :: [String]  -- ^ preprocessor options
  } deriving Show

-- |Warning options
data WarnOpts = WarnOpts
  { wnWarn         :: Bool       -- ^ show warnings? (legacy option)
  , wnWarnFlags    :: [WarnFlag] -- ^ Warnings flags (see below)
  , wnWarnAsError  :: Bool       -- ^ Should warnings be treated as errors?
  } deriving Show

-- |Debug options
data DebugOpts = DebugOpts
  { dbDumpLevels :: [DumpLevel] -- ^ dump levels
  , dbDumpEnv :: Bool           -- ^ dump compilation environment
  , dbDumpRaw :: Bool           -- ^ dump data structure
  , dbDumpCompleteEnv :: Bool   -- ^ dump complete environment
  } deriving Show

-- | Default compiler options
defaultOptions :: Options
defaultOptions = Options
  { optMode         = ModeMake
  , optVerbosity    = VerbStatus
  , optForce        = False
  , optLibraryPaths = []
  , optImportPaths  = []
  , optHtmlDir      = Nothing
  , optUseSubdir    = True
  , optInterface    = True
  , optPrepOpts     = defaultPrepOpts
  , optWarnOpts     = defaultWarnOpts
  , optTargetTypes  = []
  , optExtensions   = []
  , optDebugOpts    = defaultDebugOpts

  }

defaultPrepOpts :: PrepOpts
defaultPrepOpts = PrepOpts
  { ppPreprocess = False
  , ppCmd        = ""
  , ppOpts       = []
  }

-- | Default warning options
defaultWarnOpts :: WarnOpts
defaultWarnOpts = WarnOpts
  { wnWarn        = True
  , wnWarnFlags   = stdWarnFlags
  , wnWarnAsError = False
  }

-- | Default dump options
defaultDebugOpts :: DebugOpts
defaultDebugOpts = DebugOpts
  { dbDumpLevels = []
  , dbDumpEnv    = False
  , dbDumpRaw    = False
  , dbDumpCompleteEnv  = False
  }

-- |Modus operandi of the program
data CymakeMode
  = ModeHelp           -- ^ Show help information and exit
  | ModeVersion        -- ^ Show version and exit
  | ModeNumericVersion -- ^ Show numeric version, suitable for later processing
  | ModeHtml           -- ^ Create HTML documentation
  | ModeMake           -- ^ Compile with dependencies
  deriving (Eq, Show)

-- |Verbosity level
data Verbosity
  = VerbQuiet  -- ^ be quiet
  | VerbStatus -- ^ show status of compilation
  deriving (Eq, Ord, Show)

-- |Description and flag of verbosities
verbosities :: [(Verbosity, String, String)]
verbosities = [ ( VerbQuiet , "0", "quiet" )
              , ( VerbStatus, "1", "status")
              ]

-- |Type of the target file
data TargetType
  = Parsed                -- ^ Parsed source code
  | FlatCurry             -- ^ FlatCurry
  | ExtendedFlatCurry     -- ^ Extended FlatCurry
  | AbstractCurry         -- ^ AbstractCurry
  | UntypedAbstractCurry  -- ^ Untyped AbstractCurry
    deriving (Eq, Show)

-- |Warnings flags
data WarnFlag
  = WarnMultipleImports    -- ^ Warn for multiple imports
  | WarnDisjoinedRules     -- ^ Warn for disjoined function rules
  | WarnUnusedBindings     -- ^ Warn for unused bindings
  | WarnNameShadowing      -- ^ Warn for name shadowing
  | WarnOverlapping        -- ^ Warn for overlapping rules/alternatives
  | WarnIncompletePatterns -- ^ Warn for incomplete pattern matching
  | WarnMissingSignatures  -- ^ Warn for missing type signatures
    deriving (Eq, Bounded, Enum, Show)

-- |Warning flags enabled by default
stdWarnFlags :: [WarnFlag]
stdWarnFlags =
  [ WarnMultipleImports  , WarnDisjoinedRules, WarnUnusedBindings
  , WarnNameShadowing    , WarnOverlapping   , WarnIncompletePatterns
  , WarnMissingSignatures
  ]

-- |Description and flag of warnings flags
warnFlags :: [(WarnFlag, String, String)]
warnFlags =
  [ ( WarnMultipleImports   , "multiple-imports"
    , "multiple imports"           )
  , ( WarnDisjoinedRules    , "disjoined-rules"
    , "disjoined function rules"   )
  , ( WarnUnusedBindings    , "unused-bindings"
    , "unused bindings"            )
  , ( WarnNameShadowing     , "name-shadowing"
    , "name shadowing"             )
  , ( WarnOverlapping       , "overlapping"
    , "overlapping function rules" )
  , ( WarnIncompletePatterns, "incomplete-patterns"
    , "incomplete pattern matching")
  , ( WarnMissingSignatures , "missing-signatures"
    , "missing type signatures"    )
  ]

-- |Dump level
data DumpLevel
<<<<<<< HEAD
  = DumpParsed             -- ^ dump source code after parsing
  | DumpTypeClassesChecked -- ^ dump source code after type class checking
  | DumpKindChecked        -- ^ dump source code after kind checking
  | DumpSyntaxChecked      -- ^ dump source code after syntax checking
  | DumpPrecChecked        -- ^ dump source code after precedence checking
  | DumpTypeChecked        -- ^ dump source code after type checking
  | DumpDictionaries       -- ^ dump source code after dictionaries have been inserted
  | DumpTypeChecked2       -- ^ dump source code after second type checking
  | DumpExportChecked      -- ^ dump source code after export checking
  | DumpQualified          -- ^ dump source  after qualification
  | DumpDesugared          -- ^ dump source  after desugaring
  | DumpSimplified         -- ^ dump source  after simplification
  | DumpLifted             -- ^ dump source  after lambda-lifting
  | DumpTranslated         -- ^ dump IL code after translation
  | DumpCaseCompleted      -- ^ dump IL code after case completion
=======
  = DumpParsed        -- ^ dump source code after parsing
  | DumpKindChecked   -- ^ dump source code after kind checking
  | DumpSyntaxChecked -- ^ dump source code after syntax checking
  | DumpPrecChecked   -- ^ dump source code after precedence checking
  | DumpTypeChecked   -- ^ dump source code after type checking
  | DumpExportChecked -- ^ dump source code after export checking
  | DumpQualified     -- ^ dump source  after qualification
  | DumpDesugared     -- ^ dump source  after desugaring
  | DumpSimplified    -- ^ dump source  after simplification
  | DumpLifted        -- ^ dump source  after lambda-lifting
  | DumpTranslated    -- ^ dump IL code after translation
  | DumpCaseCompleted -- ^ dump IL code after case completion
>>>>>>> 0f3765d6
    deriving (Eq, Bounded, Enum, Show)

-- |Description and flag of dump levels
dumpLevel :: [(DumpLevel, String, String)]
dumpLevel = [ (DumpParsed       , "dump-parse", "parse tree"               )
            , (DumpKindChecked  , "dump-kc"   , "kind checker output"      )
            , (DumpSyntaxChecked, "dump-sc"   , "syntax checker output"    )
            , (DumpPrecChecked  , "dump-pc"   , "precedence checker output")
            , (DumpTypeClassesChecked, "dump-tcc", "type classes checker output")
            , (DumpTypeChecked  , "dump-tc"   , "type checker output"      )
<<<<<<< HEAD
            , (DumpDictionaries , "dump-dict" , "dictionaries inserter output")
            , (DumpTypeChecked2 , "dump-tc2"  , "second type checker output")
=======
>>>>>>> 0f3765d6
            , (DumpExportChecked, "dump-ec"   , "export checker output"    )
            , (DumpQualified    , "dump-qual" , "qualifier output"         )
            , (DumpDesugared    , "dump-ds"   , "desugarer output"         )
            , (DumpSimplified   , "dump-simpl", "simplifier output"        )
            , (DumpLifted       , "dump-lift" , "lifting output"           )
            , (DumpTranslated   , "dump-trans", "translated output"        )
            , (DumpCaseCompleted, "dump-cc"   , "case completed output"    )
            ]

-- |Description and flag of language extensions
extensions :: [(KnownExtension, String, String)]
extensions =
  [ ( AnonFreeVars      , "AnonFreeVars"
    , "enable anonymous free variables"     )
  , ( FunctionalPatterns, "FunctionalPatterns"
    , "enable functional patterns"          )
  , ( NegativeLiterals  , "NegativeLiterals"
    , "desugar negated literals as negative literal")
  , ( NoImplicitPrelude , "NoImplicitPrelude"
    , "do not implicitly import the Prelude")
  , ( TypeClassExtensions, "TypeClassExtensions"
    , "enable type classes"                 )
  , ( Records           , "Records"
    , "enable record syntax"                )
  ]

-- -----------------------------------------------------------------------------
-- Parsing of the command line options.
--
-- Because some flags require additional arguments, the structure is slightly
-- more complicated to enable malformed arguments to be reported.
-- -----------------------------------------------------------------------------

-- |Instead of just returning the resulting 'Options' structure, we also
-- collect errors from arguments passed to specific options.
type OptErr = (Options, [String])

-- |An 'OptErrTable' consists of a list of entries of the following form:
--   * a flag to be recognized on the command line
--   * an explanation text for the usage information
--   * a modification funtion adjusting the options structure
-- The type is parametric about the option's type to adjust.
type OptErrTable opt = [(String, String, opt -> opt)]

onOpts :: (Options -> Options) -> OptErr -> OptErr
onOpts f (opts, errs) = (f opts, errs)

onPrepOpts :: (PrepOpts -> PrepOpts) -> OptErr -> OptErr
onPrepOpts f (opts, errs) = (opts { optPrepOpts = f (optPrepOpts opts) }, errs)

onWarnOpts :: (WarnOpts -> WarnOpts) -> OptErr -> OptErr
onWarnOpts f (opts, errs) = (opts { optWarnOpts = f (optWarnOpts opts) }, errs)

onDebugOpts :: (DebugOpts -> DebugOpts) -> OptErr -> OptErr
onDebugOpts f (opts, errs)
  = (opts { optDebugOpts = f (optDebugOpts opts) }, errs)

withArg :: ((opt -> opt) -> OptErr -> OptErr)
        -> (String -> opt -> opt) -> String -> OptErr -> OptErr
withArg lift f arg = lift (f arg)

addErr :: String -> OptErr -> OptErr
addErr err (opts, errs) = (opts, errs ++ [err])

mkOptDescr :: ((opt -> opt) -> OptErr -> OptErr)
           -> String -> [String] -> String -> String -> OptErrTable opt
           -> OptDescr (OptErr -> OptErr)
mkOptDescr lift flags longFlags arg what tbl = Option flags longFlags
  (ReqArg (parseOptErr lift what tbl) arg)
  ("set " ++ what ++ " `" ++ arg ++ "', where `" ++ arg ++ "' is one of\n"
    ++ renderOptErrTable tbl)

parseOptErr :: ((opt -> opt) -> OptErr -> OptErr)
            -> String -> OptErrTable opt -> String -> OptErr -> OptErr
parseOptErr lift what table opt = case lookup3 opt table of
  Just f  -> lift f
  Nothing -> addErr $ "unrecognized " ++ what ++ '`' : opt ++ "'\n"
  where
  lookup3 _ []                  = Nothing
  lookup3 k ((k', _, v2) : kvs)
    | k == k'                   = Just v2
    | otherwise                 = lookup3 k kvs

renderOptErrTable :: OptErrTable opt -> String
renderOptErrTable ds
  = intercalate "\n" $ map (\(k, d, _) -> "  " ++ rpad maxLen k ++ ": " ++ d) ds
  where
  maxLen = maximum $ map (\(k, _, _) -> length k) ds
  rpad n x = x ++ replicate (n - length x) ' '

-- | All available compiler options
options :: [OptDescr (OptErr -> OptErr)]
options =
  -- modus operandi
  [ Option "h?" ["help"]
      (NoArg (onOpts $ \ opts -> opts { optMode = ModeHelp }))
      "display this help and exit"
  , Option "V"  ["version"]
      (NoArg (onOpts $ \ opts -> opts { optMode = ModeVersion }))
      "show the version number and exit"
  , Option ""   ["numeric-version"]
      (NoArg (onOpts $ \ opts -> opts { optMode = ModeNumericVersion }))
      "show the numeric version number and exit"
  -- verbosity
  , mkOptDescr onOpts "v" ["verbosity"] "n" "verbosity level" verbDescriptions
  , Option "q"  ["no-verb"]
      (NoArg (onOpts $ \ opts -> opts { optVerbosity = VerbQuiet } ))
      "set verbosity level to quiet"
  -- compilation
  , Option "f"  ["force"]
      (NoArg (onOpts $ \ opts -> opts { optForce = True }))
      "force compilation of target file"
  , Option "P"  ["lib-dir"]
      (ReqArg (withArg onOpts $ \ arg opts -> opts { optLibraryPaths =
        nub $ optLibraryPaths opts ++ splitSearchPath arg}) "dir[:dir]")
      "search for libraries in dir[:dir]"
  , Option "i"  ["import-dir"]
      (ReqArg (withArg onOpts $ \ arg opts -> opts { optImportPaths =
        nub $ optImportPaths opts ++
              map (normalise . addTrailingPathSeparator) (splitSearchPath arg)
              }) "dir[:dir]")
      "search for imports in dir[:dir]"
  , Option []  ["htmldir"]
      (ReqArg (withArg onOpts $ \ arg opts -> opts { optHtmlDir =
        Just arg }) "dir")
      "write HTML documentation into directory `dir'"
  , Option ""   ["no-subdir"]
      (NoArg (onOpts $ \ opts -> opts { optUseSubdir = False }))
      ("disable writing to `" ++ currySubdir ++ "' subdirectory")
  , Option ""   ["no-intf"]
      (NoArg (onOpts $ \ opts -> opts { optInterface = False }))
      "do not create an interface file"
    -- legacy warning flags
  , Option ""   ["no-warn"]
      (NoArg (onWarnOpts $ \ opts -> opts { wnWarn = False }))
      "do not print warnings"
  , Option ""   ["no-overlap-warn"]
      (NoArg (onWarnOpts $ \ opts -> opts {wnWarnFlags =
        addFlag WarnOverlapping (wnWarnFlags opts) }))
      "do not print warnings for overlapping rules"
  -- target types
  , Option ""   ["html"]
      (NoArg (onOpts $ \ opts -> opts { optMode = ModeHtml }))
      "generate html code and exit"
  , Option ""   ["parse-only"]
      (NoArg (onOpts $ \ opts -> opts { optTargetTypes =
        nub $ Parsed : optTargetTypes opts }))
      "generate source representation"
  , Option ""   ["flat"]
      (NoArg (onOpts $ \ opts -> opts { optTargetTypes =
        nub $ FlatCurry : optTargetTypes opts }))
      "generate FlatCurry code"
  , Option ""   ["extended-flat"]
      (NoArg (onOpts $ \ opts -> opts { optTargetTypes =
        nub $ ExtendedFlatCurry : optTargetTypes opts }))
      "generate FlatCurry code with source references"
  , Option ""   ["acy"]
      (NoArg (onOpts $ \ opts -> opts { optTargetTypes =
        nub $ AbstractCurry : optTargetTypes opts }))
      "generate (type infered) AbstractCurry code"
  , Option ""   ["uacy"]
      (NoArg (onOpts $ \ opts -> opts { optTargetTypes =
        nub $ UntypedAbstractCurry : optTargetTypes opts }))
      "generate untyped AbstractCurry code"
  , Option "F"  []
      (NoArg (onPrepOpts $ \ opts -> opts { ppPreprocess = True }))
      "use custom preprocessor"
  , Option ""   ["pgmF"]
      (ReqArg (withArg onPrepOpts $ \ arg opts -> opts { ppCmd = arg})
        "cmd")
      "execute preprocessor command <cmd>"
  , Option ""   ["optF"]
      (ReqArg (withArg onPrepOpts $ \ arg opts ->
        opts { ppOpts = ppOpts opts ++ [arg]}) "option")
      "execute preprocessor with option <option>"
  -- extensions
  , Option "e"  ["extended"]
      (NoArg (onOpts $ \ opts -> opts { optExtensions =
        nub $ kielExtensions ++ optExtensions opts }))
      "enable extended Curry functionalities"
  , mkOptDescr onOpts      "X" [] "ext" "language extension" extDescriptions
  , mkOptDescr onWarnOpts  "W" [] "opt" "warning option"     warnDescriptions
  , mkOptDescr onDebugOpts "d" [] "opt" "debug option"       debugDescriptions
  ]

verbDescriptions :: OptErrTable Options
verbDescriptions = map toDescr verbosities
  where
  toDescr (flag, name, desc)
    = (name, desc, \ opts -> opts { optVerbosity = flag })

extDescriptions :: OptErrTable Options
extDescriptions = map toDescr extensions
  where
  toDescr (flag, name, desc)
    = (name, desc,
        \ opts -> opts { optExtensions = addFlag flag (optExtensions opts)})

warnDescriptions :: OptErrTable WarnOpts
warnDescriptions
  = [ ( "all"  , "turn on all warnings"
        , \ opts -> opts { wnWarnFlags = [minBound .. maxBound] } )
    , ("none" , "turn off all warnings"
        , \ opts -> opts { wnWarnFlags = []                     } )
    , ("error", "treat warnings as errors"
        , \ opts -> opts { wnWarnAsError = True                 } )
    ] ++ map turnOn warnFlags ++ map turnOff warnFlags
  where
  turnOn (flag, name, desc)
    = (name, "warn for " ++ desc
      , \ opts -> opts { wnWarnFlags = addFlag flag (wnWarnFlags opts)})
  turnOff (flag, name, desc)
    = ("no-" ++ name, "do not warn for " ++ desc
      , \ opts -> opts { wnWarnFlags = removeFlag flag (wnWarnFlags opts)})

debugDescriptions :: OptErrTable DebugOpts
debugDescriptions =
  [ ( "dump-all", "dump everything"
    , \ opts -> opts { dbDumpLevels = [minBound .. maxBound] })
  , ( "dump-none", "dump nothing"
    , \ opts -> opts { dbDumpLevels = []                     })
  , ( "dump-env" , "additionally dump compiler environment"
    , \ opts -> opts { dbDumpEnv = True                 })
  , ( "dump-raw" , "dump as raw AST (instead of pretty printed)"
    , \ opts -> opts { dbDumpRaw = True                 })
  , ( "dump-complete-env", "dump the complete environment"
    , \ opts -> opts { dbDumpCompleteEnv = True         })
  ] ++ map toDescr dumpLevel
  where
  toDescr (flag, name, desc)
    = (name , "dump " ++ desc
        , \ opts -> opts { dbDumpLevels = addFlag flag (dbDumpLevels opts)})

addFlag :: Eq a => a -> [a] -> [a]
addFlag o opts = nub $ o : opts

removeFlag :: Eq a => a -> [a] -> [a]
removeFlag o opts = filter (/= o) opts

updateOpts :: Options -> [String] -> (Options, [String], [String])
updateOpts opts args = (opts', files, errs ++ errs2 ++ checkOpts opts files)
  where
  (opts', errs2) = foldl (flip ($)) (opts, []) optErrs
  (optErrs, files, errs) = getOpt Permute options args

-- |Parse the command line arguments
parseOpts :: [String] -> (Options, [String], [String])
parseOpts = updateOpts defaultOptions

-- |Check options and files and return a list of error messages
checkOpts :: Options -> [String] -> [String]
checkOpts opts _
  | isJust (optHtmlDir opts) && (optMode opts) /= ModeHtml
  = ["The option '--htmldir' is only valid for HTML generation mode"]
  | otherwise = []

-- |Print the usage information of the command line tool.
usage :: String -> String
usage prog = usageInfo header options
  where header = "usage: " ++ prog ++ " [OPTION] ... MODULES ..."

-- |Retrieve the compiler 'Options'
getCompilerOpts :: IO (String, Options, [String], [String])
getCompilerOpts = do
  args <- getArgs
  prog <- getProgName
  let (opts, files, errs) = parseOpts args
  return (prog, opts, files, errs)<|MERGE_RESOLUTION|>--- conflicted
+++ resolved
@@ -193,7 +193,6 @@
 
 -- |Dump level
 data DumpLevel
-<<<<<<< HEAD
   = DumpParsed             -- ^ dump source code after parsing
   | DumpTypeClassesChecked -- ^ dump source code after type class checking
   | DumpKindChecked        -- ^ dump source code after kind checking
@@ -209,20 +208,6 @@
   | DumpLifted             -- ^ dump source  after lambda-lifting
   | DumpTranslated         -- ^ dump IL code after translation
   | DumpCaseCompleted      -- ^ dump IL code after case completion
-=======
-  = DumpParsed        -- ^ dump source code after parsing
-  | DumpKindChecked   -- ^ dump source code after kind checking
-  | DumpSyntaxChecked -- ^ dump source code after syntax checking
-  | DumpPrecChecked   -- ^ dump source code after precedence checking
-  | DumpTypeChecked   -- ^ dump source code after type checking
-  | DumpExportChecked -- ^ dump source code after export checking
-  | DumpQualified     -- ^ dump source  after qualification
-  | DumpDesugared     -- ^ dump source  after desugaring
-  | DumpSimplified    -- ^ dump source  after simplification
-  | DumpLifted        -- ^ dump source  after lambda-lifting
-  | DumpTranslated    -- ^ dump IL code after translation
-  | DumpCaseCompleted -- ^ dump IL code after case completion
->>>>>>> 0f3765d6
     deriving (Eq, Bounded, Enum, Show)
 
 -- |Description and flag of dump levels
@@ -233,11 +218,8 @@
             , (DumpPrecChecked  , "dump-pc"   , "precedence checker output")
             , (DumpTypeClassesChecked, "dump-tcc", "type classes checker output")
             , (DumpTypeChecked  , "dump-tc"   , "type checker output"      )
-<<<<<<< HEAD
             , (DumpDictionaries , "dump-dict" , "dictionaries inserter output")
             , (DumpTypeChecked2 , "dump-tc2"  , "second type checker output")
-=======
->>>>>>> 0f3765d6
             , (DumpExportChecked, "dump-ec"   , "export checker output"    )
             , (DumpQualified    , "dump-qual" , "qualifier output"         )
             , (DumpDesugared    , "dump-ds"   , "desugarer output"         )
