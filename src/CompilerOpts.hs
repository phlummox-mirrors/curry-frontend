--- conflicted
+++ resolved
@@ -3,12 +3,8 @@
     Description :  Compiler options
     Copyright   :  (c) 2005        Martin Engelke
                        2007        Sebastian Fischer
-<<<<<<< HEAD
-                       2011 - 2013 Björn Peemöller
+                       2011 - 2014 Björn Peemöller
                        2013        Matthias Böhm
-=======
-                       2011 - 2014 Björn Peemöller
->>>>>>> 0dc34cc0
     License     :  OtherLicense
 
     Maintainer  :  bjp@informatik.uni-kiel.de
@@ -46,22 +42,6 @@
   { optMode         :: CymakeMode       -- ^ modus operandi
   , optVerbosity    :: Verbosity        -- ^ verbosity level
   -- compilation
-<<<<<<< HEAD
-  , optForce        :: Bool         -- ^ force (re-)compilation of target
-  , optLibraryPaths :: [FilePath]   -- ^ directories to search in for libraries
-  , optImportPaths  :: [FilePath]   -- ^ directories to search in for imports
-  , optUseSubdir    :: Bool         -- ^ use subdir for output?
-  , optInterface    :: Bool         -- ^ create a FlatCurry interface file?
-  , optWarn         :: Bool         -- ^ show warnings? (legacy option)
-  , optWarnFlags    :: [WarnFlag]   -- ^ Warnings flags (see below)
-  , optWarnAsError  :: Bool         -- ^ Should warnings be treated as errors?
-  , optTargetTypes  :: [TargetType] -- ^ what to generate
-  , optExtensions   :: [Extension]  -- ^ enabled language extensions
-  , optDumps        :: [DumpLevel]  -- ^ dump levels
-  , optDumpEnv      :: Bool         -- ^ dump compilation environment
-  , optDumpRaw      :: Bool         -- ^ dump data structure
-  , optDumpCompleteEnv :: Bool      -- ^ show complete environment
-=======
   , optForce        :: Bool             -- ^ force (re-)compilation of target
   , optLibraryPaths :: [FilePath]       -- ^ directories to search in
                                         --   for libraries
@@ -96,7 +76,7 @@
   { dbDumpLevels :: [DumpLevel] -- ^ dump levels
   , dbDumpEnv :: Bool           -- ^ dump compilation environment
   , dbDumpRaw :: Bool           -- ^ dump data structure
->>>>>>> 0dc34cc0
+  , dbDumpCompleteEnv :: Bool   -- ^ dump complete environment
   } deriving Show
 
 -- | Default compiler options
@@ -114,16 +94,10 @@
   , optWarnOpts     = defaultWarnOpts
   , optTargetTypes  = []
   , optExtensions   = []
-<<<<<<< HEAD
-  , optDumps        = []
-  , optDumpEnv      = False
-  , optDumpRaw      = False
-  , optDumpCompleteEnv  = False
-=======
   , optDebugOpts    = defaultDebugOpts
+
   }
 
--- | Default preprocessor options
 defaultPrepOpts :: PrepOpts
 defaultPrepOpts = PrepOpts
   { ppPreprocess = False
@@ -145,7 +119,7 @@
   { dbDumpLevels = []
   , dbDumpEnv    = False
   , dbDumpRaw    = False
->>>>>>> 0dc34cc0
+  , dbDumpCompleteEnv  = False
   }
 
 -- |Modus operandi of the program
@@ -254,18 +228,6 @@
             , (DumpCaseCompleted, "dump-cc"   , "case completed output"    )
             ]
 
-<<<<<<< HEAD
--- |Language extensions
-data Extension
-  = Records
-  | FunctionalPatterns
-  | AnonFreeVars
-  | NoImplicitPrelude
-  | TypeClassExtensions
-    deriving (Eq, Read, Show)
-
-=======
->>>>>>> 0dc34cc0
 -- |Description and flag of language extensions
 extensions :: [(KnownExtension, String, String)]
 extensions =
@@ -277,13 +239,10 @@
     , "desugar negated literals as negative literal")
   , ( NoImplicitPrelude , "NoImplicitPrelude"
     , "do not implicitly import the Prelude")
-<<<<<<< HEAD
   , ( TypeClassExtensions, "TypeClassExtensions"
     , "enable type classes"                 )
-=======
   , ( Records           , "Records"
     , "enable record syntax"                )
->>>>>>> 0dc34cc0
   ]
 
 -- -----------------------------------------------------------------------------
@@ -482,13 +441,9 @@
   , ( "dump-env" , "additionally dump compiler environment"
     , \ opts -> opts { dbDumpEnv = True                 })
   , ( "dump-raw" , "dump as raw AST (instead of pretty printed)"
-<<<<<<< HEAD
-    , \ opts -> opts { optDumpRaw = True                 })
+    , \ opts -> opts { dbDumpRaw = True                 })
   , ( "dump-complete-env", "dump the complete environment"
-    , \ opts -> opts { optDumpCompleteEnv = True         })
-=======
-    , \ opts -> opts { dbDumpRaw = True                 })
->>>>>>> 0dc34cc0
+    , \ opts -> opts { dbDumpCompleteEnv = True         })
   ] ++ map toDescr dumpLevel
   where
   toDescr (flag, name, desc)
