{- |
    Module      :  $Header$
    Description :  Environment containing the module's information
    Copyright   :  (c) 2011 - 2013 Björn Peemöller
                              2013 Matthias Böhm
    License     :  OtherLicense

    Maintainer  :  bjp@informatik.uni-kiel.de
    Stability   :  experimental
    Portability :  portable

    This module defines the compilation environment for a single module,
     containing the information needed throughout the compilation process.
-}
module CompilerEnv where

import qualified Data.Map as Map (Map, keys, toList)
<<<<<<< HEAD
import Text.PrettyPrint
import Data.Maybe
import Data.List (nub)

import Curry.Base.Ident (ModuleIdent, preludeMIdent, tcPreludeMIdent, QualIdent (..))
=======

import Curry.Base.Ident  (ModuleIdent)
import Curry.Base.Pretty
>>>>>>> c799a5ac

import Base.TopEnv

import Env.Interface
import Env.ModuleAlias (AliasEnv, initAliasEnv)
import Env.OpPrec
import Env.TypeConstructor
import Env.Value
import Env.ClassEnv

import CompilerOpts

-- |A compiler environment contains information about the module currently
--  compiled. The information is updated during the different stages of
--  compilation.
data CompilerEnv = CompilerEnv
  { moduleIdent  :: ModuleIdent  -- ^ identifier of the module
  , interfaceEnv :: InterfaceEnv -- ^ declarations of imported interfaces
  , aliasEnv     :: AliasEnv     -- ^ aliases for imported modules
  , tyConsEnv    :: TCEnv        -- ^ type constructors
  , valueEnv     :: ValueEnv     -- ^ functions and data constructors
  , opPrecEnv    :: OpPrecEnv    -- ^ operator precedences
  , classEnv     :: ClassEnv     -- ^ type classes environment
  }

-- |Initial 'CompilerEnv'
initCompilerEnv :: ModuleIdent -> CompilerEnv
initCompilerEnv mid = CompilerEnv
  { moduleIdent  = mid
  , interfaceEnv = initInterfaceEnv
  , aliasEnv     = initAliasEnv
  , tyConsEnv    = initTCEnv
  , valueEnv     = initDCEnv
  , opPrecEnv    = initOpPrecEnv
  , classEnv     = initClassEnv
  }


-- |Show the 'CompilerEnv'
showCompilerEnv :: Options -> CompilerEnv -> String
showCompilerEnv opts env = show $ vcat
  [ header "ModuleIdent     " $ textS  $ moduleIdent env
  , header "Interfaces      " $ hcat   $ punctuate comma $ map textS
                                       $ Map.keys $ interfaceEnv env
  , header "ModuleAliases   " $ ppMap  $ aliasEnv     env
  , header "TypeConstructors" $ ppAL (text . show) $ showLocalBindings $ tyConsEnv    env
  , header "Values          " $ ppAL (text . show) $ showLocalBindings $ valueEnv     env
  , header "Precedences     " $ ppAL (text . show) $ showLocalBindings $ opPrecEnv    env
  , header "Classes         " $ ppAL ppClass $ showLocalBindings $ theClasses $ classEnv env
  , header "Instances       " $ vcat (map ppInst (filter filterInst $ allInstances $ theInstances $ classEnv env))
  -- , header "ClassMethodsMap " $ ppAL ppClass $ showLocalBindings $ classMethods $ classEnv env
  , header "CanonClassMap   " $ ppAL ppClass $ filter filterCanon $ Map.toList $ canonClassMap $ classEnv env
  ]
  where
  header hdr content = hang (text hdr <+> colon) 4 content
  textS = text . show
  showLocalBindings :: (Entity a, Eq a) => TopEnv a -> [(QualIdent, a)]
  showLocalBindings = 
    if showAll
    then allBindings
    else -- show only bindings that are outside the prelude
      nub . map (\(x, _, y) -> (x, y)) . 
        filter (\(_, origName', _) -> isNothing (qidModule origName') || 
            (fromJust (qidModule origName') /= preludeMIdent
          && fromJust (qidModule origName') /= tcPreludeMIdent)) . 
        allBindingsWithOrigNames
  filterInst :: Instance -> Bool
  filterInst (Instance { origin = o }) = 
    if showAll then True else o /= tcPreludeMIdent 
  filterCanon :: (QualIdent, Class) -> Bool
  filterCanon (qid, _) = if showAll then True
    else isNothing (qidModule qid) || (fromJust (qidModule qid)) /= tcPreludeMIdent 
  showAll = optDumpCompleteEnv opts

-- |Pretty print a 'Map'
ppMap :: (Show a, Show b) => Map.Map a b -> Doc
ppMap = ppAL (text . show) . Map.toList

-- |Pretty print an association list
ppAL :: (Show a, Show b) => (b -> Doc) -> [(a, b)] -> Doc
ppAL pp xs = vcat $ map (\(a,b) -> text (pad a keyWidth) <+> equals <+> b) showXs
  where showXs   = map (\(a,b) -> (show a, pp b)) xs
        keyWidth = maximum (0 : map (length .fst) showXs)
        pad s n  = take n (s ++ repeat ' ')<|MERGE_RESOLUTION|>--- conflicted
+++ resolved
@@ -15,17 +15,11 @@
 module CompilerEnv where
 
 import qualified Data.Map as Map (Map, keys, toList)
-<<<<<<< HEAD
 import Text.PrettyPrint
 import Data.Maybe
 import Data.List (nub)
 
-import Curry.Base.Ident (ModuleIdent, preludeMIdent, tcPreludeMIdent, QualIdent (..))
-=======
-
-import Curry.Base.Ident  (ModuleIdent)
-import Curry.Base.Pretty
->>>>>>> c799a5ac
+import Curry.Base.Ident  (ModuleIdent, preludeMIdent, tcPreludeMIdent, QualIdent (..))
 
 import Base.TopEnv
 
