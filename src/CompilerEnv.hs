--- conflicted
+++ resolved
@@ -54,14 +54,10 @@
   , classEnv     = initClassEnv
   }
 
-<<<<<<< HEAD
+
+-- |Show the 'CompilerEnv'
 showCompilerEnv :: Options -> CompilerEnv -> String
 showCompilerEnv opts env = show $ vcat
-=======
--- |Show the 'CompilerEnv'
-showCompilerEnv :: CompilerEnv -> String
-showCompilerEnv env = show $ vcat
->>>>>>> 87bf4bb8
   [ header "ModuleIdent     " $ textS  $ moduleIdent env
   , header "Interfaces      " $ hcat   $ punctuate comma $ map textS
                                        $ Map.keys $ interfaceEnv env
@@ -82,15 +78,9 @@
 ppMap :: (Show a, Show b) => Map.Map a b -> Doc
 ppMap = ppAL (text . show) . Map.toList
 
-<<<<<<< HEAD
+-- |Pretty print an association list
 ppAL :: (Show a, Show b) => (b -> Doc) -> [(a, b)] -> Doc
 ppAL pp xs = vcat $ map (\(a,b) -> text (pad a keyWidth) <+> equals <+> b) showXs
   where showXs   = map (\(a,b) -> (show a, pp b)) xs
-=======
--- |Pretty print an association list
-ppAL :: (Show a, Show b) => [(a, b)] -> Doc
-ppAL xs = vcat $ map (\(a,b) -> text (pad a keyWidth) <+> equals <+> text b) showXs
-  where showXs   = map (\(a,b) -> (show a, show b)) xs
->>>>>>> 87bf4bb8
         keyWidth = maximum (0 : map (length .fst) showXs)
         pad s n  = take n (s ++ repeat ' ')