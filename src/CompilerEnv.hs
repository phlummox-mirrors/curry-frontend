{- |
    Module      :  $Header$
    Description :  Environment containing the module's information
    Copyright   :  (c) 2011 - 2015 Björn Peemöller
    License     :  OtherLicense

    Maintainer  :  bjp@informatik.uni-kiel.de
    Stability   :  experimental
    Portability :  portable

    This module defines the compilation environment for a single module,
     containing the information needed throughout the compilation process.
-}
module CompilerEnv where

import qualified Data.Map as Map (Map, keys, toList)

import Curry.Base.Ident    (ModuleIdent, moduleName)
import Curry.Base.Position (Position)
import Curry.Base.Pretty
import Curry.Syntax

import Base.TopEnv (allLocalBindings)

import Env.Class
import Env.Instance
import Env.Interface
import Env.ModuleAlias (AliasEnv, initAliasEnv)
import Env.OpPrec
import Env.TypeConstructor
import Env.Value

type CompEnv a = (CompilerEnv, a)

-- |A compiler environment contains information about the module currently
--  compiled. The information is updated during the different stages of
--  compilation.
data CompilerEnv = CompilerEnv
<<<<<<< HEAD
  { moduleIdent  :: ModuleIdent      -- ^ identifier of the module
  , extensions   :: [KnownExtension] -- ^ enabled language extensions
  , interfaceEnv :: InterfaceEnv     -- ^ declarations of imported interfaces
  , aliasEnv     :: AliasEnv         -- ^ aliases for imported modules
  , tyConsEnv    :: TCEnv            -- ^ type constructors and type classes
  , classEnv     :: ClassEnv         -- ^ all type classes with their super classes
  , instEnv      :: InstEnv          -- ^ instances
  , valueEnv     :: ValueEnv         -- ^ functions and data constructors
  , opPrecEnv    :: OpPrecEnv        -- ^ operator precedences
=======
  { moduleIdent  :: ModuleIdent         -- ^ identifier of the module
  , filePath     :: FilePath            -- ^ 'FilePath' of compilation target
  , extensions   :: [KnownExtension]    -- ^ enabled language extensions
  , tokens       :: [(Position, Token)] -- ^ token list of module
  , interfaceEnv :: InterfaceEnv        -- ^ declarations of imported interfaces
  , aliasEnv     :: AliasEnv            -- ^ aliases for imported modules
  , tyConsEnv    :: TCEnv               -- ^ type constructors
  , valueEnv     :: ValueEnv            -- ^ functions and data constructors
  , opPrecEnv    :: OpPrecEnv           -- ^ operator precedences
>>>>>>> 372a9c4b
  }

-- |Initial 'CompilerEnv'
initCompilerEnv :: ModuleIdent -> CompilerEnv
initCompilerEnv mid = CompilerEnv
  { moduleIdent  = mid
  , filePath     = []
  , extensions   = []
  , tokens       = []
  , interfaceEnv = initInterfaceEnv
  , aliasEnv     = initAliasEnv
  , tyConsEnv    = initTCEnv
  , classEnv     = initClassEnv
  , instEnv      = initInstEnv
  , valueEnv     = initDCEnv
  , opPrecEnv    = initOpPrecEnv
  }

-- |Show the 'CompilerEnv'
showCompilerEnv :: CompilerEnv -> String
showCompilerEnv env = show $ vcat
  [ header "Module Identifier  " $ text  $ moduleName $ moduleIdent env
  , header "FilePath"            $ text  $ filePath    env
  , header "Language Extensions" $ text  $ show $ extensions  env
  , header "Interfaces         " $ hcat  $ punctuate comma
                                         $ map (text . moduleName)
                                         $ Map.keys $ interfaceEnv env
  , header "Module Aliases     " $ ppMap $ aliasEnv env
  , header "Precedences        " $ ppAL $ allLocalBindings $ opPrecEnv env
  , header "Type Constructors  " $ ppAL $ allLocalBindings $ tyConsEnv env
  , header "Classes            " $ ppMap $ classEnv env
  , header "Instances          " $ ppMap $ instEnv env
  , header "Values             " $ ppAL $ allLocalBindings $ valueEnv  env
  ]
  where
  header hdr content = hang (text hdr <+> colon) 4 content

-- |Pretty print a 'Map'
ppMap :: (Show a, Show b) => Map.Map a b -> Doc
ppMap = ppAL . Map.toList

-- |Pretty print an association list
ppAL :: (Show a, Show b) => [(a, b)] -> Doc
ppAL xs = vcat
        $ map (\(a,b) -> text (pad a keyWidth) <+> equals <+> text b) showXs
  where showXs   = map (\(a,b) -> (show a, show b)) xs
        keyWidth = maximum (0 : map (length .fst) showXs)
        pad s n  = take n (s ++ repeat ' ')<|MERGE_RESOLUTION|>--- conflicted
+++ resolved
@@ -36,27 +36,17 @@
 --  compiled. The information is updated during the different stages of
 --  compilation.
 data CompilerEnv = CompilerEnv
-<<<<<<< HEAD
-  { moduleIdent  :: ModuleIdent      -- ^ identifier of the module
-  , extensions   :: [KnownExtension] -- ^ enabled language extensions
-  , interfaceEnv :: InterfaceEnv     -- ^ declarations of imported interfaces
-  , aliasEnv     :: AliasEnv         -- ^ aliases for imported modules
-  , tyConsEnv    :: TCEnv            -- ^ type constructors and type classes
-  , classEnv     :: ClassEnv         -- ^ all type classes with their super classes
-  , instEnv      :: InstEnv          -- ^ instances
-  , valueEnv     :: ValueEnv         -- ^ functions and data constructors
-  , opPrecEnv    :: OpPrecEnv        -- ^ operator precedences
-=======
   { moduleIdent  :: ModuleIdent         -- ^ identifier of the module
   , filePath     :: FilePath            -- ^ 'FilePath' of compilation target
   , extensions   :: [KnownExtension]    -- ^ enabled language extensions
   , tokens       :: [(Position, Token)] -- ^ token list of module
   , interfaceEnv :: InterfaceEnv        -- ^ declarations of imported interfaces
   , aliasEnv     :: AliasEnv            -- ^ aliases for imported modules
-  , tyConsEnv    :: TCEnv               -- ^ type constructors
+  , tyConsEnv    :: TCEnv               -- ^ type constructors and type classes
+  , classEnv     :: ClassEnv            -- ^ all type classes with their super classes
+  , instEnv      :: InstEnv             -- ^ instances
   , valueEnv     :: ValueEnv            -- ^ functions and data constructors
   , opPrecEnv    :: OpPrecEnv           -- ^ operator precedences
->>>>>>> 372a9c4b
   }
 
 -- |Initial 'CompilerEnv'
