--- conflicted
+++ resolved
@@ -86,11 +86,7 @@
         actOutdated = if isFinalFile then compileFinal else compile
         actUpToDate = if isFinalFile then skipFinal    else skip
 
-<<<<<<< HEAD
-    interfaceExists <- doesModuleExist $ interfName fn
-=======
     interfaceExists <- liftIO $ doesModuleExist $ flatIntName fn
->>>>>>> 6d150d52
     if interfaceExists && not (isEnforced && isFinalFile)
        then smake destFiles depFiles (actOutdated fn) (actUpToDate fn)
        else actOutdated fn
