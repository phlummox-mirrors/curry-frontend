--- conflicted
+++ resolved
@@ -20,13 +20,9 @@
 import Data.Maybe      (catMaybes, mapMaybe)
 import System.FilePath (normalise)
 
-<<<<<<< HEAD
 import Curry.Base.Ident hiding (sep)
-=======
-import Curry.Base.Ident
 import Curry.Base.Monad
 import Curry.Base.Position (Position)
->>>>>>> 0dc34cc0
 import Curry.Base.Pretty
 import Curry.Files.Filenames
 import Curry.Files.PathUtils
