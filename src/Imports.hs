--- conflicted
+++ resolved
@@ -30,7 +30,7 @@
 import Curry.Syntax as CS
 
 import Base.CurryTypes (toQualType, toQualTypes, toQualConstrType)
-import Base.Messages (Message, posMessage, internalError, CYT)
+import Base.Messages (Message, posMessage, internalError)
 import Base.TopEnv
 import Base.Types as BT hiding (isCons)
 import Base.TypeSubst (expandAliasType)
@@ -52,19 +52,11 @@
 
 -- |The function 'importModules' brings the declarations of all
 -- imported interfaces into scope for the current module.
-<<<<<<< HEAD
 importModules :: Monad m => Bool -> Options -> Module -> InterfaceEnv -> CYT m CompilerEnv
-importModules tcs opts (Module mid _ imps _) iEnv
+importModules tcs opts mdl@(Module _ mid _ imps _) iEnv
   = case foldl importModule (initEnv, []) imps of
-      (e, []  ) -> right $ expandTCValueEnv opts $ importUnifyData $ insertDummyIdents' e
-      (_, errs) -> left errs
-=======
-importModules :: Monad m => Options -> Module -> InterfaceEnv -> CYT m CompilerEnv
-importModules opts mdl@(Module _ mid _ imps _) iEnv
-  = case foldl importModule (initEnv, []) imps of
-      (e, []  ) -> ok $ expandTCValueEnv opts $ importUnifyData e
+      (e, []  ) -> ok $ expandTCValueEnv opts $ importUnifyData $ insertDummyIdents' e
       (_, errs) -> failMessages errs
->>>>>>> 0dc34cc0
   where
     initEnv = (initCompilerEnv mid)
       { aliasEnv     = importAliases imps -- import module aliases
@@ -796,16 +788,11 @@
     cEnv  = classEnv  initEnv
     bindQual   (_, y) = qualBindTopEnv "Imports.qualifyEnv" (origName y) y
     bindGlobal (x, y)
-<<<<<<< HEAD
-      | idUnique x == 0 = bindQual (x, y)
-      | otherwise       = bindTopEnv "Imports.qualifyEnv" x y
+      | hasGlobalScope x = bindQual (x, y)
+      | otherwise        = bindTopEnv "Imports.qualifyEnv" x y
     
     classesInClassEnv = 
        foldr bindQual (theClasses cEnv) $ localBindings $ theClasses $ classEnv currentEnv
-=======
-      | hasGlobalScope x = bindQual (x, y)
-      | otherwise        = bindTopEnv "Imports.qualifyEnv" x y
->>>>>>> 0dc34cc0
 
 -- Importing an interface into another interface is somewhat simpler
 -- because all entities are imported into the environment. In addition,
