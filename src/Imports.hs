--- conflicted
+++ resolved
@@ -16,21 +16,13 @@
 -}
 module Imports (importInterfaces, importModules, qualifyEnv) where
 
-<<<<<<< HEAD
-import           Control.Monad                   (liftM, unless)
-import qualified Control.Monad.State        as S (State, gets, modify, runState)
-import qualified Data.Map                   as Map
-import           Data.Maybe
-import qualified Data.Set                   as Set
-import           Data.List                       (nub, (\\))
-import           Text.PrettyPrint
-=======
 import           Control.Monad              (liftM, unless)
 import qualified Control.Monad.State as S   (State, gets, modify, runState)
 import qualified Data.Map            as Map
 import           Data.Maybe                 (catMaybes, fromMaybe)
 import qualified Data.Set            as Set
->>>>>>> 58131c1e
+import           Data.List                       (nub, (\\))
+import           Text.PrettyPrint
 
 import Curry.Base.Ident
 import Curry.Base.Monad
@@ -40,15 +32,12 @@
 import Base.CurryTypes (toQualType, toQualTypes, toQualConstrType)
 import Base.Messages (Message, posMessage, internalError)
 import Base.TopEnv
-<<<<<<< HEAD
+
 import Base.Types as BT hiding (isCons)
 import Base.TypeSubst (expandAliasType)
 import Base.Utils (fromJust') 
 import Base.Idents
 import Base.Names
-=======
-import Base.Types
->>>>>>> 58131c1e
 
 import Env.Interface
 import Env.ModuleAlias (importAliases, initAliasEnv)
