{- |
    Module      :  $Header$
    Description :  Computation of module dependencies
    Copyright   :  (c) 2002 - 2004 Wolfgang Lux
                       2005        Martin Engelke
                       2007        Sebastian Fischer
                       2011 - 2013 Björn Peemöller
    License     :  OtherLicense

    Maintainer  :  bjp@informatik.uni-kiel.de
    Stability   :  experimental
    Portability :  portable

    This module implements the functions to compute the dependency
    information between Curry modules. This is used to create Makefile
    dependencies and to update programs composed of multiple modules.
-}

module CurryDeps
  ( Source (..), flatDeps, deps, flattenDeps, sourceDeps, moduleDeps ) where

import           Control.Monad   (foldM)
import           Data.List       (isSuffixOf, nub)
import qualified Data.Map as Map (Map, empty, insert, lookup, toList)

<<<<<<< HEAD
import Curry.Base.Ident hiding (sep)
import Curry.Base.Message (runMsg, Message, message)
=======
import Curry.Base.Ident
import Curry.Base.Message    (runMsg)
import Curry.Base.Pretty
>>>>>>> c799a5ac
import Curry.Files.Filenames
import Curry.Files.PathUtils
import Curry.Syntax
  (Module (..),  ImportDecl (..), parseHeader, patchModuleId)

import Base.Messages
import Base.SCC (scc)
import CompilerOpts (Options (..), Extension (..))

-- |Different types of source files
data Source
  = Source FilePath [ModuleIdent] -- ^ A source file with module imports
  | Interface FilePath            -- ^ An interface file
  | Unknown                       -- ^ An unkonwn file
    deriving (Eq, Ord, Show)

type SourceEnv = Map.Map ModuleIdent Source

-- |Retrieve the dependencies of a source file in topological order
-- and possible errors during flattering
flatDeps :: Options -> FilePath -> CYIO [(ModuleIdent, Source)]
flatDeps opts fn = do
  sEnv <- deps opts Map.empty fn
  case flattenDeps sEnv of
    (env, []  ) -> right env
    (_  , errs) -> left errs

-- |Retrieve the dependencies of a source file as a 'SourceEnv'
deps :: Options -> SourceEnv -> FilePath -> CYIO SourceEnv
deps opts sEnv fn
  | ext   ==   icurryExt  = return sEnv
  | ext `elem` sourceExts = sourceDeps opts sEnv fn
  | otherwise             = targetDeps opts sEnv fn
  where ext = takeExtension fn

-- The following functions are used to lookup files related to a given
-- module. Source files for targets are looked up in the current
-- directory only. Two different search paths are used to look up
-- imported modules, the first is used to find source modules, whereas
-- the library path is used only for finding matching interface files. As
-- the compiler does not distinguish these paths, we actually check for
-- interface files in the source paths as well.

-- In order to compute the dependency graph, source files for each module
-- need to be looked up. When a source module is found, its header is
-- parsed in order to determine the modules that it imports, and
-- dependencies for these modules are computed recursively. The prelude
-- is added implicitly to the list of imported modules except for the
-- prelude itself.

-- |Retrieve the dependencies of a given target file
targetDeps :: Options -> SourceEnv -> FilePath -> CYIO SourceEnv
targetDeps opts sEnv fn = do
  mFile <- liftIO $ lookupFile [""] sourceExts fn
  case mFile of
    Nothing   -> return $ Map.insert (mkMIdent [fn]) Unknown sEnv
    Just file -> sourceDeps opts sEnv file

-- |Retrieve the dependencies of a given source file
sourceDeps :: Options -> SourceEnv -> FilePath -> CYIO SourceEnv
sourceDeps opts sEnv fn = readHeader fn >>= moduleDeps opts sEnv fn

-- |Retrieve the dependencies of a given module
moduleDeps :: Options -> SourceEnv -> FilePath -> Module -> CYIO SourceEnv
moduleDeps opts sEnv fn (Module m _ is _) = case Map.lookup m sEnv of
  Just  _ -> return sEnv
  Nothing -> do
    let imps  = imports opts m is
        sEnv' = Map.insert m (Source fn imps) sEnv
    foldM (moduleIdentDeps opts) sEnv' imps

-- |Retrieve the imported modules and add the import of the Prelude
-- according to the compiler options.
imports :: Options -> ModuleIdent -> [ImportDecl] -> [ModuleIdent]
imports opts m ds = nub $
     [preludeMIdent | m /= preludeMIdent && implicitPrelude]
  ++ [m' | ImportDecl _ m' _ _ _ <- ds]
  where implicitPrelude = NoImplicitPrelude `notElem` optExtensions opts

-- |Retrieve the dependencies for a given 'ModuleIdent'
moduleIdentDeps :: Options -> SourceEnv -> ModuleIdent -> CYIO SourceEnv
moduleIdentDeps opts sEnv m = case Map.lookup m sEnv of
  Just _  -> return sEnv
  Nothing -> do
    mFile <- liftIO $ lookupCurryModule (optImportPaths opts)
                                        (optLibraryPaths opts) m
    case mFile of
      Nothing -> return $ Map.insert m Unknown sEnv
      Just fn
        | icurryExt `isSuffixOf` fn ->
            return $ Map.insert m (Interface fn) sEnv
        | otherwise                 -> do
            hdr@(Module m' _ _ _) <- readHeader fn
            if (m == m') then moduleDeps opts sEnv fn hdr
                         else left [errWrongModule m m']

readHeader :: FilePath -> CYIO Module
readHeader fn = do
  mbFile <- liftIO $ readModule fn
  case mbFile of
    Nothing  -> left [errMissingFile fn]
    Just src -> do
      case runMsg $ parseHeader fn src of
        Left  err      -> left [err]
        Right (hdr, _) -> return $ patchModuleId fn hdr

-- If we want to compile the program instead of generating Makefile
-- dependencies, the environment has to be sorted topologically. Note
-- that the dependency graph should not contain any cycles.
flattenDeps :: SourceEnv -> ([(ModuleIdent, Source)], [Message])
flattenDeps = fdeps . sortDeps
  where
  sortDeps :: SourceEnv -> [[(ModuleIdent, Source)]]
  sortDeps = scc idents imported . Map.toList

  idents (m, _) = [m]

  imported (_, Source _ ms) = ms
  imported (_,           _) = []

  fdeps :: [[(ModuleIdent, Source)]] -> ([(ModuleIdent, Source)], [Message])
  fdeps = foldr checkdep ([], [])

  checkdep []    (srcs, errs) = (srcs      , errs      )
  checkdep [src] (srcs, errs) = (src : srcs, errs      )
  checkdep dep   (srcs, errs) = (srcs      , err : errs)
    where err = errCyclicImport $ map fst dep

errMissingFile :: FilePath -> Message
errMissingFile fn = message $ sep $ map text [ "Missing file:", fn ]

errWrongModule :: ModuleIdent -> ModuleIdent -> Message
errWrongModule m m' = message $ sep $
  [ text "Expected module for", text (moduleName m) <> comma
  , text "but found", text (moduleName m') ]

errCyclicImport :: [ModuleIdent] -> Message
errCyclicImport []  = internalError "CurryDeps.errCyclicImport: empty list"
errCyclicImport [m] = message $ sep $ map text
  [ "Recursive import for module", moduleName m ]
errCyclicImport ms  = message $ sep $
  text "Cylic import dependency between modules" : punctuate comma inits
  ++ [text "and", lastm]
  where
  (inits, lastm)     = splitLast $ map (text . moduleName) ms
  splitLast []       = internalError "CurryDeps.splitLast: empty list"
  splitLast (x : []) = ([]    , x)
  splitLast (x : xs) = (x : ys, y) where (ys, y) = splitLast xs<|MERGE_RESOLUTION|>--- conflicted
+++ resolved
@@ -23,14 +23,9 @@
 import           Data.List       (isSuffixOf, nub)
 import qualified Data.Map as Map (Map, empty, insert, lookup, toList)
 
-<<<<<<< HEAD
 import Curry.Base.Ident hiding (sep)
-import Curry.Base.Message (runMsg, Message, message)
-=======
-import Curry.Base.Ident
 import Curry.Base.Message    (runMsg)
 import Curry.Base.Pretty
->>>>>>> c799a5ac
 import Curry.Files.Filenames
 import Curry.Files.PathUtils
 import Curry.Syntax
