{- |
    Module      :  $Header$
    Description :  Computation of module dependencies
    Copyright   :  (c) 2002 - 2004 Wolfgang Lux
                       2005        Martin Engelke
                       2007        Sebastian Fischer
                       2011 - 2013 Björn Peemöller
    License     :  OtherLicense

    Maintainer  :  bjp@informatik.uni-kiel.de
    Stability   :  experimental
    Portability :  portable

    This module implements the functions to compute the dependency
    information between Curry modules. This is used to create Makefile
    dependencies and to update programs composed of multiple modules.
-}

module CurryDeps
  ( Source (..), flatDeps, deps, flattenDeps, sourceDeps, moduleDeps ) where

import           Control.Monad   (foldM)
import           Data.List       (isSuffixOf, nub)
import qualified Data.Map as Map (Map, empty, insert, lookup, toList)

<<<<<<< HEAD
import Curry.Base.Ident hiding (sep)
import Curry.Base.Message    (runMsg)
=======
import Curry.Base.Ident
import Curry.Base.Monad
>>>>>>> 0dc34cc0
import Curry.Base.Pretty
import Curry.Files.Filenames
import Curry.Files.PathUtils
import Curry.Syntax
  ( Module (..), ModulePragma (..), ImportDecl (..), parseHeader, patchModuleId
  , hasLanguageExtension)

import Base.Messages
import Base.SCC (scc)
import CompilerOpts (Options (..), KnownExtension (..))

-- |Different types of source files
data Source
    -- ^ A source file with pragmas and module imports
  = Source FilePath [ModulePragma] [ModuleIdent]
    -- ^ An interface file
  | Interface FilePath
    -- ^ An unkonwn file
  | Unknown
    deriving (Eq, Show)

type SourceEnv = Map.Map ModuleIdent Source

-- |Retrieve the dependencies of a source file in topological order
-- and possible errors during flattering
flatDeps :: Options -> FilePath -> CYIO [(ModuleIdent, Source)]
flatDeps opts fn = do
  sEnv <- deps opts Map.empty fn
  case flattenDeps sEnv of
    (env, []  ) -> ok env
    (_  , errs) -> failMessages errs

-- |Retrieve the dependencies of a source file as a 'SourceEnv'
deps :: Options -> SourceEnv -> FilePath -> CYIO SourceEnv
deps opts sEnv fn
  | ext   ==   icurryExt  = return sEnv
  | ext `elem` sourceExts = sourceDeps opts sEnv fn
  | otherwise             = targetDeps opts sEnv fn
  where ext = takeExtension fn

-- The following functions are used to lookup files related to a given
-- module. Source files for targets are looked up in the current
-- directory only. Two different search paths are used to look up
-- imported modules, the first is used to find source modules, whereas
-- the library path is used only for finding matching interface files. As
-- the compiler does not distinguish these paths, we actually check for
-- interface files in the source paths as well.

-- In order to compute the dependency graph, source files for each module
-- need to be looked up. When a source module is found, its header is
-- parsed in order to determine the modules that it imports, and
-- dependencies for these modules are computed recursively. The prelude
-- is added implicitly to the list of imported modules except for the
-- prelude itself.

-- |Retrieve the dependencies of a given target file
targetDeps :: Options -> SourceEnv -> FilePath -> CYIO SourceEnv
targetDeps opts sEnv fn = do
  mFile <- liftIO $ lookupFile [""] sourceExts fn
  case mFile of
    Nothing   -> return $ Map.insert (mkMIdent [fn]) Unknown sEnv
    Just file -> sourceDeps opts sEnv file

-- |Retrieve the dependencies of a given source file
sourceDeps :: Options -> SourceEnv -> FilePath -> CYIO SourceEnv
sourceDeps opts sEnv fn = readHeader fn >>= moduleDeps opts sEnv fn

-- |Retrieve the dependencies of a given module
moduleDeps :: Options -> SourceEnv -> FilePath -> Module -> CYIO SourceEnv
moduleDeps opts sEnv fn mdl@(Module ps m _ _ _) = case Map.lookup m sEnv of
  Just  _ -> return sEnv
  Nothing -> do
    let imps  = imports opts mdl
        sEnv' = Map.insert m (Source fn ps imps) sEnv
    foldM (moduleIdentDeps opts) sEnv' imps

-- |Retrieve the imported modules and add the import of the Prelude
-- according to the compiler options.
imports :: Options -> Module -> [ModuleIdent]
imports opts mdl@(Module _ m _ is _) = nub $
     [preludeMIdent | m /= preludeMIdent && not noImplicitPrelude]
  ++ [m' | ImportDecl _ m' _ _ _ <- is]
  where noImplicitPrelude = NoImplicitPrelude `elem` optExtensions opts
                              || mdl `hasLanguageExtension` NoImplicitPrelude

-- |Retrieve the dependencies for a given 'ModuleIdent'
moduleIdentDeps :: Options -> SourceEnv -> ModuleIdent -> CYIO SourceEnv
moduleIdentDeps opts sEnv m = case Map.lookup m sEnv of
  Just _  -> return sEnv
  Nothing -> do
    mFile <- liftIO $ lookupCurryModule (optImportPaths opts)
                                        (optLibraryPaths opts) m
    case mFile of
      Nothing -> return $ Map.insert m Unknown sEnv
      Just fn
        | icurryExt `isSuffixOf` fn ->
            return $ Map.insert m (Interface fn) sEnv
        | otherwise                 -> do
            hdr@(Module _ m' _ _ _) <- readHeader fn
            if (m == m') then moduleDeps opts sEnv fn hdr
                         else failMessages [errWrongModule m m']

readHeader :: FilePath -> CYIO Module
readHeader fn = do
  mbFile <- liftIO $ readModule fn
  case mbFile of
    Nothing  -> failMessages [errMissingFile fn]
    Just src -> do
      hdr <- liftCYM $ parseHeader fn src
      return $ patchModuleId fn hdr

-- If we want to compile the program instead of generating Makefile
-- dependencies, the environment has to be sorted topologically. Note
-- that the dependency graph should not contain any cycles.
flattenDeps :: SourceEnv -> ([(ModuleIdent, Source)], [Message])
flattenDeps = fdeps . sortDeps
  where
  sortDeps :: SourceEnv -> [[(ModuleIdent, Source)]]
  sortDeps = scc idents imported . Map.toList

  idents (m, _) = [m]

  imported (_, Source _ _ ms) = ms
  imported (_,             _) = []

  fdeps :: [[(ModuleIdent, Source)]] -> ([(ModuleIdent, Source)], [Message])
  fdeps = foldr checkdep ([], [])

  checkdep []    (srcs, errs) = (srcs      , errs      )
  checkdep [src] (srcs, errs) = (src : srcs, errs      )
  checkdep dep   (srcs, errs) = (srcs      , err : errs)
    where err = errCyclicImport $ map fst dep

errMissingFile :: FilePath -> Message
errMissingFile fn = message $ sep $ map text [ "Missing file:", fn ]

errWrongModule :: ModuleIdent -> ModuleIdent -> Message
errWrongModule m m' = message $ sep $
  [ text "Expected module for", text (moduleName m) <> comma
  , text "but found", text (moduleName m') ]

errCyclicImport :: [ModuleIdent] -> Message
errCyclicImport []  = internalError "CurryDeps.errCyclicImport: empty list"
errCyclicImport [m] = message $ sep $ map text
  [ "Recursive import for module", moduleName m ]
errCyclicImport ms  = message $ sep $
  text "Cylic import dependency between modules" : punctuate comma inits
  ++ [text "and", lastm]
  where
  (inits, lastm)     = splitLast $ map (text . moduleName) ms
  splitLast []       = internalError "CurryDeps.splitLast: empty list"
  splitLast (x : []) = ([]    , x)
  splitLast (x : xs) = (x : ys, y) where (ys, y) = splitLast xs<|MERGE_RESOLUTION|>--- conflicted
+++ resolved
@@ -23,13 +23,8 @@
 import           Data.List       (isSuffixOf, nub)
 import qualified Data.Map as Map (Map, empty, insert, lookup, toList)
 
-<<<<<<< HEAD
 import Curry.Base.Ident hiding (sep)
-import Curry.Base.Message    (runMsg)
-=======
-import Curry.Base.Ident
 import Curry.Base.Monad
->>>>>>> 0dc34cc0
 import Curry.Base.Pretty
 import Curry.Files.Filenames
 import Curry.Files.PathUtils
