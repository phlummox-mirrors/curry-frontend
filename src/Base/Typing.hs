--- conflicted
+++ resolved
@@ -193,29 +193,28 @@
   return (last (flatten ty))
   where flatten (TypeArrow ty1 ty2) = ty1 : flatten ty2
         flatten ty = [ty]
-<<<<<<< HEAD
 argType tyEnv (InfixFuncPattern t1 op t2) =
   argType tyEnv (FunctionPattern op [t1,t2])
-argType tyEnv (RecordPattern fs r)
-  | isJust r =
-    do
-      tys <- mapM (fieldPattType tyEnv) fs
-      rty <- argType tyEnv (fromJust r)
-      (TypeVariable i) <- freshTypeVar
-      unify rty (TypeRecord tys (Just i))
-      return rty
-  | otherwise =
-    do
-      tys <- mapM (fieldPattType tyEnv) fs
-      return (TypeRecord tys Nothing)
-
-fieldPattType :: ValueEnv -> Field Pattern -> TyState (Ident,Type)
-fieldPattType tyEnv (Field _ l t) =
-  do
-    lty <- instUniv (labelType l tyEnv)
-    ty <- argType tyEnv t
-    unify lty ty
-    return (l,lty)
+argType _ (RecordPattern fs _) = do
+  recInfo <- getFieldIdent fs >>= getRecordInfo
+  case recInfo of
+    [AliasType qi n rty@(TypeRecord _)] -> do
+      (TypeRecord fts', tys) <- instType' n rty
+      fts   <- mapM fieldPattType fs
+      theta <- getTypeSubst
+      let theta' = foldr (unifyTypedLabels fts') theta fts
+      modifyTypeSubst (const theta')
+      return (subst theta' $ TypeConstructor qi tys)
+    info -> internalError $ "Base.Typing.argType: Expected record type but got "
+              ++ show info
+
+fieldPattType :: Field Pattern -> TCM (Ident,Type)
+fieldPattType (Field _ l t) = do
+  tyEnv <- getValueEnv
+  lty   <- instUniv (labelType l tyEnv)
+  ty    <- argType t
+  unify lty ty
+  return (l,lty)
 
 exprType :: ValueEnv -> Expression -> TyState Type
 exprType tyEnv (Literal l) = litType tyEnv l
@@ -274,82 +273,6 @@
     unify ty2 ty3
     return ty3
 exprType tyEnv (Case _ _ _ alts) = freshTypeVar >>= flip altType alts
-=======
-argType (InfixFuncPattern t1 op t2) = argType (FunctionPattern op [t1,t2])
-argType (RecordPattern fs _) = do
-  recInfo <- getFieldIdent fs >>= getRecordInfo
-  case recInfo of
-    [AliasType qi n rty@(TypeRecord _)] -> do
-      (TypeRecord fts', tys) <- instType' n rty
-      fts   <- mapM fieldPattType fs
-      theta <- getTypeSubst
-      let theta' = foldr (unifyTypedLabels fts') theta fts
-      modifyTypeSubst (const theta')
-      return (subst theta' $ TypeConstructor qi tys)
-    info -> internalError $ "Base.Typing.argType: Expected record type but got "
-              ++ show info
-
-fieldPattType :: Field Pattern -> TCM (Ident,Type)
-fieldPattType (Field _ l t) = do
-  tyEnv <- getValueEnv
-  lty   <- instUniv (labelType l tyEnv)
-  ty    <- argType t
-  unify lty ty
-  return (l,lty)
-
-exprType :: Expression -> TCM Type
-exprType (Literal l) = litType l
-exprType (Variable v) = do
-  tyEnv <- getValueEnv
-  instUniv (funType v tyEnv)
-exprType (Constructor c) = do
-  tyEnv <- getValueEnv
-  instUnivExist (constrType c tyEnv)
-exprType (Typed e _) = exprType e
-exprType (Paren e) = exprType e
-exprType (Tuple _ es)
-  | null es   = return unitType
-  | otherwise = liftM tupleType $ mapM exprType es
-exprType (List _ es) = freshTypeVar >>= flip elemType es
-  where elemType ty []      = return (listType ty)
-        elemType ty (e:es1) = exprType e >>= unify ty >> elemType ty es1
-exprType (ListCompr _ e _) = liftM listType $ exprType e
-exprType (EnumFrom _) = return (listType intType)
-exprType (EnumFromThen _ _) = return (listType intType)
-exprType (EnumFromTo _ _) = return (listType intType)
-exprType (EnumFromThenTo _ _ _) = return (listType intType)
-exprType (UnaryMinus _ e) = exprType e
-exprType (Apply e1 e2) = do
-  (ty1,ty2) <- exprType e1 >>= unifyArrow
-  exprType e2 >>= unify ty1
-  return ty2
-exprType (InfixApply e1 op e2) = do
-  (ty1,ty2,ty3) <- exprType (infixOp op) >>= unifyArrow2
-  exprType e1 >>= unify ty1
-  exprType e2 >>= unify ty2
-  return ty3
-exprType (LeftSection e op) = do
-  (ty1,ty2,ty3) <- exprType (infixOp op) >>= unifyArrow2
-  exprType e >>= unify ty1
-  return (TypeArrow ty2 ty3)
-exprType (RightSection op e) = do
-  (ty1,ty2,ty3) <- exprType (infixOp op) >>= unifyArrow2
-  exprType e >>= unify ty2
-  return (TypeArrow ty1 ty3)
-exprType (Lambda _ args e) = do
-  tys <- mapM argType args
-  ty  <- exprType e
-  return (foldr TypeArrow ty tys)
-exprType (Let _ e) = exprType e
-exprType (Do _ e) = exprType e
-exprType (IfThenElse _ e1 e2 e3) = do
-  exprType e1 >>= unify boolType
-  ty2 <- exprType e2
-  ty3 <- exprType e3
-  unify ty2 ty3
-  return ty3
-exprType (Case _ _ _ alts) = freshTypeVar >>= flip altType alts
->>>>>>> 58131c1e
   where altType ty [] = return ty
         altType ty (Alt _ _ rhs:alts1) =
           rhsType rhs >>= unify ty >> altType ty alts1
@@ -430,19 +353,11 @@
   tys <- replicateM n freshTypeVar
   return (expandAliasType tys ty, tys)
 
-<<<<<<< HEAD
 instUniv :: TypeScheme -> TyState Type
 instUniv (ForAll _cx n ty) = instType n ty
 
 instUnivExist :: ExistTypeScheme -> TyState Type
 instUnivExist (ForAllExist _cx n n' ty) = instType (n + n') ty
-=======
-instUniv :: TypeScheme -> TCM Type
-instUniv (ForAll n ty) = instType n ty
-
-instUnivExist :: ExistTypeScheme -> TCM Type
-instUnivExist (ForAllExist n n' ty) = instType (n + n') ty
->>>>>>> 58131c1e
 
 -- When unifying two types, the non-generalized variables, i.e.,
 -- variables with negative offsets, must not be substituted. Otherwise,
