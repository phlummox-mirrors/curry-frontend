--- conflicted
+++ resolved
@@ -73,8 +73,7 @@
   | TypeArrow Type Type
   | TypeConstrained [Type] Int
   | TypeSkolem Int
-<<<<<<< HEAD
-  | TypeRecord [(Ident, Type)] (Maybe Int)
+  | TypeRecord [(Ident, Type)]
   deriving (Eq, Ord)
 
 isTyCons :: Type -> Bool
@@ -101,22 +100,10 @@
 splitType (TypeConstrained    [] _) = Nothing
 splitType _                         = Nothing
 
-{-
-The function \texttt{isArrowType} checks whether a type is a function
-type $t_1 \rightarrow t_2 \rightarrow \dots \rightarrow t_n$ . The
-function \texttt{arrowArity} computes the arity $n$ of a function type,
-\texttt{arrowArgs} computes the types $t_1 \dots t_{n-1}$
-and \texttt{arrowBase} returns the type $t_n$.
--}
-=======
-  | TypeRecord [(Ident, Type)]
-  deriving (Eq, Show)
-
 -- The function 'isArrowType' checks whether a type is a function
 -- type t_1 -> t_2 -> ... -> t_n . The function 'arrowArity' computes the arity
 -- n of a function type, 'arrowArgs' computes the types t_1 ... t_n-1
 -- and 'arrowBase' returns the type t_n.
->>>>>>> 58131c1e
 
 isArrowType :: Type -> Bool
 isArrowType (TypeArrow _ _) = True
