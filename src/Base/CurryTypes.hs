{- |
    Module      :  $Header$
    Description :  Conversion of type representation
    Copyright   :  (c)         Wolfgang Lux
                   2011 - 2012 Björn Peemöller
    License     :  OtherLicense

    Maintainer  :  bjp@informatik.uni-kiel.de
    Stability   :  experimental
    Portability :  portable

   The functions 'toType', 'toTypes', and 'fromType' convert Curry type
   expressions into types and vice versa. The functions 'qualifyType' and
   'unqualifyType' add and remove module qualifiers in a type, respectively.

   When Curry type expression are converted with 'toType' or 'toTypes',
   type variables are assigned ascending indices in the order of their
   occurrence. It is possible to pass a list of additional type variables
   to both functions which are assigned indices before those variables
   occurring in the type. This allows preserving the order of type variables
   in the left hand side of a type declaration.
-}

module Base.CurryTypes
  ( toQualType, toQualTypes, toType, toTypes, fromQualType, fromType
  , toTypeAndGetMap, toConstrType, toConstrTypes, fromContext
  , fromType', fromQualType', toQualConstrType
  ) where

import Data.List (nub)
import qualified Data.Map as Map (Map, fromList, lookup)

import Curry.Base.Ident
import qualified Curry.Syntax as CS

import Base.Expr
import Base.Messages (internalError)
import Base.Types as BT

toQualType :: ModuleIdent -> [Ident] -> CS.TypeExpr -> Type
toQualType m tvs = qualifyType m . toType tvs

toQualTypes :: ModuleIdent -> [Ident] -> [CS.TypeExpr] -> [Type]
toQualTypes m tvs = map (qualifyType m) . toTypes tvs

toQualConstrType :: ModuleIdent -> [Ident] -> (CS.Context, CS.TypeExpr) -> (BT.Context, Type)
toQualConstrType m tvs =  
  qualifyConstrType m . toConstrType tvs

toTypeAndGetMap :: [Ident] -> CS.TypeExpr -> (Type, Map.Map Ident Int)
toTypeAndGetMap tvs ty = (toType' theMap ty, theMap)
  where newInTy = [tv | tv <- nub (fv ty), tv `notElem` tvs]
        theMap  = Map.fromList $ zip (tvs ++ newInTy) [0 ..]

toType :: [Ident] -> CS.TypeExpr -> Type
toType tvs ty = fst $ toTypeAndGetMap tvs ty 

toTypesAndGetMap :: [Ident] -> [CS.TypeExpr] -> ([Type], Map.Map Ident Int)
toTypesAndGetMap tvs tys = (map (toType' theMap) tys, theMap)
  where newInTys = [tv | tv <- nub (concatMap fv tys), tv `notElem` tvs]
        theMap   = Map.fromList $ zip (tvs ++ newInTys) [0 ..]

toTypes :: [Ident] -> [CS.TypeExpr] -> [Type]
toTypes tvs tys = fst $ toTypesAndGetMap tvs tys

toConstrType :: [Ident] -> (CS.Context, CS.TypeExpr) -> (Context, Type)
toConstrType tvs (cx, ty) = 
  let (theType, theMap) = toTypeAndGetMap tvs ty
      translatedContext = translateContext theMap cx
  in (translatedContext, theType)

toConstrTypes :: [Ident] -> [(CS.Context, CS.TypeExpr)] -> [(Context, Type)]
toConstrTypes tvs tys = 
  let (theTypes, theMap) = toTypesAndGetMap tvs (map snd tys)
      contexts           = map (translateContext theMap . fst) tys
  in zip contexts theTypes  

translateContext :: Map.Map Ident Int -> CS.Context -> BT.Context
translateContext theMap (CS.Context elems) 
  -- TODO: translate also texps!
  = map (\(CS.ContextElem qid id0 _texps) -> 
         -- TODO: handle the case better that we have in the context 
         -- variables that don't appear in the type
         (qid, TypeVariable (case Map.lookup id0 theMap of Just x -> x; Nothing -> (-42))))
        elems

toType' :: Map.Map Ident Int -> CS.TypeExpr -> Type
toType' tvs (CS.ConstructorType tc tys)
  = TypeConstructor tc (map (toType' tvs) tys)
toType' tvs (CS.SpecialConstructorType (CS.QualTC tc)  tys)
  = toType' tvs (CS.ConstructorType tc tys)
toType' tvs (CS.SpecialConstructorType CS.UnitTC       tys)
  = toType' tvs (CS.TupleType tys)
toType' tvs (CS.SpecialConstructorType (CS.TupleTC _n) tys)
  = toType' tvs (CS.TupleType tys)
toType' tvs (CS.SpecialConstructorType CS.ListTC       [ty])
  = toType' tvs (CS.ListType ty)
toType' _   (CS.SpecialConstructorType CS.ListTC       _)
  = internalError "toType': list"
toType' tvs (CS.SpecialConstructorType CS.ArrowTC      [ty1, ty2])
  = toType' tvs (CS.ArrowType ty1 ty2)  
toType' _   (CS.SpecialConstructorType CS.ArrowTC      _)
  = internalError "toType': arrow"
toType' tvs (CS.VariableType        tv) = case Map.lookup tv tvs of
  Just tv' -> TypeVariable tv'
  Nothing  -> internalError $ "Base.CurryTypes.toType': " ++ show tv
toType' tvs (CS.TupleType          tys)
  | null tys  = TypeConstructor (qualify unitId) []
  | otherwise = TypeConstructor (qualify $ tupleId $ length tys') tys'
  where tys' = map (toType' tvs) tys
toType' tvs (CS.ListType            ty)
  = TypeConstructor (qualify listId) [toType' tvs ty]
toType' tvs (CS.ArrowType      ty1 ty2)
  = TypeArrow (toType' tvs ty1) (toType' tvs ty2)
toType' tvs (CS.RecordType          fs)
  = TypeRecord fs'
  where
    fs'  = concatMap (\ (ls, ty) -> map (\ l -> (l, toType' tvs ty)) ls) fs

fromQualType :: ModuleIdent -> Type -> CS.TypeExpr
fromQualType = fromQualType' identSupply

fromQualType' :: [Ident] -> ModuleIdent -> Type -> CS.TypeExpr
fromQualType' supply m = fromType' supply . unqualifyType m

-- |converts a "Type" into a "TypeExpr"
fromType :: Type -> CS.TypeExpr
fromType = fromType' identSupply

-- |converts a "Type" into a "TypeExpr", using the given identifier supply. 
-- each variable @i@ is replaced by @supply !! i@  
fromType' :: [Ident] -> Type -> CS.TypeExpr
fromType' supply (TypeConstructor tc tys)
  | isTupleId c                    = CS.TupleType tys'
  | c == unitId && null tys        = CS.TupleType []
  | c == listId && length tys == 1 = CS.ListType (head tys')
  | otherwise                      = CS.ConstructorType tc tys'
  where c    = unqualify tc
        tys' = map (fromType' supply) tys
fromType' supply (TypeVariable        tv) = CS.VariableType
   (if tv >= 0 then supply !! tv else mkIdent ('_' : show (-tv)))
fromType' supply (TypeConstrained  tys _) = fromType' supply (head tys)
fromType' supply (TypeArrow      ty1 ty2) =
  CS.ArrowType (fromType' supply ty1) (fromType' supply ty2)
fromType' _      (TypeSkolem           k) =
  CS.VariableType $ mkIdent $ "_?" ++ show k
<<<<<<< HEAD
fromType' supply (TypeRecord      fs rty) = CS.RecordType
  (map (\ (l, ty) -> ([l], fromType' supply ty)) fs)
  ((fromType' supply . TypeVariable) `fmap` rty)
=======
fromType (TypeRecord         fs)   = CS.RecordType
  (map (\ (l, ty) -> ([l], fromType ty)) fs)
>>>>>>> 58131c1e

fromContext :: BT.Context -> CS.Context
fromContext cx = CS.Context $ map fromCx cx
  where
  -- assumes that context elements are in head normal form!
  fromCx :: (QualIdent, Type) -> CS.ContextElem
  fromCx (qid, TypeVariable i) = CS.ContextElem qid (supply i) [] 
  fromCx _ = internalError "fromContext"
  supply i | i >= 0 = identSupply !! i
           | otherwise = mkIdent ('_' : show (-i))<|MERGE_RESOLUTION|>--- conflicted
+++ resolved
@@ -144,14 +144,8 @@
   CS.ArrowType (fromType' supply ty1) (fromType' supply ty2)
 fromType' _      (TypeSkolem           k) =
   CS.VariableType $ mkIdent $ "_?" ++ show k
-<<<<<<< HEAD
-fromType' supply (TypeRecord      fs rty) = CS.RecordType
-  (map (\ (l, ty) -> ([l], fromType' supply ty)) fs)
-  ((fromType' supply . TypeVariable) `fmap` rty)
-=======
 fromType (TypeRecord         fs)   = CS.RecordType
   (map (\ (l, ty) -> ([l], fromType ty)) fs)
->>>>>>> 58131c1e
 
 fromContext :: BT.Context -> CS.Context
 fromContext cx = CS.Context $ map fromCx cx
