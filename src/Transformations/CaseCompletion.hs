--- conflicted
+++ resolved
@@ -1,16 +1,9 @@
 {- |
-<<<<<<< HEAD
-    Module      : $Header$
-    Description : Expands case branches with missing constructors
-    
-    Copyright   : May 2005, Martin Engelke, (men@informatik.uni-kiel.de)
-=======
     Module      :  $Header$
     Description :  CaseCompletion
     Copyright   :  (c) 2005       , Martin Engelke
                        2011 - 2014, Björn Peemöller
     License     :  OtherLicense
->>>>>>> 0dc34cc0
 
     Maintainer  :  bjp@informatik.uni-kiel.de
     Stability   :  experimental
@@ -18,9 +11,6 @@
 
     This module expands case branches with missing constructors.
 
-<<<<<<< HEAD
-
-=======
     The MCC translates case expressions into the intermediate language
     representation (IL) without completing them (i.e. without generating
     case branches for missing contructors), because the intermediate language
@@ -36,7 +26,6 @@
     process (see module CurryToIL).
 
     To summarize, this module expands all rigid case expressions.
->>>>>>> 0dc34cc0
 -}
 module Transformations.CaseCompletion (completeCase) where
 
