{- |
    Module      :  $Header$
    Description :  Proper Qualification
    Copyright   :  (c) 2001 - 2004 Wolfgang Lux
                       2005        Martin Engelke
<<<<<<< HEAD
                       2011 - 2012 Björn Peemöller
                       2013        Matthias Böhm
=======
                       2011 - 2014 Björn Peemöller
>>>>>>> 0dc34cc0
    License     :  OtherLicense

    Maintainer  :  bjp@informatik.uni-kiel.de
    Stability   :  experimental
    Portability :  portable

    After checking the module and before starting the translation into the
    intermediate language, the compiler properly qualifies all type
    constructors, data constructors and (global) functions
    occurring in a pattern or expression such that their module prefix
    matches the module of their definition.
    This is done also for functions and constructors declared
    in the current module.
    Only functions and variables declared in local declarations groups
    as well as function arguments remain unchanged.
-}

module Transformations.Qual (qual) where

import           Control.Monad             (liftM, liftM2, liftM3, liftM4, liftM5)
import qualified Control.Monad.Reader as R (Reader, asks, runReader)
import           Data.Traversable
import           Prelude hiding            (mapM)

import Curry.Base.Ident
import Curry.Syntax

import Base.TopEnv         (origName)

import Env.TypeConstructor (TCEnv   , qualLookupTC)
import Env.Value           (ValueEnv, qualLookupValue)

data QualEnv = QualEnv
  { moduleIdent :: ModuleIdent
  , tyConsEnv   :: TCEnv
  , valueEnv    :: ValueEnv
  }

type Qual a = a -> R.Reader QualEnv a

qual :: ModuleIdent -> TCEnv -> ValueEnv -> Module -> Module
qual m tcEnv tyEnv mdl = R.runReader (qModule mdl) (QualEnv m tcEnv tyEnv)

qModule :: Qual Module
qModule (Module ps m es is ds) = do
  es' <- qExportSpec es
  ds' <- mapM qDecl  ds
  return (Module ps m es' is ds')

qExportSpec :: Qual (Maybe ExportSpec)
qExportSpec Nothing                 = return Nothing
qExportSpec (Just (Exporting p es)) = (Just . Exporting p)
                                      `liftM` mapM qExport es

qExport :: Qual Export
qExport (Export            x) = Export `liftM` qIdent x
qExport (ExportTypeWith t cs) = flip ExportTypeWith cs `liftM` qConstr t
qExport (ExportTypeAll     t) = ExportTypeAll `liftM` qConstr t
qExport m@(ExportModule    _) = return m

qDecl :: Qual Decl
qDecl i@(InfixDecl     _ _ _ _) = return i
qDecl (DataDecl    p n vs cs d) = flip (DataDecl p n vs) d `liftM` mapM qConstrDecl cs
qDecl (NewtypeDecl p n vs nc d) = flip (NewtypeDecl p n vs) d `liftM` qNewConstrDecl nc
qDecl (TypeDecl      p n vs ty) = TypeDecl p n vs `liftM` qTypeExpr ty
qDecl (TypeSig    p expanded fs cx ty) = 
  TypeSig p expanded fs cx `liftM` (if expanded then return ty else qTypeExpr ty)
qDecl (FunctionDecl p cty id0 f eqs) = FunctionDecl p cty id0 f `liftM` mapM qEquation eqs
qDecl (ForeignDecl  p c x n ty) = ForeignDecl p c x n `liftM` qTypeExpr ty
qDecl e@(ExternalDecl      _ _) = return e
<<<<<<< HEAD
qDecl (PatternDecl p cty id0 t rhs)
  = liftM2 (PatternDecl p cty id0) (qPattern t) (qRhs rhs)
qDecl vs@(FreeDecl   _ _) = return vs
qDecl (ClassDecl p scon cls ty decls) 
  = liftM4 (ClassDecl p) (qSContext scon) (return cls) (return ty) 
           (mapM qDecl decls)
qDecl (InstanceDecl p scon cls ty ids decls) 
  = liftM5 (InstanceDecl p) (qSContext scon) (qIdent cls) (qTConstr ty) 
           (return ids) (mapM qDecl decls) 
=======
qDecl (PatternDecl     p t rhs) = liftM2 (PatternDecl p) (qPattern t) (qRhs rhs)
qDecl vs@(FreeDecl         _ _) = return vs
>>>>>>> 0dc34cc0

qConstrDecl :: Qual ConstrDecl
qConstrDecl (ConstrDecl     p vs n tys)
  = ConstrDecl p vs n `liftM` mapM qTypeExpr tys
qConstrDecl (ConOpDecl p vs ty1 op ty2)
  = liftM2 (flip (ConOpDecl p vs) op) (qTypeExpr ty1) (qTypeExpr ty2)

qNewConstrDecl :: Qual NewConstrDecl
qNewConstrDecl (NewConstrDecl p vs n ty)
  = NewConstrDecl p vs n `liftM` qTypeExpr ty

qTypeExpr :: Qual TypeExpr
qTypeExpr (ConstructorType c tys)
  = liftM2 ConstructorType (qConstr c) (mapM qTypeExpr tys)
qTypeExpr (SpecialConstructorType (QualTC c) tys)
  = liftM2 SpecialConstructorType (QualTC `liftM` qConstr c) (mapM qTypeExpr tys)
qTypeExpr (SpecialConstructorType c tys)
  = liftM (SpecialConstructorType c) (mapM qTypeExpr tys) 
qTypeExpr v@(VariableType      _) = return v
qTypeExpr (TupleType         tys) = TupleType `liftM` mapM qTypeExpr tys
qTypeExpr (ListType           ty) = ListType `liftM` qTypeExpr ty
qTypeExpr (ArrowType     ty1 ty2)
  = liftM2 ArrowType (qTypeExpr ty1) (qTypeExpr ty2)
qTypeExpr (RecordType     fs rty)
  = liftM2 RecordType (mapM qFieldType fs) (mapM qTypeExpr rty)
  where qFieldType (ls, ty)  = (\ ty' -> (ls, ty')) `liftM` qTypeExpr ty

qEquation :: Qual Equation
qEquation (Equation p lhs rhs) = liftM2 (Equation p) (qLhs lhs) (qRhs rhs)

qLhs :: Qual Lhs
qLhs (FunLhs    f ts) = FunLhs f `liftM` mapM qPattern ts
qLhs (OpLhs t1 op t2) = liftM2 (flip OpLhs op) (qPattern t1) (qPattern t2)
qLhs (ApLhs   lhs ts) = liftM2 ApLhs (qLhs lhs) (mapM qPattern ts)

qPattern :: Qual Pattern
qPattern l@(LiteralPattern        _) = return l
qPattern n@(NegativePattern     _ _) = return n
qPattern v@(VariablePattern       _) = return v
qPattern (ConstructorPattern   c ts)
  = liftM2 ConstructorPattern (qIdent c) (mapM qPattern ts)
qPattern (InfixPattern     t1 op t2)
  = liftM3 InfixPattern (qPattern t1) (qIdent op) (qPattern t2)
qPattern (ParenPattern            t) = ParenPattern   `liftM` qPattern t
qPattern (TuplePattern         p ts) = TuplePattern p `liftM` mapM qPattern ts
qPattern (ListPattern          p ts) = ListPattern  p `liftM` mapM qPattern ts
qPattern (AsPattern             v t) = AsPattern    v `liftM` qPattern t
qPattern (LazyPattern           p t) = LazyPattern  p `liftM` qPattern t
qPattern (FunctionPattern      f ts)
  = liftM2 FunctionPattern (qIdent f) (mapM qPattern ts)
qPattern (InfixFuncPattern t1 op t2)
  = liftM3 InfixFuncPattern (qPattern t1) (qIdent op) (qPattern t2)
qPattern (RecordPattern       fs rt)
  = liftM2 RecordPattern (mapM qFieldPattern fs) (mapM qPattern rt)

qFieldPattern :: Qual (Field Pattern)
qFieldPattern (Field p l t) = Field p l `liftM` qPattern t

qRhs :: Qual Rhs
qRhs (SimpleRhs p e ds) = liftM2 (SimpleRhs p) (qExpr e) (mapM qDecl ds)
qRhs (GuardedRhs es ds) = liftM2 GuardedRhs (mapM qCondExpr es) (mapM qDecl ds)

qCondExpr :: Qual CondExpr
qCondExpr (CondExpr p g e) = liftM2 (CondExpr p) (qExpr g) (qExpr e)

qExpr :: Qual Expression
qExpr l@(Literal             _) = return l
qExpr (Variable          cty v) = Variable cty `liftM` qIdent v
qExpr (Constructor           c) = Constructor `liftM` qIdent c
qExpr (Paren                 e) = Paren `liftM` qExpr e
qExpr (Typed       cty e cx ty) = liftM3 (Typed cty) (qExpr e) (return cx) (qTypeExpr ty)
qExpr (Tuple              p es) = Tuple p `liftM` mapM qExpr es
qExpr (List               p es) = List p `liftM` mapM qExpr es
qExpr (ListCompr        p e qs) = liftM2 (ListCompr p) (qExpr e)
                                                       (mapM qStmt qs)
qExpr (EnumFrom cty          e) = EnumFrom cty `liftM` qExpr e
qExpr (EnumFromThen cty  e1 e2) = liftM2 (EnumFromThen cty)  (qExpr e1) (qExpr e2)
qExpr (EnumFromTo cty    e1 e2) = liftM2 (EnumFromTo cty)    (qExpr e1) (qExpr e2)
qExpr (EnumFromThenTo cty e1 e2 e3) = liftM3 (EnumFromThenTo cty) (qExpr e1) (qExpr e2)
                                                        (qExpr e3)
qExpr (UnaryMinus cty     op e) = UnaryMinus cty op `liftM` qExpr e
qExpr (Apply             e1 e2) = liftM2 Apply (qExpr e1) (qExpr e2)
qExpr (InfixApply     e1 op e2) = liftM3 InfixApply (qExpr e1) (qInfixOp op)
                                                               (qExpr e2)
qExpr (LeftSection        e op) = liftM2 LeftSection  (qExpr e) (qInfixOp op)
qExpr (RightSection       op e) = liftM2 RightSection (qInfixOp op) (qExpr e)
qExpr (Lambda           r ts e) = liftM2 (Lambda r) (mapM qPattern ts)
                                                    (qExpr e)
qExpr (Let                ds e) = liftM2 Let (mapM qDecl ds) (qExpr e)
qExpr (Do                sts e) = liftM2 Do (mapM qStmt sts) (qExpr e)
qExpr (IfThenElse   r e1 e2 e3) = liftM3 (IfThenElse r) (qExpr e1)
                                         (qExpr e2) (qExpr e3)
qExpr (Case          r ct e as) = liftM2 (Case r ct) (qExpr e) (mapM qAlt as)
qExpr (RecordConstr         fs) = RecordConstr `liftM` mapM qFieldExpr fs
qExpr (RecordSelection     e l) = flip RecordSelection l `liftM` qExpr e
qExpr (RecordUpdate       fs e) = liftM2 RecordUpdate (mapM qFieldExpr fs)
                                                      (qExpr e)

qStmt :: Qual Statement
qStmt (StmtExpr p   e) = StmtExpr p `liftM` qExpr e
qStmt (StmtBind p t e) = liftM2 (StmtBind p) (qPattern t) (qExpr e)
qStmt (StmtDecl    ds) = StmtDecl `liftM` mapM qDecl ds

qAlt :: Qual Alt
qAlt (Alt p t rhs) = liftM2 (Alt p) (qPattern t) (qRhs rhs)

qFieldExpr :: Qual (Field Expression)
qFieldExpr (Field p l e) = Field p l `liftM` qExpr e

qInfixOp :: Qual InfixOp
qInfixOp (InfixOp cty op) = InfixOp cty `liftM` qIdent op
qInfixOp (InfixConstr op) = InfixConstr `liftM` qIdent op

qIdent :: Qual QualIdent
qIdent x | isQualified x                = x'
         | hasGlobalScope (unqualify x) = x'
         | otherwise                    = return x
  where
  x' = do
    m     <- R.asks moduleIdent
    tyEnv <- R.asks valueEnv
    return $ case qualLookupValue x tyEnv of
      [y] -> origName y
      _   -> case qualLookupValue qmx tyEnv of
        [y] -> origName y
        _   -> qmx
        where qmx = qualQualify m x

qConstr :: Qual QualIdent
qConstr x = do
  m     <- R.asks moduleIdent
  tcEnv <- R.asks tyConsEnv
  return $ case qualLookupTC x tcEnv of
    [y] -> origName y
    _   -> case qualLookupTC qmx tcEnv of
      [y] -> origName y
      _   -> qmx
      where qmx = qualQualify m x

      
qSContext :: Qual SContext
qSContext (SContext cs) = do
  list <- mapM (\(qid, id0) -> do qid' <- qIdent qid; return (qid', id0)) cs 
  return $ SContext list 
  
qTConstr :: Qual TypeConstructor
qTConstr (QualTC qid) = do
  qid' <- qIdent qid 
  return $ QualTC qid'
qTConstr con = return con
<|MERGE_RESOLUTION|>--- conflicted
+++ resolved
@@ -3,12 +3,8 @@
     Description :  Proper Qualification
     Copyright   :  (c) 2001 - 2004 Wolfgang Lux
                        2005        Martin Engelke
-<<<<<<< HEAD
-                       2011 - 2012 Björn Peemöller
+                       2011 - 2014 Björn Peemöller
                        2013        Matthias Böhm
-=======
-                       2011 - 2014 Björn Peemöller
->>>>>>> 0dc34cc0
     License     :  OtherLicense
 
     Maintainer  :  bjp@informatik.uni-kiel.de
@@ -79,20 +75,15 @@
 qDecl (FunctionDecl p cty id0 f eqs) = FunctionDecl p cty id0 f `liftM` mapM qEquation eqs
 qDecl (ForeignDecl  p c x n ty) = ForeignDecl p c x n `liftM` qTypeExpr ty
 qDecl e@(ExternalDecl      _ _) = return e
-<<<<<<< HEAD
 qDecl (PatternDecl p cty id0 t rhs)
   = liftM2 (PatternDecl p cty id0) (qPattern t) (qRhs rhs)
-qDecl vs@(FreeDecl   _ _) = return vs
+qDecl vs@(FreeDecl         _ _) = return vs
 qDecl (ClassDecl p scon cls ty decls) 
   = liftM4 (ClassDecl p) (qSContext scon) (return cls) (return ty) 
            (mapM qDecl decls)
 qDecl (InstanceDecl p scon cls ty ids decls) 
   = liftM5 (InstanceDecl p) (qSContext scon) (qIdent cls) (qTConstr ty) 
            (return ids) (mapM qDecl decls) 
-=======
-qDecl (PatternDecl     p t rhs) = liftM2 (PatternDecl p) (qPattern t) (qRhs rhs)
-qDecl vs@(FreeDecl         _ _) = return vs
->>>>>>> 0dc34cc0
 
 qConstrDecl :: Qual ConstrDecl
 qConstrDecl (ConstrDecl     p vs n tys)
