--- conflicted
+++ resolved
@@ -3,12 +3,8 @@
     Description :  Proper Qualification
     Copyright   :  (c) 2001 - 2004 Wolfgang Lux
                        2005        Martin Engelke
-<<<<<<< HEAD
-                       2011 - 2014 Björn Peemöller
+                       2011 - 2015 Björn Peemöller
                        2013        Matthias Böhm
-=======
-                       2011 - 2015 Björn Peemöller
->>>>>>> d1b912fa
     License     :  OtherLicense
 
     Maintainer  :  bjp@informatik.uni-kiel.de
@@ -28,15 +24,11 @@
 {-# LANGUAGE CPP #-}
 module Transformations.Qual (qual) where
 
-<<<<<<< HEAD
-import           Control.Monad             (liftM, liftM2, liftM3, liftM4, liftM5)
-=======
 #if __GLASGOW_HASKELL__ >= 710
 import           Control.Applicative        ((<$>))
 #else
 import           Control.Applicative        ((<$>), (<*>))
 #endif
->>>>>>> d1b912fa
 import qualified Control.Monad.Reader as R (Reader, asks, runReader)
 import           Data.Traversable
 import           Prelude hiding            (mapM)
@@ -78,34 +70,23 @@
 
 qDecl :: Qual Decl
 qDecl i@(InfixDecl     _ _ _ _) = return i
-<<<<<<< HEAD
-qDecl (DataDecl    p n vs cs d) = flip (DataDecl p n vs) d `liftM` mapM qConstrDecl cs
-qDecl (NewtypeDecl p n vs nc d) = flip (NewtypeDecl p n vs) d `liftM` qNewConstrDecl nc
-qDecl (TypeDecl      p n vs ty) = TypeDecl p n vs `liftM` qTypeExpr ty
+qDecl (DataDecl    p n vs cs d) = flip (DataDecl p n vs) d <$> mapM qConstrDecl cs
+qDecl (NewtypeDecl p n vs nc d) = flip (NewtypeDecl p n vs) d <$> qNewConstrDecl nc
+qDecl (TypeDecl      p n vs ty) = TypeDecl p n vs <$> qTypeExpr ty
 qDecl (TypeSig    p expanded fs cx ty) = 
-  TypeSig p expanded fs cx `liftM` (if expanded then return ty else qTypeExpr ty)
-qDecl (FunctionDecl p cty id0 f eqs) = FunctionDecl p cty id0 f `liftM` mapM qEquation eqs
-qDecl (ForeignDecl  p c x n ty) = ForeignDecl p c x n `liftM` qTypeExpr ty
+  TypeSig p expanded fs cx <$> if expanded then return ty else qTypeExpr ty
+qDecl (FunctionDecl p cty id0 f eqs) = FunctionDecl p cty id0 f <$> mapM qEquation eqs
+qDecl (ForeignDecl  p c x n ty) = ForeignDecl p c x n <$> qTypeExpr ty
 qDecl e@(ExternalDecl      _ _) = return e
 qDecl (PatternDecl p cty id0 t rhs)
-  = liftM2 (PatternDecl p cty id0) (qPattern t) (qRhs rhs)
-=======
-qDecl (DataDecl      p n vs cs) = DataDecl p n vs     <$> mapM qConstrDecl cs
-qDecl (NewtypeDecl   p n vs nc) = NewtypeDecl p n vs  <$> qNewConstrDecl nc
-qDecl (TypeDecl      p n vs ty) = TypeDecl p n vs     <$> qTypeExpr ty
-qDecl (TypeSig         p fs ty) = TypeSig p fs        <$> qTypeExpr ty
-qDecl (FunctionDecl    p f eqs) = FunctionDecl p f    <$> mapM qEquation eqs
-qDecl (ForeignDecl  p c x n ty) = ForeignDecl p c x n <$> qTypeExpr ty
-qDecl e@(ExternalDecl      _ _) = return e
-qDecl (PatternDecl     p t rhs) = PatternDecl p <$> qPattern t <*> qRhs rhs
->>>>>>> d1b912fa
+  = PatternDecl p cty id0 <$> qPattern t <*> qRhs rhs
 qDecl vs@(FreeDecl         _ _) = return vs
 qDecl (ClassDecl p scon cls ty decls) 
-  = liftM4 (ClassDecl p) (qSContext scon) (return cls) (return ty) 
-           (mapM qDecl decls)
+  = ClassDecl p <$> qSContext scon <*> return cls <*> return ty
+      <*> mapM qDecl decls
 qDecl (InstanceDecl p scon cls ty ids decls) 
-  = liftM5 (InstanceDecl p) (qSContext scon) (qIdent cls) (qTConstr ty) 
-           (return ids) (mapM qDecl decls) 
+  = InstanceDecl p <$> qSContext scon <*> qIdent cls <*> qTConstr ty
+           <*> return ids <*> mapM qDecl decls
 
 qConstrDecl :: Qual ConstrDecl
 qConstrDecl (ConstrDecl     p vs n tys) = ConstrDecl p vs n
@@ -117,17 +98,12 @@
 qNewConstrDecl (NewConstrDecl p vs n ty) = NewConstrDecl p vs n <$> qTypeExpr ty
 
 qTypeExpr :: Qual TypeExpr
-<<<<<<< HEAD
-qTypeExpr (ConstructorType c tys)
-  = liftM2 ConstructorType (qConstr c) (mapM qTypeExpr tys)
-qTypeExpr (SpecialConstructorType (QualTC c) tys)
-  = liftM2 SpecialConstructorType (QualTC `liftM` qConstr c) (mapM qTypeExpr tys)
-qTypeExpr (SpecialConstructorType c tys)
-  = liftM (SpecialConstructorType c) (mapM qTypeExpr tys) 
-=======
-qTypeExpr (ConstructorType c tys) = ConstructorType <$> qConstr c
-                                                    <*> mapM qTypeExpr tys
->>>>>>> d1b912fa
+qTypeExpr (ConstructorType c tys) =
+  ConstructorType <$> qConstr c <*> mapM qTypeExpr tys
+qTypeExpr (SpecialConstructorType (QualTC c) tys) =
+  SpecialConstructorType <$> (QualTC <$> qConstr c) <*> mapM qTypeExpr tys
+qTypeExpr (SpecialConstructorType c tys) =
+  SpecialConstructorType c <$> mapM qTypeExpr tys
 qTypeExpr v@(VariableType      _) = return v
 qTypeExpr (TupleType         tys) = TupleType <$> mapM qTypeExpr tys
 qTypeExpr (ListType           ty) = ListType  <$> qTypeExpr ty
@@ -176,68 +152,35 @@
 
 qExpr :: Qual Expression
 qExpr l@(Literal             _) = return l
-<<<<<<< HEAD
-qExpr (Variable          cty v) = Variable cty `liftM` qIdent v
-qExpr (Constructor           c) = Constructor `liftM` qIdent c
-qExpr (Paren                 e) = Paren `liftM` qExpr e
-qExpr (Typed       cty e cx ty) = liftM3 (Typed cty) (qExpr e) (return cx) (qTypeExpr ty)
-qExpr (Tuple              p es) = Tuple p `liftM` mapM qExpr es
-qExpr (List               p es) = List p `liftM` mapM qExpr es
-qExpr (ListCompr        p e qs) = liftM2 (ListCompr p) (qExpr e)
-                                                       (mapM qStmt qs)
-qExpr (EnumFrom cty          e) = EnumFrom cty `liftM` qExpr e
-qExpr (EnumFromThen cty  e1 e2) = liftM2 (EnumFromThen cty)  (qExpr e1) (qExpr e2)
-qExpr (EnumFromTo cty    e1 e2) = liftM2 (EnumFromTo cty)    (qExpr e1) (qExpr e2)
-qExpr (EnumFromThenTo cty e1 e2 e3) = liftM3 (EnumFromThenTo cty) (qExpr e1) (qExpr e2)
-                                                        (qExpr e3)
-qExpr (UnaryMinus cty     op e) = UnaryMinus cty op `liftM` qExpr e
-qExpr (Apply             e1 e2) = liftM2 Apply (qExpr e1) (qExpr e2)
-qExpr (InfixApply     e1 op e2) = liftM3 InfixApply (qExpr e1) (qInfixOp op)
-                                                               (qExpr e2)
-qExpr (LeftSection        e op) = liftM2 LeftSection  (qExpr e) (qInfixOp op)
-qExpr (RightSection       op e) = liftM2 RightSection (qInfixOp op) (qExpr e)
-qExpr (Lambda           r ts e) = liftM2 (Lambda r) (mapM qPattern ts)
-                                                    (qExpr e)
-qExpr (Let                ds e) = liftM2 Let (mapM qDecl ds) (qExpr e)
-qExpr (Do                sts e) = liftM2 Do (mapM qStmt sts) (qExpr e)
-qExpr (IfThenElse   r e1 e2 e3) = liftM3 (IfThenElse r) (qExpr e1)
-                                         (qExpr e2) (qExpr e3)
-qExpr (Case          r ct e as) = liftM2 (Case r ct) (qExpr e) (mapM qAlt as)
-qExpr (RecordConstr         fs) = RecordConstr `liftM` mapM qFieldExpr fs
-qExpr (RecordSelection     e l) = flip RecordSelection l `liftM` qExpr e
-qExpr (RecordUpdate       fs e) = liftM2 RecordUpdate (mapM qFieldExpr fs)
-                                                      (qExpr e)
-=======
-qExpr (Variable              v) = Variable       <$> qIdent v
-qExpr (Constructor           c) = Constructor    <$> qIdent c
-qExpr (Paren                 e) = Paren          <$> qExpr e
-qExpr (Typed              e ty) = Typed          <$> qExpr e <*> qTypeExpr ty
-qExpr (Tuple              p es) = Tuple p        <$> mapM qExpr es
-qExpr (List               p es) = List p         <$> mapM qExpr es
-qExpr (ListCompr        p e qs) = ListCompr p    <$> qExpr e <*> mapM qStmt qs
-qExpr (EnumFrom              e) = EnumFrom       <$> qExpr e
-qExpr (EnumFromThen      e1 e2) = EnumFromThen   <$> qExpr e1 <*> qExpr e2
-qExpr (EnumFromTo        e1 e2) = EnumFromTo     <$> qExpr e1 <*> qExpr e2
-qExpr (EnumFromThenTo e1 e2 e3) = EnumFromThenTo <$> qExpr e1 <*> qExpr e2
-                                                              <*> qExpr e3
-qExpr (UnaryMinus         op e) = UnaryMinus op  <$> qExpr e
-qExpr (Apply             e1 e2) = Apply          <$> qExpr e1 <*> qExpr e2
-qExpr (InfixApply     e1 op e2) = InfixApply     <$> qExpr e1 <*> qInfixOp op
-                                                              <*> qExpr e2
-qExpr (LeftSection        e op) = LeftSection  <$> qExpr e <*> qInfixOp op
+qExpr (Variable          cty v) = Variable cty <$> qIdent v
+qExpr (Constructor           c) = Constructor <$> qIdent c
+qExpr (Paren                 e) = Paren <$> qExpr e
+qExpr (Typed       cty e cx ty) = Typed cty <$> qExpr e <*> return cx
+                                    <*> qTypeExpr ty
+qExpr (Tuple              p es) = Tuple p <$> mapM qExpr es
+qExpr (List               p es) = List p <$> mapM qExpr es
+qExpr (ListCompr        p e qs) = ListCompr p <$> qExpr e <*> mapM qStmt qs
+qExpr (EnumFrom cty          e) = EnumFrom cty <$> qExpr e
+qExpr (EnumFromThen cty  e1 e2) = EnumFromThen cty <$> qExpr e1 <*> qExpr e2
+qExpr (EnumFromTo cty    e1 e2) = EnumFromTo cty <$> qExpr e1 <*> qExpr e2
+qExpr (EnumFromThenTo cty e1 e2 e3) = EnumFromThenTo cty <$> qExpr e1
+                                       <*> qExpr e2 <*> qExpr e3
+qExpr (UnaryMinus cty     op e) = UnaryMinus cty op <$> qExpr e
+qExpr (Apply             e1 e2) = Apply <$> qExpr e1 <*> qExpr e2
+qExpr (InfixApply     e1 op e2) = InfixApply <$> qExpr e1 <*> qInfixOp op
+                                    <*> qExpr e2
+qExpr (LeftSection        e op) = LeftSection <$> qExpr e <*> qInfixOp op
 qExpr (RightSection       op e) = RightSection <$> qInfixOp op <*> qExpr e
-qExpr (Lambda           r ts e) = Lambda r     <$> mapM qPattern ts <*> qExpr e
-qExpr (Let                ds e) = Let <$> mapM qDecl ds  <*> qExpr e
-qExpr (Do                sts e) = Do <$>  mapM qStmt sts <*> qExpr e
+qExpr (Lambda           r ts e) = Lambda r <$> mapM qPattern ts <*> qExpr e
+qExpr (Let                ds e) = Let <$> mapM qDecl ds <*> qExpr e
+qExpr (Do                sts e) = Do <$> mapM qStmt sts <*> qExpr e
 qExpr (IfThenElse   r e1 e2 e3) = IfThenElse r <$> qExpr e1 <*> qExpr e2
-                                                            <*> qExpr e3
-qExpr (Case          r ct e as) = Case r ct    <$> qExpr e <*> mapM qAlt as
+                                    <*> qExpr e3
+qExpr (Case          r ct e as) = Case r ct <$> qExpr e <*> mapM qAlt as
 qExpr (RecordConstr         fs) = RecordConstr <$> mapM qFieldExpr fs
 qExpr (RecordSelection     e l) = flip RecordSelection l <$> qExpr e
 qExpr (RecordUpdate       fs e) = RecordUpdate <$> mapM qFieldExpr fs
-                                               <*> qExpr e
->>>>>>> d1b912fa
-
+                                    <*> qExpr e
 qStmt :: Qual Statement
 qStmt (StmtExpr p   e) = StmtExpr p <$> qExpr e
 qStmt (StmtBind p t e) = StmtBind p <$> qPattern t <*> qExpr e
@@ -250,13 +193,8 @@
 qFieldExpr (Field p l e) = Field p l <$> qExpr e
 
 qInfixOp :: Qual InfixOp
-<<<<<<< HEAD
-qInfixOp (InfixOp cty op) = InfixOp cty `liftM` qIdent op
-qInfixOp (InfixConstr op) = InfixConstr `liftM` qIdent op
-=======
-qInfixOp (InfixOp     op) = InfixOp     <$> qIdent op
+qInfixOp (InfixOp cty op) = InfixOp cty <$> qIdent op
 qInfixOp (InfixConstr op) = InfixConstr <$> qIdent op
->>>>>>> d1b912fa
 
 qIdent :: Qual QualIdent
 qIdent x | isQualified x                = x'
@@ -294,4 +232,4 @@
 qTConstr (QualTC qid) = do
   qid' <- qIdent qid 
   return $ QualTC qid'
-qTConstr con = return con
+qTConstr con = return con