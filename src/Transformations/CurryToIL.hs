{- |
    Module      :  $Header$
    Description :  Translation of Curry into IL
    Copyright   :  (c) 1999 - 2003 Wolfgang Lux
                                   Martin Engelke
    License     :  OtherLicense

    Maintainer  :  bjp@informatik.uni-kiel.de
    Stability   :  experimental
    Portability :  portable

   After desugaring and lifting have been performed, the source code is
   translated into the intermediate language. Besides translating from
   source terms and expressions into intermediate language terms and
   expressions, this phase in particular has to implement the pattern
   matching algorithm for equations and case expressions.

   Because of name conflicts between the source and intermediate language
   data structures, we can use only a qualified import for the 'IL' module.
-}
{-# LANGUAGE CPP #-}
module Transformations.CurryToIL (ilTrans, transType) where

#if __GLASGOW_HASKELL__ >= 710
import           Control.Applicative        ((<$>))
#else
import           Control.Applicative        ((<$>), (<*>))
#endif

import qualified Control.Monad.Reader as R
import           Data.List                   (nub, partition)
import qualified Data.Map             as Map (Map, empty, insert, lookup)
import qualified Data.Set             as Set (Set, empty, insert, delete, toList)

import Curry.Base.Position
import Curry.Base.Ident
import Curry.Syntax

import Base.CurryTypes (toType)
import Base.Expr
import Base.Messages (internalError)
import Base.Types
import Base.Utils (foldr2, concatMapM)

import Env.TypeConstructor (TCEnv, TypeInfo (..), qualLookupTC)
import Env.Value (ValueEnv, ValueInfo (..), lookupValue, qualLookupValue)

import qualified IL as IL

ilTrans :: ValueEnv -> TCEnv -> Module -> IL.Module
ilTrans tyEnv tcEnv (Module _ m _ _ ds) = IL.Module m (imports m ds') ds'
  where ds' = R.runReader (concatMapM trDecl ds) (TransEnv m tyEnv tcEnv)

transType :: ModuleIdent -> ValueEnv -> TCEnv -> Type -> IL.Type
transType m tyEnv tcEnv ty = R.runReader (trType ty) (TransEnv m tyEnv tcEnv)

data TransEnv = TransEnv
  { moduleIdent :: ModuleIdent
  , valueEnv    :: ValueEnv
  , tyConsEnv   :: TCEnv
  }

type TransM a = R.Reader TransEnv a

getModuleIdent :: TransM ModuleIdent
getModuleIdent = R.asks moduleIdent

getValueEnv :: TransM ValueEnv
getValueEnv = R.asks valueEnv

getTCEnv :: TransM TCEnv
getTCEnv = R.asks tyConsEnv

trQualify :: Ident -> TransM QualIdent
trQualify i = getModuleIdent >>= \m -> return $ qualifyWith m i

-- Modules:
-- At the top-level, the compiler has to translate data type, newtype,
-- function, and external declarations. When translating a data type or
-- newtype declaration, we ignore the types in the declaration and lookup
-- the types of the constructors in the type environment instead because
-- these types are already fully expanded, i.e., they do not include any
-- alias types.

trDecl :: Decl -> TransM [IL.Decl]
<<<<<<< HEAD
trDecl (DataDecl    _ tc tvs cs _) = (:[]) `liftM` trData    tc tvs cs
trDecl (NewtypeDecl _ tc tvs nc _) = (:[]) `liftM` trNewtype tc tvs nc
trDecl (FunctionDecl  p _ _ f eqs) = (:[]) `liftM` trFunction  p f eqs
trDecl (ForeignDecl   _ cc ie f _) = (:[]) `liftM` trForeign  f cc ie
trDecl _                           = return []
=======
trDecl (DataDecl     _ tc tvs cs) = (:[]) <$> trData     tc tvs cs
trDecl (NewtypeDecl  _ tc tvs nc) = (:[]) <$> trNewtype  tc tvs nc
trDecl (FunctionDecl     p f eqs) = (:[]) <$> trFunction p f eqs
trDecl (ForeignDecl  _ cc ie f _) = (:[]) <$> trForeign  f cc ie
trDecl _                          = return []
>>>>>>> d1b912fa

trData :: Ident -> [Ident] -> [ConstrDecl] -> TransM IL.Decl
trData tc tvs cs = do
  tc' <- trQualify tc
  IL.DataDecl tc' (length tvs) <$> mapM trConstrDecl cs

trConstrDecl :: ConstrDecl -> TransM (IL.ConstrDecl [IL.Type])
trConstrDecl d = do
  c' <- trQualify (constr d)
  ty' <- arrowArgs <$> constrType c'
  IL.ConstrDecl c' <$> mapM trType ty'
  where
  constr (ConstrDecl    _ _ c _) = c
  constr (ConOpDecl  _ _ _ op _) = op

trNewtype :: Ident -> [Ident] -> NewConstrDecl -> TransM IL.Decl
trNewtype tc tvs (NewConstrDecl _ _ c _) = do
  tc' <- trQualify tc
  c'  <- trQualify c
  [ty] <- arrowArgs <$> constrType c'
  (IL.NewtypeDecl tc' (length tvs) . IL.ConstrDecl c') <$> trType ty

trForeign :: Ident -> CallConv -> Maybe String -> TransM IL.Decl
trForeign _ _  Nothing   = internalError "CurryToIL.trForeign: no target"
trForeign f cc (Just ie) = do
  f'  <- trQualify f
  ty' <- varType f' >>= trType
  return $ IL.ExternalDecl f' (callConv cc) ie ty'
  where
  callConv CallConvPrimitive = IL.Primitive
  callConv CallConvCCall     = IL.CCall

-- Interfaces:
-- In order to generate code, the compiler also needs to know the tags
-- and arities of all imported data constructors. For that reason we
-- compile the data type declarations of all interfaces into the
-- intermediate language, too. In this case we do not lookup the
-- types in the environment because the types in the interfaces are
-- already fully expanded. Note that we do not translate data types
-- which are imported into the interface from some other module.

-- ilTransIntf :: Interface -> TransM [IL.Decl]
-- ilTransIntf (Interface _ _ ds) = concatMapM translIntfDecl ds

-- translIntfDecl ::IDecl -> TransM [IL.Decl]
-- translIntfDecl (IDataDecl _ tc tvs cs)
--   | not (isQualified tc) = (:[]) <$>
--                            translIntfData (unqualify tc) tvs cs
-- translIntfDecl _         = return []

-- translIntfData :: Ident -> [Ident] -> [Maybe ConstrDecl] -> TransM IL.Decl
-- translIntfData tc tvs cs = do
--   tc' <- trQualify tc
--   cs' <- mapM (maybe (return hiddenConstr) (translIntfConstrDecl tvs)) cs
--   return $ IL.DataDecl tc' (length tvs) cs'
--   where hiddenConstr = IL.ConstrDecl (qualify anonId) []

-- translIntfConstrDecl :: [Ident] -> ConstrDecl
--                      -> TransM (IL.ConstrDecl [IL.Type])
-- translIntfConstrDecl tvs (ConstrDecl     _ _ c tys) = do
--   m <- getModuleIdent
--   c' <- trQualify c
--   IL.ConstrDecl c' <$> mapM trType (toQualTypes m tvs tys)
-- translIntfConstrDecl tvs (ConOpDecl _ _ ty1 op ty2) = do
--   m <- getModuleIdent
--   op' <- trQualify op
--   IL.ConstrDecl op' <$> mapM trType (toQualTypes m tvs [ty1, ty2])

-- Types:
-- The type representation in the intermediate language is the same as
-- the internal representation, except that it does not support
-- constrained type variables and skolem types. The former are fixed and
-- the later are replaced by fresh type constructors.

-- Due to possible occurrence of record types, it is necessary to transform
-- them back into their corresponding type constructors first.

trType :: Type -> TransM IL.Type
trType ty = trTy <$> elimRecordTypes (maximum $ 0 : typeVars ty) ty
  where
  trTy (TypeConstructor tc tys) = IL.TypeConstructor tc (map trTy tys)
  trTy (TypeVariable        tv) = IL.TypeVariable tv
  trTy (TypeConstrained  tys _) = trTy (head tys)
  trTy (TypeArrow      ty1 ty2) = IL.TypeArrow (trTy ty1) (trTy ty2)
  trTy (TypeSkolem           k) = IL.TypeConstructor
                                    (qualify (mkIdent ("_" ++ show k))) []
  trTy rec@(TypeRecord       _)
   = internalError $ "Translation of record not defined: " ++ show rec

elimRecordTypes :: Int -> Type -> TransM Type
elimRecordTypes n (TypeConstructor t tys)
  = TypeConstructor t <$> mapM (elimRecordTypes n) tys
elimRecordTypes _ v@(TypeVariable      _) = return v
elimRecordTypes n (TypeConstrained tys v)
  = flip TypeConstrained v <$> mapM (elimRecordTypes n) tys
elimRecordTypes n (TypeArrow       t1 t2)
  = TypeArrow <$> elimRecordTypes n t1 <*> elimRecordTypes n t2
elimRecordTypes _ s@(TypeSkolem        _) = return s
elimRecordTypes n (TypeRecord         fs)
  | null fs   = internalError "CurryToIL.elimRecordTypes: empty record type"
  | otherwise = do
    (r, n', fs') <- recordInfo (fst $ head fs)
    let vs  = foldl (matchTypeVars fs) Map.empty fs'
        tys = mapM (\i -> maybe (return $ TypeVariable (i+n))
                                (elimRecordTypes n)
                                (Map.lookup i vs))
                   [0 .. n'-1]
    TypeConstructor r <$> tys

matchTypeVars :: [(Ident, Type)] -> Map.Map Int Type -> (Ident, Type)
              -> Map.Map Int Type
matchTypeVars fs vs (l, ty) = maybe vs (match' vs ty) (lookup l fs)
  where
  match' vs' (TypeVariable        i) ty'
    = Map.insert i ty' vs'
  match' vs' (TypeConstructor _ tys) (TypeConstructor _ tys')
    = matchList vs' tys tys'
  match' vs' (TypeConstrained tys _) (TypeConstrained tys' _)
    = matchList vs' tys tys'
  match' vs' (TypeArrow     ty1 ty2) (TypeArrow    ty1' ty2')
    = matchList vs' [ty1,ty2] [ty1',ty2']
  match' vs' (TypeSkolem          _) (TypeSkolem           _) = vs'
  match' vs' (TypeRecord        fs1) (TypeRecord         fs2)
    = foldl (matchTypeVars fs2) vs' fs1
  match' _   ty1                     ty2
    = internalError ("CurryToIL.matchTypeVars: " ++ show ty1 ++ "\n" ++ show ty2)

  matchList vs1 tys tys' =
    foldl (\vs' (ty1,ty2) -> match' vs' ty1 ty2) vs1 (zip tys tys')

-- Functions:
-- Each function in the program is translated into a function of the
-- intermediate language. The arguments of the function are renamed such
-- that all variables occurring in the same position (in different
-- equations) have the same name. This is necessary in order to
-- facilitate the translation of pattern matching into a 'case' expression.
-- We use the following simple convention here: The top-level
-- arguments of the function are named from left to right '_1', '_2',
-- and so on. The names of nested arguments are constructed by appending
-- '_1', '_2', etc. from left to right to the name that were assigned
-- to a variable occurring at the position of the constructor term.

-- Some special care is needed for the selector functions introduced by
-- the compiler in place of pattern bindings. In order to generate the
-- code for updating all pattern variables, the equality of names between
-- the pattern variables in the first argument of the selector function
-- and their repeated occurrences in the remaining arguments must be
-- preserved. This means that the second and following arguments of a
-- selector function have to be renamed according to the name mapping
-- computed for its first argument.

-- If an evaluation annotation is available for a function, it determines
-- the evaluation mode of the case expression. Otherwise, the function
-- uses flexible matching.

trFunction :: Position -> Ident -> [Equation] -> TransM IL.Decl
trFunction p f eqs = do
  f'   <- trQualify f
  ty'  <- varType f' >>= trType
  alts <-mapM (trEquation vs ws) eqs
  let expr = flexMatch (srcRefOf p) vs alts
  return $ IL.FunctionDecl f' vs ty' expr
  where
  -- vs are the variables needed for the function: _1, _2, etc.
  -- ws is an infinite list for introducing additional variables later
  (vs, ws) = splitAt (equationArity (head eqs)) (argNames (mkIdent ""))
  equationArity (Equation _ lhs _) = p_equArity lhs
    where
    p_equArity (FunLhs _ ts) = length ts
    p_equArity (OpLhs _ _ _) = 2
    p_equArity _             = internalError "ILTrans - illegal equation"

trEquation :: [Ident]      -- identifiers for the function's parameters
           -> [Ident]      -- infinite list of additional identifiers
           -> Equation     -- equation to be translated
           -> TransM Match -- nested constructor terms + translated RHS
trEquation vs vs' (Equation _ (FunLhs _ ts) rhs) = do
  -- construct renaming of variables inside constructor terms
  let patternRenaming = foldr2 bindRenameEnv Map.empty vs ts
  -- translate right-hand-side
  rhs' <- trRhs vs' patternRenaming rhs
  -- convert patterns
  return (zipWith trPattern vs ts, rhs')
trEquation _  _    _
  = internalError "Translation of non-FunLhs euqation not defined"

trRhs :: [Ident] -> RenameEnv -> Rhs -> TransM IL.Expression
trRhs vs env (SimpleRhs _ e _) = trExpr vs env e
trRhs _  _   (GuardedRhs _  _) = internalError "CurryToIL.trRhs: GuardedRhs"

type RenameEnv = Map.Map Ident Ident

-- Construct a renaming of all variables inside the pattern
-- to fresh identifiers
bindRenameEnv :: Ident -> Pattern -> RenameEnv -> RenameEnv
bindRenameEnv _ (LiteralPattern        _) env = env
bindRenameEnv v (VariablePattern      v') env = Map.insert v' v env
bindRenameEnv v (ConstructorPattern _ ts) env
  = foldr2 bindRenameEnv env (argNames v) ts
bindRenameEnv v (AsPattern          v' t) env
  = Map.insert v' v (bindRenameEnv v t env)
bindRenameEnv _ _                         _   = internalError "CurryToIL.bindRenameEnv"

-- Expressions:
-- Note that the case matching algorithm assumes that the matched
-- expression is accessible through a variable. The translation of case
-- expressions therefore introduces a let binding for the scrutinized
-- expression and immediately throws it away after the matching -- except
-- if the matching algorithm has decided to use that variable in the
-- right hand sides of the case expression. This may happen, for
-- instance, if one of the alternatives contains an as-pattern.

trExpr :: [Ident] -> RenameEnv -> Expression -> TransM IL.Expression
trExpr _  _   (Literal     l) = return $ IL.Literal (trLiteral l)
trExpr _  env (Variable  _ v)
  | isQualified v = fun
  | otherwise     = case Map.lookup (unqualify v) env of
      Nothing -> fun
      Just v' -> return $ IL.Variable v' -- apply renaming
  where fun = (IL.Function v . arrowArity) <$> varType v
trExpr _  _   (Constructor c)
  = (IL.Constructor c . arrowArity) <$> constrType c
trExpr vs env (Apply   e1 e2)
  = IL.Apply <$> trExpr vs env e1 <*> trExpr vs env e2
trExpr vs env (Let      ds e) = do
  e' <- trExpr vs env' e
  case ds of
    [FreeDecl _ vs']
       -> return $ foldr IL.Exist e' vs'
    [d] | all (`notElem` bv d) (qfv emptyMIdent d)
      -> flip IL.Let    e' <$>      trBinding d
    _ -> flip IL.Letrec e' <$> mapM trBinding ds
  where
  env' = foldr2 Map.insert env bvs bvs
  bvs  = bv ds
<<<<<<< HEAD
  trBinding (PatternDecl _ _ _ (VariablePattern v) rhs)
    = IL.Binding v `liftM` trRhs vs env' rhs
=======
  trBinding (PatternDecl _ (VariablePattern v) rhs)
    = IL.Binding v <$> trRhs vs env' rhs
>>>>>>> d1b912fa
  trBinding p = error $ "unexpected binding: " ++ show p
trExpr (v:vs) env (Case r ct e alts) = do
  -- the ident v is used for the case expression subject, as this could
  -- be referenced in the case alternatives by a variable pattern
  e' <- trExpr vs env e
  let matcher = if ct == Flex then flexMatch else rigidMatch
  expr <- matcher r [v] <$> mapM (trAlt (v:vs) env) alts
  return $ case expr of
    IL.Case r' mode (IL.Variable v') alts'
        -- subject is not referenced -> forget v and insert subject
      | v == v' && v `notElem` fv alts' -> IL.Case r' mode e' alts'
    _
        -- subject is referenced -> introduce binding for v as subject
      | v `elem` fv expr                -> IL.Let (IL.Binding v e') expr
      | otherwise                       -> expr
<<<<<<< HEAD
trExpr  vs env (Typed _ e _cx ty) =
  liftM2 IL.Typed (trExpr vs env e) (trType $ toType [] ty)
=======
trExpr  vs env (Typed e ty) = IL.Typed <$> trExpr vs env e
                                       <*> trType (toType [] ty)
>>>>>>> d1b912fa
trExpr _ _ _ = internalError "CurryToIL.trExpr"

trAlt :: [Ident] -> RenameEnv -> Alt -> TransM Match
trAlt ~(v:vs) env (Alt _ t rhs) = do
  rhs' <- trRhs vs (bindRenameEnv v t env) rhs
  return ([trPattern v t], rhs')

data NestedTerm = NestedTerm IL.ConstrTerm [NestedTerm] deriving Show

pattern :: NestedTerm -> IL.ConstrTerm
pattern (NestedTerm t _) = t

arguments :: NestedTerm -> [NestedTerm]
arguments (NestedTerm _ ts) = ts

trLiteral :: Literal -> IL.Literal
trLiteral (Char      p c) = IL.Char p c
trLiteral (Int ident   i) = IL.Int (srcRefOf (idPosition ident)) i
trLiteral (Float ident f) = IL.Float (srcRefOf (idPosition ident)) f
trLiteral _             = internalError "CurryToIL.trLiteral"

trPattern :: Ident -> Pattern -> NestedTerm
trPattern _ (LiteralPattern        l)
  = NestedTerm (IL.LiteralPattern $ trLiteral l) []
trPattern v (VariablePattern       _) = NestedTerm (IL.VariablePattern v) []
trPattern v (ConstructorPattern c ts)
  = NestedTerm (IL.ConstructorPattern c (take (length ts) vs))
         (zipWith trPattern vs ts)
  where vs = argNames v
trPattern v (AsPattern           _ t) = trPattern v t
trPattern _ _                         = internalError "CurryToIL.trPattern"

argNames :: Ident -> [Ident]
argNames v = [mkIdent (prefix ++ show i) | i <- [1 :: Integer ..] ]
  where prefix = idName v ++ "_"

isVarPattern :: IL.ConstrTerm -> Bool
isVarPattern (IL.VariablePattern _) = True
isVarPattern _                      = False

isVarMatch :: (IL.ConstrTerm, a) -> Bool
isVarMatch = isVarPattern . fst

-- Pattern Matching:
-- The pattern matching code searches for the left-most inductive
-- argument position in the left hand sides of all rules defining an
-- equation. An inductive position is a position where all rules have a
-- constructor rooted term. If such a position is found, a 'case'
-- expression is generated for the argument at that position. The
-- matching code is then computed recursively for all of the alternatives
-- independently. If no inductive position is found, the algorithm looks
-- for the left-most demanded argument position, i.e., a position where
-- at least one of the rules has a constructor rooted term. If such a
-- position is found, an 'or' expression is generated with those
-- cases that have a variable at the argument position in one branch and
-- all other rules in the other branch. If there is no demanded position,
-- the pattern matching is finished and the compiler translates the right
-- hand sides of the remaining rules, eventually combining them using
-- 'or' expressions.

-- Actually, the algorithm below combines the search for inductive and
-- demanded positions. The function 'flexMatch' scans the argument
-- lists for the left-most demanded position. If this turns out to be
-- also an inductive position, the function 'flexMatchInductive' is
-- called in order to generate a 'case' expression. Otherwise, the
-- function 'optFlexMatch' is called that tries to find an inductive
-- position in the remaining arguments. If one is found,
-- 'flexMatchInductive' is called, otherwise the function
-- 'optFlexMatch' uses the demanded argument position found by 'flexMatch'.

-- a 'Match' is a list of patterns and the respective expression
type Match  = ([NestedTerm], IL.Expression)
-- a 'Match'' is a 'Match' with deferred patterns to be matched after
-- the next inductive position
type Match' = ([NestedTerm] -> [NestedTerm], [NestedTerm], IL.Expression)

flexMatch :: SrcRef       -- source reference
         -> [Ident]       -- new function variables
         -> [Match]       -- translated equations, list of: nested pattern+RHS
         -> IL.Expression -- result expression
flexMatch _ []     alts = foldl1 IL.Or (map snd alts)
flexMatch r (v:vs) alts
  | isInductive  = e1
  | notDemanded  = e2
  | otherwise    = optFlexMatch r (IL.Or e1 e2) (v:) vs (map skipArg alts)
  where
  isInductive       = null vars
  notDemanded       = null nonVars
  -- seperate variable and inductive patterns
  (vars, nonVars)   = partition isVarMatch (map tagAlt alts)
  e1                = flexMatchInductive r id v vs (map prep nonVars)
  -- match next variables
  e2                = flexMatch          r      vs (map snd vars)
  prep (p,(ts, e))  = (p, (id, ts, e))
  -- tagAlt extracts the constructor of the first pattern
  tagAlt  (t:ts, e) = (pattern t, (arguments t ++ ts, e))
  tagAlt  ([]  , _) = error "CurryToIL.flexMatch.tagAlt: empty list"
  -- skipArg skips the current argument for later matching
  skipArg (t:ts, e) = ((t:), ts, e)
  skipArg ([]  , _) = error "CurryToIL.flexMatch.skipArg: empty list"

optFlexMatch :: SrcRef              -- source reference
            -> IL.Expression        -- default expression
            -> ([Ident] -> [Ident]) -- variables to be matched next
            -> [Ident]              -- variables to be matched afterwards
            -> [Match']             -- translated equations, list of: nested pattern+RHS
            -> IL.Expression
-- if there are no variables left: return the default expression
optFlexMatch _ def _      []     _    = def
optFlexMatch r def prefix (v:vs) alts
  | isInductive = flexMatchInductive r prefix v vs alts'
  | otherwise   = optFlexMatch r def (prefix . (v:)) vs (map skipArg alts)
  where
  isInductive              = not (any isVarMatch alts')
  alts'                    = map tagAlt alts
  -- tagAlt extracts the next pattern and reinserts the skipped ones
  tagAlt  (pref, t:ts, e') = (pattern t, (pref, arguments t ++ ts, e'))
  tagAlt  (_   , []  , _ ) = error "CurryToIL.optFlexMatch.tagAlt: empty list"
  -- again, skipArg skips the current argument for later matching
  skipArg (pref, t:ts, e') = (pref . (t:), ts, e')
  skipArg (_   , []  , _ ) = error "CurryToIL.optFlexMatch.skipArg: empty list"

-- Generate a case expression matching the inductive position
flexMatchInductive :: SrcRef -> ([Ident] -> [Ident]) -> Ident
               -> [Ident] ->[(IL.ConstrTerm, Match')] -> IL.Expression
flexMatchInductive r prefix v vs as = IL.Case r IL.Flex (IL.Variable v) $
  flexMatchAlts as
  where
  -- create alternatives for the different constructors
  flexMatchAlts []              = []
  flexMatchAlts ((t, e) : alts) = IL.Alt t expr : flexMatchAlts others
    where
    -- match nested patterns for same constructors
    expr = flexMatch (srcRefOf t) (prefix $ vars t ++ vs) matchingCases
    matchingCases = map expandVars (e : map snd same)
    expandVars (pref, ts1, e') = (pref ts1, e')
    -- split into same and other constructors
    (same, others) = partition ((t ==) . fst) alts
    vars (IL.ConstructorPattern _ vs') = vs'
    vars _                             = []

-- Matching in a 'case'-expression works a little bit differently.
-- In this case, the alternatives are matched from the first to the last
-- alternative and the first matching alternative is chosen. All
-- remaining alternatives are discarded.

-- TODO: The case matching algorithm should use type information in order
-- to detect total matches and immediately discard all alternatives which
-- cannot be reached.

rigidMatch :: SrcRef -> [Ident] -> [Match] -> IL.Expression
rigidMatch r vs alts = rigidOptMatch r (snd $ head alts) id vs
                       (map prepare alts)
  where prepare (ts, e) = (id, ts, e)

rigidOptMatch :: SrcRef               -- source reference
              -> IL.Expression        -- default expression
              -> ([Ident] -> [Ident]) -- variables to be matched next
              -> [Ident]              -- variables to be matched afterwards
              -> [Match']             -- translated equations, list of: nested pattern+RHS
              -> IL.Expression
-- if there are no variables left: return the default expression
rigidOptMatch _ def _      []       _    = def
rigidOptMatch r def prefix (v : vs) alts
  | isInductive = rigidMatchInductive r prefix v vs alts'
  | otherwise   = rigidOptMatch r def (prefix . (v:)) vs (map skipArg alts)
  where
  isInductive              = not $ isVarMatch (head alts')
  alts'                    = map tagAlt alts
  -- tagAlt extracts the next pattern
  tagAlt  (pref, t:ts, e') = (pattern t, (pref, arguments t ++ ts, e'))
  tagAlt  (_   , []  , _ ) = error "CurryToIL.rigidOptMatch.tagAlt: empty list"
  -- skipArg skips the current argument for later matching
  skipArg (pref, t:ts, e') = (pref . (t:), ts, e')
  skipArg (_   , []  , _ ) = error "CurryToIL.rigidOptMatch.skipArg: empty list"

-- Generate a case expression matching the inductive position
rigidMatchInductive :: SrcRef -> ([Ident] -> [Ident]) -> Ident
                   -> [Ident] ->[(IL.ConstrTerm, Match')] -> IL.Expression
rigidMatchInductive r prefix v vs alts = IL.Case r IL.Rigid (IL.Variable v)
  $ map caseAlt (nonVarPats ++ varPats)
  where
  (varPats, nonVarPats) = partition isVarPattern $ nub $ map fst alts
  caseAlt t = IL.Alt t expr
    where
    expr = rigidMatch (srcRefOf t) (prefix $ vars t ++ vs) (matchingCases alts)
    -- matchingCases selects the matching branches and recursively
    -- matches the remaining patterns
    matchingCases = map (expandVars $ vars t) . filter (matches . fst)
    matches t' = t == t' || isVarPattern t'
    expandVars vs' (p, (pref, ts1, e)) = (pref ts2, e)
      where ts2 | isVarPattern p = map var2Pattern vs' ++ ts1
                | otherwise      = ts1
            var2Pattern v' = NestedTerm (IL.VariablePattern v') []
    vars (IL.ConstructorPattern _ vs') = vs'
    vars _                             = []

-- Auxiliary Definitions:
-- The functions 'varType' and 'constrType' return the type
-- of variables and constructors, respectively. The quantifiers are
-- stripped from the types.

varType :: QualIdent -> TransM Type
varType f = do
  tyEnv <- getValueEnv
  case qualLookupValue f tyEnv of
    [Value _ _ (ForAll _ _ ty) _] -> return ty
    _ -> internalError $ "CurryToIL.varType: " ++ show f

constrType :: QualIdent -> TransM Type
constrType c = do
  tyEnv <- getValueEnv
  case qualLookupValue c tyEnv of
    [DataConstructor  _ _ (ForAllExist _ _ _ ty)] -> return ty
    [NewtypeConstructor _ (ForAllExist _ _ _ ty)] -> return ty
    _ -> internalError $ "CurryToIL.constrType: " ++ show c

recordInfo :: Ident -> TransM (QualIdent, Int, [(Ident, Type)])
recordInfo f = do
  tyEnv <- getValueEnv
  case lookupValue f tyEnv of
    [Label _ r _] -> do
      tcEnv <- getTCEnv
      case qualLookupTC r tcEnv of
        [AliasType _ n (TypeRecord fs)] -> return (r, n, fs)
        _ -> internalError $ "CurryToIL.recordInfo: " ++ show f
    _ -> internalError $ "CurryToIL.recordInfo: " ++ show f

-- The list of import declarations in the intermediate language code is
-- determined by collecting all module qualifiers used in the current
-- module.

imports :: ModuleIdent -> [IL.Decl] -> [ModuleIdent]
imports m = Set.toList . Set.delete m . foldr mdlsDecl Set.empty

mdlsDecl :: IL.Decl -> Set.Set ModuleIdent -> Set.Set ModuleIdent
mdlsDecl (IL.DataDecl       _ _ cs) ms = foldr mdlsConstrsDecl ms cs
  where mdlsConstrsDecl (IL.ConstrDecl _ tys) ms' = foldr mdlsType ms' tys
mdlsDecl (IL.NewtypeDecl _ _ (IL.ConstrDecl _ ty)) ms = mdlsType ty ms
mdlsDecl (IL.FunctionDecl _ _ ty e) ms = mdlsType ty (mdlsExpr e ms)
mdlsDecl (IL.ExternalDecl _ _ _ ty) ms = mdlsType ty ms

mdlsType :: IL.Type -> Set.Set ModuleIdent -> Set.Set ModuleIdent
mdlsType (IL.TypeConstructor tc tys) ms = modules tc (foldr mdlsType ms tys)
mdlsType (IL.TypeVariable         _) ms = ms
mdlsType (IL.TypeArrow      ty1 ty2) ms = mdlsType ty1 (mdlsType ty2 ms)

mdlsExpr :: IL.Expression -> Set.Set ModuleIdent -> Set.Set ModuleIdent
mdlsExpr (IL.Function    f _) ms = modules f ms
mdlsExpr (IL.Constructor c _) ms = modules c ms
mdlsExpr (IL.Apply     e1 e2) ms = mdlsExpr e1 (mdlsExpr e2 ms)
mdlsExpr (IL.Case   _ _ e as) ms = mdlsExpr e (foldr mdlsAlt ms as)
  where
  mdlsAlt     (IL.Alt               t e') = mdlsPattern t . mdlsExpr e'
  mdlsPattern (IL.ConstructorPattern c _) = modules c
  mdlsPattern _                           = id
mdlsExpr (IL.Or        e1 e2) ms = mdlsExpr e1 (mdlsExpr e2 ms)
mdlsExpr (IL.Exist       _ e) ms = mdlsExpr e ms
mdlsExpr (IL.Let         b e) ms = mdlsBinding b (mdlsExpr e ms)
mdlsExpr (IL.Letrec     bs e) ms = foldr mdlsBinding (mdlsExpr e ms) bs
mdlsExpr _                    ms = ms

mdlsBinding :: IL.Binding -> Set.Set ModuleIdent -> Set.Set ModuleIdent
mdlsBinding (IL.Binding _ e) = mdlsExpr e

modules :: QualIdent -> Set.Set ModuleIdent -> Set.Set ModuleIdent
modules x ms = maybe ms (`Set.insert` ms) (qidModule x)<|MERGE_RESOLUTION|>--- conflicted
+++ resolved
@@ -83,19 +83,11 @@
 -- alias types.
 
 trDecl :: Decl -> TransM [IL.Decl]
-<<<<<<< HEAD
-trDecl (DataDecl    _ tc tvs cs _) = (:[]) `liftM` trData    tc tvs cs
-trDecl (NewtypeDecl _ tc tvs nc _) = (:[]) `liftM` trNewtype tc tvs nc
-trDecl (FunctionDecl  p _ _ f eqs) = (:[]) `liftM` trFunction  p f eqs
-trDecl (ForeignDecl   _ cc ie f _) = (:[]) `liftM` trForeign  f cc ie
+trDecl (DataDecl    _ tc tvs cs _) = (:[]) <$> trData    tc tvs cs
+trDecl (NewtypeDecl _ tc tvs nc _) = (:[]) <$> trNewtype tc tvs nc
+trDecl (FunctionDecl  p _ _ f eqs) = (:[]) <$> trFunction  p f eqs
+trDecl (ForeignDecl   _ cc ie f _) = (:[]) <$> trForeign  f cc ie
 trDecl _                           = return []
-=======
-trDecl (DataDecl     _ tc tvs cs) = (:[]) <$> trData     tc tvs cs
-trDecl (NewtypeDecl  _ tc tvs nc) = (:[]) <$> trNewtype  tc tvs nc
-trDecl (FunctionDecl     p f eqs) = (:[]) <$> trFunction p f eqs
-trDecl (ForeignDecl  _ cc ie f _) = (:[]) <$> trForeign  f cc ie
-trDecl _                          = return []
->>>>>>> d1b912fa
 
 trData :: Ident -> [Ident] -> [ConstrDecl] -> TransM IL.Decl
 trData tc tvs cs = do
@@ -331,13 +323,8 @@
   where
   env' = foldr2 Map.insert env bvs bvs
   bvs  = bv ds
-<<<<<<< HEAD
   trBinding (PatternDecl _ _ _ (VariablePattern v) rhs)
-    = IL.Binding v `liftM` trRhs vs env' rhs
-=======
-  trBinding (PatternDecl _ (VariablePattern v) rhs)
     = IL.Binding v <$> trRhs vs env' rhs
->>>>>>> d1b912fa
   trBinding p = error $ "unexpected binding: " ++ show p
 trExpr (v:vs) env (Case r ct e alts) = do
   -- the ident v is used for the case expression subject, as this could
@@ -353,13 +340,8 @@
         -- subject is referenced -> introduce binding for v as subject
       | v `elem` fv expr                -> IL.Let (IL.Binding v e') expr
       | otherwise                       -> expr
-<<<<<<< HEAD
 trExpr  vs env (Typed _ e _cx ty) =
-  liftM2 IL.Typed (trExpr vs env e) (trType $ toType [] ty)
-=======
-trExpr  vs env (Typed e ty) = IL.Typed <$> trExpr vs env e
-                                       <*> trType (toType [] ty)
->>>>>>> d1b912fa
+  IL.Typed <$> trExpr vs env e <*> trType (toType [] ty)
 trExpr _ _ _ = internalError "CurryToIL.trExpr"
 
 trAlt :: [Ident] -> RenameEnv -> Alt -> TransM Match
