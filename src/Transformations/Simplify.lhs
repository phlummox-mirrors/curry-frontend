% $Id: Simplify.lhs,v 1.10 2004/02/13 14:02:58 wlux Exp $
%
% Copyright (c) 2003, Wolfgang Lux
% See LICENSE for the full license.
%
% Modified by Martin Engelke (men@informatik.uni-kiel.de)
%
\nwfilename{Simplify.lhs}
\section{Optimizing the Desugared Code}\label{sec:simplify}
After desugaring the source code, but before lifting local
declarations, the compiler performs a few simple optimizations to
improve the efficiency of the generated code. In addition, the
optimizer replaces pattern bindings with simple variable bindings and
selector functions.

Currently, the following optimizations are implemented:

\begin{itemize}
\item Remove unused declarations.
\item Inline simple constants.
\item Compute minimal binding groups.
\item Under certain conditions, inline local function definitions.
\end{itemize}
\begin{verbatim}

> module Transformations.Simplify (simplify) where

> import Control.Monad (liftM, liftM2)
> import Control.Monad.State as S (State, runState, gets, modify)
> import qualified Data.Map as Map (Map, empty, insert, lookup)

> import Curry.Base.Position
> import Curry.Base.Ident
> import Curry.Syntax

> import Base.Expr
> import Base.Messages (internalError)
> import Base.SCC
> import Base.Types
> import Base.Typing
> import Base.Utils (concatMapM)

> import Env.Value (ValueEnv, ValueInfo (..), bindFun, qualLookupValue)

> data SimplifyState = SimplifyState
>   { moduleIdent :: ModuleIdent -- read-only!
>   , valueEnv    :: ValueEnv
<<<<<<< HEAD
>   , nextId      :: Int
>   , flat        :: Bool     -- read-only!
=======
>   , evalEnv     :: EvalEnv     -- read-only!
>   , nextId      :: Int         -- counter
>   , flat        :: Bool        -- read-only!
>>>>>>> ecefe9af
>   }

> type SIM = S.State SimplifyState
> type InlineEnv = Map.Map Ident Expression

> getModuleIdent :: SIM ModuleIdent
> getModuleIdent = S.gets moduleIdent

> getNextId :: SIM Int
> getNextId = do
>   nid <- S.gets nextId
>   S.modify $ \s -> s { nextId = succ nid }
>   return nid

> modifyValueEnv :: (ValueEnv -> ValueEnv) -> SIM ()
> modifyValueEnv f = S.modify $ \ s -> s { valueEnv = f $ valueEnv s }

> getValueEnv :: SIM ValueEnv
> getValueEnv = S.gets valueEnv

> isFlat :: SIM Bool
> isFlat = S.gets flat

<<<<<<< HEAD
> simplify :: Bool -> ValueEnv -> Module -> (Module, ValueEnv)
> simplify flags tyEnv mdl@(Module m _ _ _)
>   = S.evalState (simplifyModule mdl) (SimplifyState m tyEnv 1 flags)
=======
> simplify :: Bool -> ValueEnv -> EvalEnv -> Module -> (Module, ValueEnv)
> simplify flags tyEnv evEnv mdl@(Module m _ _ _) = (mdl', valueEnv s')
>   where (mdl', s') = S.runState (simModule mdl)
>                                 (SimplifyState m tyEnv evEnv 1 flags)
>>>>>>> ecefe9af

> simModule :: Module -> SIM (Module)
> simModule (Module m es is ds)
>   = Module m es is `liftM` mapM (simDecl Map.empty) ds

> simDecl :: InlineEnv -> Decl -> SIM Decl
> simDecl env (FunctionDecl p f eqs) =
>   FunctionDecl p f `liftM` concatMapM (simEquation env) eqs
> simDecl env (PatternDecl  p t rhs) =
>   PatternDecl p t  `liftM` simRhs env rhs
> simDecl _   d                      = return d

\end{verbatim}
After simplifying the right hand side of an equation, the compiler
transforms declarations of the form
\begin{quote}\tt
  $f\;t_1\dots t_{k-k'}\;x_{k-k'+1}\dots x_{k}$ =
    let $f'\;t'_1\dots t'_{k'}$ = $e$ in
    $f'\;x_1\dots x_{k'}$
\end{quote}
into the equivalent definition
\begin{quote}\tt
  $f\;t_1\dots t_{k-k'}\;(x_{k-k'+1}$@$t'_1)\dots(x_k$@$t'_{k'})$ = $e$
\end{quote}
where the arities of $f$ and $f'$ are $k$ and $k'$, respectively, and
$x_{k-k'+1},\dots,x_{k}$ are variables. This optimization was
introduced in order to avoid an auxiliary function being generated for
definitions whose right-hand side is a $\lambda$-expression, e.g.,
\verb|f . g = \x -> f (g x)|. This declaration is transformed into
\verb|(.) f g x = let lambda x = f (g x) in lambda x| by desugaring
and in turn is optimized into \verb|(.) f g x = f (g x)|, here. The
transformation can obviously be generalized to the case where $f'$ is
defined by more than one equation. However, we must be careful not to
change the evaluation mode of arguments. Therefore, the transformation
is applied only if $f$ and $f'$ use them same evaluation mode or all
of the arguments $t'_1,\dots,t'_k$ are variables. Actually, the
transformation could be applied to the case where the arguments
$t_1,\dots,t_{k-k'}$ are all variables as well, but in this case the
evaluation mode of $f$ may have to be changed to match that of $f'$.

We have to be careful with this optimization in conjunction with
newtype constructors. It is possible that the local function is
applied only partially, e.g., for
\begin{verbatim}
  newtype ST s a = ST (s -> (a,s))
  returnST x = ST (\s -> (x,s))
\end{verbatim}
the desugared code is equivalent to
\begin{verbatim}
  returnST x = let lambda1 s = (x,s) in lambda1
\end{verbatim}
We must not ``optimize'' this into \texttt{returnST x s = (x,s)}
because the compiler assumes that \texttt{returnST} is a unary
function.

Note that this transformation is not strictly semantic preserving as
the evaluation order of arguments can be changed. This happens if $f$
is defined by more than one rule with overlapping patterns and the
local functions of each rule have disjoint patterns. As an example,
consider the function
\begin{verbatim}
  f (Just x) _ = let g (Left z)  = x + z in g
  f _ (Just y) = let h (Right z) = y + z in h
\end{verbatim}
The definition of \texttt{f} is non-deterministic because of the
overlapping patterns in the first and second argument. However, the
optimized definition
\begin{verbatim}
  f (Just x) _ (Left z)  = x + z
  f _ (Just y) (Right z) = y + z
\end{verbatim}
is deterministic. It will evaluate and match the third argument first,
whereas the original definition is going to evaluate the first or the
second argument first, depending on the non-deterministic branch
chosen. As such definitions are presumably rare, and the optimization
avoids a non-deterministic split of the computation, we put up with
the change of evaluation order.

This transformation is actually just a special case of inlining a
(local) function definition. We are unable to handle the general case
because it would require to represent the pattern matching code
explicitly in a Curry expression.
\begin{verbatim}

> simEquation :: InlineEnv -> Equation -> SIM [Equation]
> simEquation env (Equation p lhs rhs) = do
>   m     <- getModuleIdent
>   rhs'  <- simRhs env rhs
>   tyEnv <- getValueEnv
>   return $ inlineFun m tyEnv p lhs rhs'

> inlineFun :: ModuleIdent -> ValueEnv -> Position -> Lhs -> Rhs -> [Equation]
> inlineFun m tyEnv p (FunLhs f ts)
>           (SimpleRhs _ (Let [FunctionDecl _ f' eqs'] e) _)
>   | True -- False -- inlining of functions is deactivated (hsi)
>    && f' `notElem` qfv m eqs' && e' == Variable (qualify f') &&
>     n == arrowArity (funType m tyEnv (qualify f')) &&
>      and [all isVarPattern ts1 | Equation _ (FunLhs _ ts1) _ <- eqs'] =
>     map (mergeEqns p f ts' vs') eqs'
>   where n :: Int                      -- type signature necessary for nhc
>         (n,vs',ts',e') = etaReduce 0 [] (reverse ts) e
>         mergeEqns p1 f1 ts1 vs (Equation _ (FunLhs _ ts2) rhs) =
>           Equation p1 (FunLhs f1 (ts1 ++ zipWith AsPattern vs ts2)) rhs
>         mergeEqns _ _ _ _ _ = error "Simplify.inlineFun.mergeEqns: no pattern match"
>         etaReduce n1 vs (VariablePattern v : ts1) (Apply e1 (Variable v'))
>           | qualify v == v' = etaReduce (n1+1) (v:vs) ts1 e1
>         etaReduce n1 vs ts1 e1 = (n1,vs,reverse ts1,e1)
> inlineFun _ _ p lhs rhs = [Equation p lhs rhs]

> simRhs :: InlineEnv -> Rhs -> SIM Rhs
> simRhs env (SimpleRhs p e _) =
>   (\ e' -> SimpleRhs p e' []) `liftM` simExpr env e
> simRhs _   (GuardedRhs  _ _) = error "Simplify.simRhs: guarded rhs"

\end{verbatim}
Variables that are bound to (simple) constants and aliases to other
variables are substituted. In terms of conventional compiler
technology these optimizations correspond to constant folding and copy
propagation, respectively. The transformation is applied recursively
to a substituted variable in order to handle chains of variable
definitions.

The bindings of a let expression are sorted topologically in
order to split them into minimal binding groups. In addition,
local declarations occurring on the right hand side of a pattern
declaration are lifted into the enclosing binding group using the
equivalence (modulo $\alpha$-conversion) of \texttt{let}
$x$~=~\texttt{let} \emph{decls} \texttt{in} $e_1$ \texttt{in} $e_2$
and \texttt{let} \emph{decls}\texttt{;} $x$~=~$e_1$ \texttt{in} $e_2$.
This transformation avoids the creation of some redundant lifted
functions in later phases of the compiler.
\begin{verbatim}

> simExpr :: InlineEnv -> Expression -> SIM Expression
> simExpr _   l@(Literal     _) = return l
> simExpr env v@(Variable    x)
>   | isQualified x = return v
>   | otherwise     = maybe (return v) (simExpr env)
>                           (Map.lookup (unqualify x) env)
> simExpr _   c@(Constructor _) = return c
> simExpr env (Apply (Let ds e1) e2) = simExpr env (Let ds (Apply e1 e2))
> simExpr env (Apply (Case r e1 alts) e2)
>   = simExpr env (Case r e1 (map (applyToAlt e2) alts))
>   where applyToAlt e (Alt p t rhs) = Alt p t (applyRhs rhs e)
>         applyRhs (SimpleRhs p e1' _) e2' = SimpleRhs p (Apply e1' e2') []
>         applyRhs (GuardedRhs _ _) _ = error "Simplify.simExpr.applyRhs: Guarded rhs"
> simExpr env (Apply e1 e2) = liftM2 Apply (simExpr env e1) (simExpr env e2)
> simExpr env (Let ds e) = do
>     m <- getModuleIdent
>     tyEnv <- getValueEnv
>     dss' <- mapM (sharePatternRhs tyEnv) ds
>     simplifyLet env (scc bv (qfv m) (foldr hoistDecls [] (concat dss'))) e
> simExpr env (Case r e alts) =
>   liftM2 (Case r) (simExpr env e) (mapM (simplifyAlt env) alts)
> simExpr _ _ = error "Simplify.simExpr: no pattern match"

> simplifyAlt :: InlineEnv -> Alt -> SIM Alt
> simplifyAlt env (Alt p t rhs) = Alt p t `liftM` simRhs env rhs

> hoistDecls :: Decl -> [Decl] -> [Decl]
> hoistDecls (PatternDecl p t (SimpleRhs p' (Let ds e) _)) ds'
>  = foldr hoistDecls ds' (PatternDecl p t (SimpleRhs p' e []) : ds)
> hoistDecls d ds = d : ds

\end{verbatim}
The declaration groups of a let expression are first processed from
outside to inside, simplifying the right hand sides and collecting
inlineable expressions on the fly. At present, only simple constants
and aliases to other variables are inlined. A constant is considered
simple if it is either a literal, a constructor, or a non-nullary
function. Note that it is not possible to define nullary functions in
local declarations in Curry. Thus, an unqualified name always refers
to either a variable or a non-nullary function.  Applications of
constructors and partial applications of functions to at least one
argument are not inlined because the compiler has to allocate space
for them, anyway. In order to prevent non-termination, recursive
binding groups are not processed.

With the list of inlineable expressions, the body of the let is
simplified and then the declaration groups are processed from inside
to outside to construct the simplified, nested let expression. In
doing so unused bindings are discarded. In addition, all pattern
bindings are replaced by simple variable declarations using selector
functions to access the pattern variables.
\begin{verbatim}

> simplifyLet :: InlineEnv -> [[Decl]] -> Expression -> SIM Expression
> simplifyLet env []       e = simExpr env e
> simplifyLet env (ds:dss) e = do
>   m <- getModuleIdent
>   ds' <- mapM (simDecl env) ds
>   tyEnv <- getValueEnv
>   e' <- simplifyLet (inlineVars m tyEnv ds' env) dss e
>   dss'' <- mapM (expandPatternBindings tyEnv (qfv m ds' ++ qfv m e')) ds'
>   return (foldr (mkLet m) e' (scc bv (qfv m) (concat dss'')))

> inlineVars :: ModuleIdent -> ValueEnv -> [Decl] -> InlineEnv -> InlineEnv
> inlineVars m tyEnv [PatternDecl _ (VariablePattern v) (SimpleRhs _ e _)] env
>   | canInline e = Map.insert v e env
>   where
>   canInline (Literal     _) = True
>   canInline (Constructor _) = True
>   -- inlining of variables is deactivated (hsi) -- TODO (bjp, 2012-01-03)
>   canInline (Variable v')
>     | isQualified v' = arrowArity (funType m tyEnv v') > 0
>     | otherwise = v /= unqualify v'
>   canInline _               = False
> inlineVars _ _ _ env = env

> mkLet :: ModuleIdent -> [Decl] -> Expression -> Expression
> mkLet m [ExtraVariables p vs] e
>   | null vs'  = e
>   | otherwise = Let [ExtraVariables p vs'] e
>   where vs' = filter (`elem` qfv m e) vs
> mkLet m [PatternDecl _ (VariablePattern v) (SimpleRhs _ e _)] (Variable v')
>   | v' == qualify v && v `notElem` qfv m e = e
> mkLet m ds e
>   | null (filter (`elem` qfv m e) (bv ds)) = e
>   | otherwise = Let ds e

\end{verbatim}
\label{pattern-binding}
In order to implement lazy pattern matching in local declarations,
pattern declarations $t$~\texttt{=}~$e$ where $t$ is not a variable
are transformed into a list of declarations
$v_0$~\texttt{=}~$e$\texttt{;} $v_1$~\texttt{=}~$f_1$~$v_0$\texttt{;}
\dots{} $v_n$~\texttt{=}~$f_n$~$v_0$ where $v_0$ is a fresh variable,
$v_1,\dots,v_n$ are the variables occurring in $t$ and the auxiliary
functions $f_i$ are defined by $f_i$~$t$~\texttt{=}~$v_i$ (see also
appendix D.8 of the Curry report~\cite{Hanus:Report}). The bindings
$v_0$~\texttt{=}~$e$ are introduced before splitting the declaration
groups of the enclosing let expression (cf. the \texttt{Let} case in
\texttt{simExpr} above) so that they are placed in their own
declaration group whenever possible. In particular, this ensures that
the new binding is discarded when the expression $e$ is itself a
variable.

Unfortunately, this transformation introduces a well-known space
leak~\cite{Wadler87:Leaks,Sparud93:Leaks} because the matched
expression cannot be garbage collected until all of the matched
variables have been evaluated. Consider the following function:
\begin{verbatim}
  f x | all (' ' ==) cs = c where (c:cs) = x
\end{verbatim}
One might expect the call \verb|f (replicate 10000 ' ')| to execute in
constant space because (the tail of) the long list of blanks is
consumed and discarded immediately by \texttt{all}. However, the
application of the selector function that extracts the head of the
list is not evaluated until after the guard has succeeded and thus
prevents the list from being garbage collected.

In order to avoid this space leak we use the approach
from~\cite{Sparud93:Leaks} and update all pattern variables when one
of the selector functions has been evaluated. Therefore all pattern
variables except for the matched one are passed as additional
arguments to each of the selector functions. Thus, each of these
variables occurs twice in the argument list of a selector function,
once in the first argument and also as one of the remaining arguments.
This duplication of names is used by the compiler to insert the code
that updates the variables when generating abstract machine code.

By its very nature, this transformation introduces cyclic variable
bindings. Since cyclic bindings are not supported by PAKCS, we revert
to a simpler translation when generating FlatCurry output.

We will add only those pattern variables as additional arguments which
are actually used in the code. This reduces the number of auxiliary
variables and can prevent the introduction of a recursive binding
group when only a single variable is used. It is also the reason for
performing this transformation here instead of in the \texttt{Desugar}
module. The selector functions are defined in a local declaration on
the right hand side of a projection declaration so that there is
exactly one declaration for each used variable.

Another problem of the translation scheme is the handling of pattern
variables with higher-order types, e.g.,
\begin{verbatim}
  strange :: [a->a] -> Maybe (a->a)
  strange xs = Just x
    where (x:_) = xs
\end{verbatim}
By reusing the types of the pattern variables, the selector function
\verb|f (x:_) = x| has type \texttt{[a->a] -> a -> a} and therefore
seems to be binary function. Thus, in the goal \verb|strange []| the
selector is only applied partially and not evaluated. Note that this
goal will fail without the type annotation. In order to ensure that a
selector function is always evaluated when the corresponding variable
is used, we assume that the projection declarations -- ignoring the
additional arguments to prevent the space leak -- are actually defined
by $f_i$~$t$~\texttt{= I}~$v_i$, using a private renaming type
\begin{verbatim}
  newtype Identity a = I a
\end{verbatim}
As newtype constructors are completely transparent to the compiler,
this does not change the generated code, but only the types of the
selector functions.
\begin{verbatim}

> sharePatternRhs :: ValueEnv -> Decl -> SIM [Decl]
> sharePatternRhs tyEnv (PatternDecl p t rhs) = case t of
>   VariablePattern _ -> return [PatternDecl p t rhs]
>   _ -> do
>     v0 <- freshIdent patternId (monoType (typeOf tyEnv t))
>     let v = addRefId (srcRefOf p) v0
>     return [ PatternDecl p t (SimpleRhs p (mkVar v) [])
>            , PatternDecl p (VariablePattern v) rhs
>            ]
>   where patternId n = mkIdent ("_#pat" ++ show n)
> sharePatternRhs _ d = return [d]

> expandPatternBindings :: ValueEnv -> [Ident] -> Decl -> SIM [Decl]
> expandPatternBindings tyEnv fvs (PatternDecl p t (SimpleRhs p' e _)) = do
>   flags <- isFlat
>   case t of
>     VariablePattern _ -> return [PatternDecl p t (SimpleRhs p' e [])]
>     _
>       | flags -> do
>           fs <- sequence (zipWith getId tys vs)
>           return (zipWith (flatProjectionDecl p t e) fs vs)
>       | otherwise -> do
>           fs <- mapM (freshIdent fpSelectorId . selectorType ty) (shuffle tys)
>           return (zipWith (projectionDecl p t e) fs (shuffle vs))
>   where
>   vs  = filter (`elem` fvs) (bv t)
>   ty  = typeOf tyEnv t
>   tys = map (typeOf tyEnv) vs
>
>   getId t1 v = freshIdent (\ i -> updIdentName (++ '#' : idName v) (fpSelectorId i))
>                            (flatSelectorType ty t1)
>   flatSelectorType ty0 ty1          = polyType (TypeArrow ty0 (identityType ty1))
>   flatSelectorDecl p1 f1 t1 v1      = funDecl p1 f1 [t1] (mkVar v1)
>   flatProjectionDecl p1 t1 e1 f1 v1 = varDecl p1 v1 (Let [flatSelectorDecl p1 f1 t1 v1] (Apply (mkVar f1) e1))
>
>   selectorType ty0 (ty1:tys1) = polyType (foldr TypeArrow (identityType ty1) (ty0:tys1))
>   selectorType _   []         = error "Simplify.expandPatternBindings.selectorType: empty list"
>
>   selectorDecl p1 f t1 (v:vs1) = funDecl p1 f (t1 : map VariablePattern vs1) (mkVar v)
>   selectorDecl _  _ _  []      = error "Simplify.expandPatternBindings.selectorDecl: empty list"
>
>   projectionDecl p1 t1 e1 f (v:vs1) = varDecl p1 v $
>     Let [selectorDecl p1 f t1 (v:vs1)] (foldl applyVar (Apply (mkVar f) e1) vs1)
>   projectionDecl _ _ _ _ [] = error "Simplify.expandPatternBindings.projectionDecl: empty list"
>
> expandPatternBindings _ _ d = return [d]

\end{verbatim}
Auxiliary functions
\begin{verbatim}

> isVarPattern :: ConstrTerm -> Bool
> isVarPattern (VariablePattern      _) = True
> isVarPattern (AsPattern          _ t) = isVarPattern t
> isVarPattern (ConstructorPattern _ _) = False
> isVarPattern (LiteralPattern       _) = False
> isVarPattern _ = error "Simplify.isVarPattern: no pattern match"

> funType :: ModuleIdent -> ValueEnv -> QualIdent -> Type
> funType m tyEnv f = case qualLookupValue f tyEnv of
>   [Value _ _ (ForAll _ ty)] -> ty
>   _ -> case qualLookupValue (qualQualify m f) tyEnv of
>     [Value _ _ (ForAll _ ty)] -> ty
>     _ -> internalError $ "Simplify.funType " ++ show f

> freshIdent :: (Int -> Ident) -> TypeScheme -> SIM Ident
> freshIdent f ty@(ForAll _ t) = do
>   m <- getModuleIdent
>   x <- f `liftM` getNextId
>   modifyValueEnv $ bindFun m x arity ty
>   return x
>   where arity = arrowArity t

> shuffle :: [a] -> [[a]]
> shuffle xs = shuffle' id xs
>   where shuffle' _ []       = []
>         shuffle' f (x1:xs1) = (x1 : f xs1) : shuffle' (f . (x1:)) xs1

> mkVar :: Ident -> Expression
> mkVar = Variable . qualify

> applyVar :: Expression -> Ident -> Expression
> applyVar e v = Apply e (mkVar v)

> varDecl :: Position -> Ident -> Expression -> Decl
> varDecl p v e = PatternDecl p (VariablePattern v) (SimpleRhs p e [])

> funDecl :: Position -> Ident -> [ConstrTerm] -> Expression -> Decl
> funDecl p f ts e = FunctionDecl p f [Equation p (FunLhs f ts) (SimpleRhs p e [])]

> identityType :: Type -> Type
> identityType = TypeConstructor qIdentityId . return
>   where qIdentityId = qualify (mkIdent "Identity")

\end{verbatim}<|MERGE_RESOLUTION|>--- conflicted
+++ resolved
@@ -45,14 +45,8 @@
 > data SimplifyState = SimplifyState
 >   { moduleIdent :: ModuleIdent -- read-only!
 >   , valueEnv    :: ValueEnv
-<<<<<<< HEAD
->   , nextId      :: Int
->   , flat        :: Bool     -- read-only!
-=======
->   , evalEnv     :: EvalEnv     -- read-only!
 >   , nextId      :: Int         -- counter
 >   , flat        :: Bool        -- read-only!
->>>>>>> ecefe9af
 >   }
 
 > type SIM = S.State SimplifyState
@@ -76,16 +70,10 @@
 > isFlat :: SIM Bool
 > isFlat = S.gets flat
 
-<<<<<<< HEAD
-> simplify :: Bool -> ValueEnv -> Module -> (Module, ValueEnv)
-> simplify flags tyEnv mdl@(Module m _ _ _)
->   = S.evalState (simplifyModule mdl) (SimplifyState m tyEnv 1 flags)
-=======
-> simplify :: Bool -> ValueEnv -> EvalEnv -> Module -> (Module, ValueEnv)
-> simplify flags tyEnv evEnv mdl@(Module m _ _ _) = (mdl', valueEnv s')
+> simplify :: Bool -> ValueEnv ->Module -> (Module, ValueEnv)
+> simplify flags tyEnv mdl@(Module m _ _ _) = (mdl', valueEnv s')
 >   where (mdl', s') = S.runState (simModule mdl)
->                                 (SimplifyState m tyEnv evEnv 1 flags)
->>>>>>> ecefe9af
+>                                 (SimplifyState m tyEnv 1 flags)
 
 > simModule :: Module -> SIM (Module)
 > simModule (Module m es is ds)
