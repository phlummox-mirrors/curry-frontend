--- conflicted
+++ resolved
@@ -1,14 +1,8 @@
 {- |
     Module      :  $Header$
     Description :  Generation of FlatCurry program and interface terms
-<<<<<<< HEAD
     Copyright   :  (c) 2017        Finn Teegen
-    License     :  OtherLicense
-=======
-    Copyright   :  (c) 2005       , Martin Engelke
-                       2011 - 2016, Björn Peemöller
     License     :  BSD-3-clause
->>>>>>> 6f4485f3
 
     Maintainer  :  bjp@informatik.uni-kiel.de
     Stability   :  experimental
