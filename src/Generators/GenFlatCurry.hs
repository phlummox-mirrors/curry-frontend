-- ---------------------------------------------------------------------------
--
-- GenFlatCurry - Generates FlatCurry program terms and FlatCurry interfaces
--                (type 'FlatCurry.Prog')
--
-- November 2005,
-- Martin Engelke (men@informatik.uni-kiel.de)
--
-- ---------------------------------------------------------------------------
module Generators.GenFlatCurry (genFlatCurry, genFlatInterface) where

-- Haskell libraries
import           Control.Monad       (filterM, liftM, liftM2, liftM3, mplus)
import           Control.Monad.State (State, evalState, gets, modify)
import           Data.List           (mapAccumL, nub)
import qualified Data.Map as Map     (Map, empty, insert, lookup, fromList, toList)
import           Data.Maybe          (catMaybes, fromJust, fromMaybe, isJust)

-- curry-base
import Curry.Base.Ident as Id

import Curry.ExtendedFlat.Type
import qualified Curry.Syntax as CS

-- Base
import Base.CurryTypes
import Base.Messages (internalError)
import Base.ScopeEnv (ScopeEnv)
import qualified Base.ScopeEnv as ScopeEnv
  (new, insert, lookup, beginScope, endScope)
import Base.TopEnv (topEnvMap)
import Base.Types

 -- environments
import Env.Interface
import Env.TypeConstructor (TCEnv, TypeInfo (..), qualLookupTC)
import Env.Value (ValueEnv, ValueInfo (..), lookupValue, qualLookupValue)

-- other
import qualified IL as IL
import qualified ModuleSummary
import Transformations (transType)

trace' :: String -> a -> a
trace' _ x = x

-------------------------------------------------------------------------------

-- transforms intermediate language code (IL) to FlatCurry code
genFlatCurry :: ModuleSummary.ModuleSummary -> InterfaceEnv
             -> ValueEnv -> TCEnv -> IL.Module -> Prog
genFlatCurry modSum mEnv tyEnv tcEnv mdl = patchPrelude $
  run modSum mEnv tyEnv tcEnv False (visitModule mdl)

-- transforms intermediate language code (IL) to FlatCurry interfaces
genFlatInterface :: ModuleSummary.ModuleSummary -> InterfaceEnv
                 -> ValueEnv -> TCEnv -> IL.Module -> Prog
genFlatInterface modSum mEnv tyEnv tcEnv mdl = patchPrelude $
  run modSum mEnv tyEnv tcEnv True (visitModule mdl)

patchPrelude :: Prog -> Prog
patchPrelude p@(Prog n _ types funcs ops)
  | n == prelude = Prog n [] (preludeTypes ++ types) funcs ops
  | otherwise    = p

preludeTypes :: [TypeDecl]
preludeTypes =
  [ Type unit Public [] [(Cons unit 0 Public [])]
  , Type nil Public [0]
    [ Cons nil  0 Public []
    , Cons cons 2 Public [TVar 0, TCons nil [TVar 0]]
    ]
  ] ++ map mkTupleType [2 .. maxTupleArity]
  where unit = mkPreludeQName "()"
        nil  = mkPreludeQName "[]"
        cons = mkPreludeQName ":"

mkTupleType :: Int -> TypeDecl
mkTupleType arity = Type tuple Public [0 .. arity - 1]
  [Cons tuple arity Public (map TVar [0 .. arity - 1])]
  where tuple = mkPreludeQName $ '(' : replicate (arity - 1) ',' ++ ")"

mkPreludeQName :: String -> QName
mkPreludeQName n = mkQName (prelude, n)

prelude :: String
prelude = "Prelude"

-- |Maximal arity of tuples
maxTupleArity :: Int
maxTupleArity = 15

-- ---------------------------------------------------------------------------

-- The environment 'FlatEnv' is embedded in the monadic representation
-- 'FlatState' which allows the usage of 'do' expressions.
type FlatState a = State FlatEnv a

-- Data type for representing an environment which contains information needed
-- for generating FlatCurry code.
data FlatEnv = FlatEnv
  { moduleIdE     :: ModuleIdent
  , functionIdE   :: (QualIdent, [(Ident, IL.Type)])
  , interfaceEnvE :: InterfaceEnv
  , typeEnvE      :: ValueEnv     -- types of defined values
  , tConsEnvE     :: TCEnv
  , publicEnvE    :: Map.Map Ident IdentExport
  , fixitiesE     :: [CS.IDecl]
  , typeSynonymsE :: [CS.IDecl]
  , importsE      :: [CS.IImportDecl]
  , exportsE      :: [CS.Export]
  , interfaceE    :: [CS.IDecl]
  , varIndexE     :: Int
  , varIdsE       :: ScopeEnv Ident VarIndex
  , tvarIndexE    :: Int
  , genInterfaceE :: Bool
  , localTypes    :: Map.Map QualIdent IL.Type
  , constrTypes   :: Map.Map QualIdent IL.Type
  }

data IdentExport
  = NotConstr     -- function, type-constructor
  | OnlyConstr    -- constructor
  | NotOnlyConstr -- constructor, function, type-constructor

-- Runs a 'FlatState' action and returns the result
run :: ModuleSummary.ModuleSummary -> InterfaceEnv -> ValueEnv -> TCEnv
    -> Bool -> FlatState a -> a
run modSum mEnv tyEnv tcEnv genIntf f = evalState f env0
  where
  env0 = FlatEnv
    { moduleIdE     = ModuleSummary.moduleId modSum
    , functionIdE   = (qualify (mkIdent ""), [])
    , interfaceEnvE = mEnv
    , typeEnvE      = tyEnv
    , tConsEnvE     = tcEnv
    , publicEnvE    = genPubEnv (ModuleSummary.moduleId  modSum)
                                (ModuleSummary.interface modSum)
    , fixitiesE     = ModuleSummary.infixDecls   modSum
    , typeSynonymsE = ModuleSummary.typeSynonyms modSum
    , importsE      = ModuleSummary.imports      modSum
    , exportsE      = ModuleSummary.exports      modSum
    , interfaceE    = ModuleSummary.interface    modSum
    , varIndexE     = 0
    , varIdsE       = ScopeEnv.new
    , tvarIndexE    = 0
    , genInterfaceE = genIntf
    , localTypes    = Map.empty
    , constrTypes   = Map.fromList $ getConstrTypes tcEnv tyEnv
    }

getConstrTypes :: TCEnv -> ValueEnv -> [(QualIdent, IL.Type)]
getConstrTypes tcEnv tyEnv =
  [ mkConstrType tqid conid argtys argc
  | (_, (_, DataType tqid argc dts):_) <- Map.toList $ topEnvMap tcEnv
  , Just (DataConstr conid _ argtys) <- dts
  ]
  where
  mkConstrType tqid conid argtypes targnum = (conname, contype)
    where
    conname    = QualIdent (qidModule tqid) conid
    resulttype = IL.TypeConstructor tqid (map IL.TypeVariable [0 .. targnum - 1])
    contype    = foldr IL.TypeArrow resulttype $ map (ttrans tcEnv tyEnv) argtypes

--
visitModule :: IL.Module -> FlatState Prog
visitModule (IL.Module mid imps decls) = do
  -- insert local decls into localDecls
  let ts = [ (qn, t) | IL.FunctionDecl qn _ t _ <- decls ]
  modify $ \ s -> s { localTypes = Map.fromList ts }
  ops     <- genOpDecls
  whenFlatCurry
    ( do
      datas   <- mapM visitDataDecl (filter isDataDecl decls)
      types   <- genTypeSynonyms
      recrds  <- genRecordTypes
      funcs   <- mapM visitFuncDecl (filter isFuncDecl decls)
      modid   <- visitModuleIdent mid
      imps'   <- imports
      is      <- mapM visitModuleIdent $ nub $ imps ++ (map extractMid imps')
      return $ Prog modid is (recrds ++ types ++ datas) funcs ops
    )
    ( do
      ds      <- filterM isPublicDataDecl decls
      datas   <- mapM visitDataDecl ds
      types   <- genTypeSynonyms
      recrds  <- genRecordTypes
      fs      <- filterM isPublicFuncDecl decls
      funcs   <- mapM visitFuncDecl fs
      expimps <- getExportedImports
      itypes  <- mapM visitTypeIDecl (filter isTypeIDecl expimps)
      ifuncs  <- mapM visitFuncIDecl (filter isFuncIDecl expimps)
      iops    <- mapM visitOpIDecl (filter isOpIDecl expimps)
      modid   <- visitModuleIdent mid
      imps'   <- imports
      is      <- mapM visitModuleIdent $ nub $ imps ++ (map extractMid imps')
      return $ Prog modid is (itypes ++ recrds ++ types ++ datas) (ifuncs ++ funcs) (iops ++ ops)
    )
  where extractMid (CS.IImportDecl _ mid1) = mid1

--
visitDataDecl :: IL.Decl -> FlatState TypeDecl
visitDataDecl (IL.DataDecl qident arity constrs) = do
  cdecls <- mapM visitConstrDecl constrs
  qname  <- visitQualTypeIdent qident
  vis    <- getVisibility False qident
  return $ Type qname vis [0 .. arity - 1] (concat cdecls)
visitDataDecl _ = internalError "GenFlatCurry: no data declaration"

--
visitConstrDecl :: IL.ConstrDecl [IL.Type] -> FlatState [ConsDecl]
visitConstrDecl (IL.ConstrDecl qident types) = do
  texprs  <- mapM visitType types
  qname   <- visitQualIdent qident
  vis     <- getVisibility True qident
  genFint <- genInterface
  return $ if genFint && vis == Private
    then []
    else [Cons qname (length types) vis texprs]

--
visitType :: IL.Type -> FlatState TypeExpr
visitType (IL.TypeConstructor qid tys) = do
  tys' <- mapM visitType tys
  qn   <- visitQualTypeIdent qid
  return $ if qualName qid == "Identity"
    then head tys'
    else TCons qn tys'
visitType (IL.TypeVariable        idx) = return $ TVar $ abs idx
visitType (IL.TypeArrow       ty1 ty2) = liftM2 FuncType
                                         (visitType ty1) (visitType ty2)

--
visitFuncDecl :: IL.Decl -> FlatState FuncDecl
visitFuncDecl (IL.FunctionDecl qident params typeexpr expression) = do
  let argtypes = splitoffArgTypes typeexpr params
  setFunctionId (qident, argtypes)
  qname <- visitQualIdent qident
  arity <- fromMaybe (length params) `liftM` lookupIdArity qident
  whenFlatCurry
    (do is    <- mapM newVarIndex params
        texpr <- visitType typeexpr
        expr  <- visitExpression expression
        vis   <- getVisibility False qident
        clearVarIndices
        return (Func qname arity vis texpr (Rule is expr))
    )
    (do texpr <- visitType typeexpr
        clearVarIndices
        return (Func qname arity Public texpr (Rule [] (Var $ mkIdx 0)))
    )
visitFuncDecl (IL.ExternalDecl qident _ extname typeexpr) = do
  setFunctionId (qident, [])
  texpr <- visitType typeexpr
  qname <- visitQualIdent qident
  arity <- fromMaybe (typeArity typeexpr) `liftM` lookupIdArity qident
  vis   <- getVisibility False qident
  xname <- visitExternalName extname
  return $ Func qname arity vis texpr (External xname)
visitFuncDecl (IL.NewtypeDecl _ _ _) = do
  mid <- moduleId
  internalError $ "\"" ++ Id.moduleName mid
    ++ "\": newtype declarations are not supported"
visitFuncDecl _ = internalError "GenFlatCurry: no function declaration"

--
visitExpression :: IL.Expression -> FlatState Expr
visitExpression (IL.Literal       l) = Lit `liftM` visitLiteral l
visitExpression (IL.Variable      v) = Var `liftM` lookupVarIndex v
visitExpression (IL.Function    f _) = do
  arity_ <- lookupIdArity f
  qname <- visitQualIdent f
  case arity_ of
    Nothing -> internalError $ funcArity qname
    Just a  -> genFuncCall qname a []
visitExpression (IL.Constructor c _) = do
  arity_ <- lookupIdArity c
  qname <- visitQualIdent c
  case arity_ of
    Nothing -> internalError $ consArity qname
    Just a  -> genConsCall qname a []
visitExpression (IL.Apply     e1 e2) = genFlatApplication e1 e2
visitExpression (IL.Case  r ea e bs) =
  liftM3 (Case r) (visitEval ea) (visitExpression e) (mapM visitAlt bs)
visitExpression (IL.Or        e1 e2) = do
  e1' <- visitExpression e1
  e2' <- visitExpression e2
--   checkOverlapping e1' e2'
  return $ Or e1' e2'
visitExpression (IL.Exist       v e) = do
  idx <- newVarIndex v
  e'  <- visitExpression e
  return $ case e' of
    Free is e'' -> Free (idx : is) e''
    _           -> Free [idx] e'
visitExpression (IL.Let        bd e) = inNewScope $ do
  _ <- newVarIndex $ bindingIdent bd
  bind <- visitBinding bd
  e' <- visitExpression e
  return $ case e' of -- TODO bjp(2011-09-21): maybe remove again
    (Let binds e'') -> Let (bind:binds) e''
    _               -> Let [bind] e'
  -- is it correct that there is no endScope? (hsi): bjp: Just added, but no reasoning about
visitExpression (IL.Letrec    bds e) = inNewScope $ do
  mapM_ (newVarIndex . bindingIdent) bds
  bds' <- mapM visitBinding bds
  e' <- visitExpression e
  return $ Let bds' e'
visitExpression (IL.Typed e ty) = liftM2 Typed (visitExpression e)
                                               (visitType ty)

--
visitLiteral :: IL.Literal -> FlatState Literal
visitLiteral (IL.Char  rs c) = return $ Charc  rs c
visitLiteral (IL.Int   rs i) = return $ Intc   rs i
visitLiteral (IL.Float rs f) = return $ Floatc rs f

--
visitAlt :: IL.Alt -> FlatState BranchExpr
visitAlt (IL.Alt p e) = liftM2 Branch (visitConstrTerm p) (visitExpression e)

--
visitConstrTerm :: IL.ConstrTerm -> FlatState Pattern
visitConstrTerm (IL.LiteralPattern        l) = LPattern `liftM` visitLiteral l
visitConstrTerm (IL.ConstructorPattern c vs) =
  liftM2 (flip Pattern) (mapM newVarIndex vs) (visitQualIdent c) -- TODO: is this flip needed?
visitConstrTerm (IL.VariablePattern       _) = do
  mid <- moduleId
  internalError $ "\"" ++ Id.moduleName mid ++ "\": variable patterns are not supported"

--
visitEval :: IL.Eval -> FlatState CaseType
visitEval IL.Rigid = return Rigid
visitEval IL.Flex  = return Flex

--
visitBinding :: IL.Binding -> FlatState (VarIndex, Expr)
visitBinding (IL.Binding v e) = liftM2 (,) (lookupVarIndex v) (visitExpression e)

-------------------------------------------------------------------------------

--
visitFuncIDecl :: CS.IDecl -> FlatState FuncDecl
visitFuncIDecl (CS.IFunctionDecl _ f a _ ty) = do
  texpr <- visitType $ snd $ cs2ilType [] ty
  qname <- visitQualIdent f
  return $ Func qname a Public texpr (Rule [] (Var $ mkIdx 0))
visitFuncIDecl _ = internalError "GenFlatCurry: no function interface"

--
visitTypeIDecl :: CS.IDecl -> FlatState TypeDecl
visitTypeIDecl (CS.IDataDecl _ t vs cs) = do
  let mid = fromMaybe (internalError "GenFlatCurry: no module name") (qidModule t)
      is  = [0 .. length vs - 1]
  cdecls <- mapM (visitConstrIDecl mid $ zip vs is) $ catMaybes cs
  qname  <- visitQualTypeIdent t
  return $ Type qname Public is cdecls
visitTypeIDecl (CS.ITypeDecl _ t vs ty) = do
  let is = [0 .. length vs - 1]
  ty'   <- visitType $ snd $ cs2ilType (zip vs is) ty
  qname <- visitQualTypeIdent t
  return $ TypeSyn qname Public is ty'
visitTypeIDecl _ = internalError "GenFlatCurry: no type interface"

--
visitConstrIDecl :: ModuleIdent -> [(Ident, Int)] -> CS.ConstrDecl
                 -> FlatState ConsDecl
visitConstrIDecl mid tis (CS.ConstrDecl _ _ ident typeexprs) = do
  texprs <- mapM (visitType . (snd . cs2ilType tis)) typeexprs
  qname  <- visitQualIdent (qualifyWith mid ident)
  return (Cons qname (length typeexprs) Public texprs)
visitConstrIDecl mid tis (CS.ConOpDecl pos ids type1 ident type2)
  = visitConstrIDecl mid tis (CS.ConstrDecl pos ids ident [type1,type2])

--
visitOpIDecl :: CS.IDecl -> FlatState OpDecl
visitOpIDecl (CS.IInfixDecl _ fixi prec op) = do
  op' <- visitQualIdent op
  return $ Op op' (genFixity fixi) prec
visitOpIDecl _ = internalError "GenFlatCurry.visitOpIDecl: no pattern match"

-------------------------------------------------------------------------------

--
visitModuleIdent :: ModuleIdent -> FlatState String
visitModuleIdent = return . Id.moduleName

--
visitQualIdent :: QualIdent -> FlatState QName
visitQualIdent qident = do
  mid <- moduleId
  let (mmod, ident) = (qidModule qident, qidIdent qident)
      modid | elem ident [listId, consId, nilId, unitId] || isTupleId ident
            = Id.moduleName preludeMIdent
            | otherwise
            = maybe (Id.moduleName mid) Id.moduleName mmod
  ftype <- lookupIdType qident
  return (QName Nothing ftype modid $ idName ident)

-- This variant of visitQualIdent does not look up the type of the identifier,
-- which is wise when the identifier is bound to a type, because looking up
-- the type of a type via lookupIdType will get stuck in an endless loop. (hsi)
visitQualTypeIdent :: QualIdent -> FlatState QName
visitQualTypeIdent qident = do
  mid <- moduleId
  let (mmod, ident) = (qidModule qident, qidIdent qident)
      modid | elem ident [listId, consId, nilId, unitId] || isTupleId ident
            = Id.moduleName preludeMIdent
            | otherwise
            = maybe (Id.moduleName mid) Id.moduleName mmod
  return (QName Nothing Nothing modid $ idName ident)

--
visitExternalName :: String -> FlatState String
visitExternalName extname
  = moduleId >>= \mid -> return (Id.moduleName mid ++ "." ++ extname)


-------------------------------------------------------------------------------

--
getVisibility :: Bool -> QualIdent -> FlatState Visibility
getVisibility isConstr qident = do
  public <- isPublic isConstr qident
  return $ if public then Public else Private

--
getExportedImports :: FlatState [CS.IDecl]
getExportedImports = do
  mid  <- moduleId
  exps <- exports
  genExportedIDecls $ Map.toList $ getExpImports mid Map.empty exps

--
getExpImports :: ModuleIdent -> Map.Map ModuleIdent [CS.Export] -> [CS.Export]
                 -> Map.Map ModuleIdent [CS.Export]
getExpImports _      expenv [] = expenv
getExpImports mident expenv ((CS.Export qident):exps)
  = getExpImports mident
    (bindExpImport mident qident (CS.Export qident) expenv)
    exps
getExpImports mident expenv ((CS.ExportTypeWith qident idents):exps)
  = getExpImports mident
    (bindExpImport mident qident (CS.ExportTypeWith qident idents) expenv)
    exps
getExpImports mident expenv ((CS.ExportTypeAll qident):exps)
  = getExpImports mident
    (bindExpImport mident qident (CS.ExportTypeAll qident) expenv)
    exps
getExpImports mident expenv ((CS.ExportModule mident'):exps)
  = getExpImports mident (Map.insert mident' [] expenv) exps

--
bindExpImport :: ModuleIdent -> QualIdent -> CS.Export
                 -> Map.Map ModuleIdent [CS.Export] -> Map.Map ModuleIdent [CS.Export]
bindExpImport mident qident export expenv
  | isJust (localIdent mident qident)
  = expenv
  | otherwise
  = let (Just modid) = qidModule qident
    in  maybe (Map.insert modid [export] expenv)
              (\es -> Map.insert modid (export:es) expenv)
              (Map.lookup modid expenv)

--
genExportedIDecls :: [(ModuleIdent,[CS.Export])] -> FlatState [CS.IDecl]
genExportedIDecls mes = genExpIDecls [] mes

--
genExpIDecls :: [CS.IDecl] -> [(ModuleIdent,[CS.Export])] -> FlatState [CS.IDecl]
genExpIDecls idecls [] = return idecls
genExpIDecls idecls ((mid,exps):mes) = do
  intf_ <- lookupModuleIntf mid
  let idecls' = maybe idecls (p_genExpIDecls mid idecls exps) intf_
  genExpIDecls idecls' mes
 where
  p_genExpIDecls mid1 idecls1 exps1 (CS.Interface _ _ ds)
    | null exps1 = (map (qualifyIDecl mid1) ds) ++ idecls1
    | otherwise = filter (isExportedIDecl exps1) (map (qualifyIDecl mid1) ds)
                  ++ idecls1

--
isExportedIDecl :: [CS.Export] -> CS.IDecl -> Bool
isExportedIDecl exprts (CS.IInfixDecl _ _ _ qident)
  = isExportedQualIdent qident exprts
isExportedIDecl exprts (CS.IDataDecl _ qident _ _)
  = isExportedQualIdent qident exprts
isExportedIDecl exprts (CS.ITypeDecl _ qident _ _)
  = isExportedQualIdent qident exprts
isExportedIDecl exprts (CS.IFunctionDecl _ qident _ _ _)
  = isExportedQualIdent qident exprts
isExportedIDecl _ _ = False

--
isExportedQualIdent :: QualIdent -> [CS.Export] -> Bool
isExportedQualIdent _ [] = False
isExportedQualIdent qident ((CS.Export qident'):exps)
  = qident == qident' || isExportedQualIdent qident exps
isExportedQualIdent qident ((CS.ExportTypeWith qident' _):exps)
  = qident == qident' || isExportedQualIdent qident exps
isExportedQualIdent qident ((CS.ExportTypeAll qident'):exps)
  = qident == qident' || isExportedQualIdent qident exps
isExportedQualIdent qident ((CS.ExportModule _):exps)
  = isExportedQualIdent qident exps

--
qualifyIDecl :: ModuleIdent -> CS.IDecl -> CS.IDecl
qualifyIDecl mid (CS.IInfixDecl   pos fixi prec qid)
  = CS.IInfixDecl pos fixi prec (qualQualify mid qid)
qualifyIDecl mid (CS.IDataDecl    pos qid vs cs)
  = CS.IDataDecl pos (qualQualify mid qid) vs
  $ map (fmap (qualifyIConstrDecl mid)) cs
qualifyIDecl mid (CS.INewtypeDecl  pos qid vs nc)
  = CS.INewtypeDecl pos (qualQualify mid qid) vs nc
qualifyIDecl mid (CS.ITypeDecl     pos qid vs ty)
  = CS.ITypeDecl pos (qualQualify mid qid) vs ty
qualifyIDecl mid (CS.IFunctionDecl pos qid arity cx ty)
  = CS.IFunctionDecl pos (qualQualify mid qid) arity cx (qualifyCSType mid ty)
qualifyIDecl _ idecl = idecl

qualifyIConstrDecl :: ModuleIdent -> CS.ConstrDecl -> CS.ConstrDecl
qualifyIConstrDecl mid (CS.ConstrDecl pos vs cid tys)
  = CS.ConstrDecl pos vs cid (map (qualifyCSType mid) tys)
qualifyIConstrDecl mid (CS.ConOpDecl pos vs ty1 op ty2)
  = CS.ConOpDecl pos vs (qualifyCSType mid ty1) op (qualifyCSType mid ty2)

qualifyCSType :: ModuleIdent -> CS.TypeExpr -> CS.TypeExpr
qualifyCSType mid = fromType . toQualType mid []


--
typeArity :: IL.Type -> Int
typeArity (IL.TypeArrow _ t)       = 1 + (typeArity t)
typeArity (IL.TypeConstructor _ _) = 0
typeArity (IL.TypeVariable _)      = 0


-------------------------------------------------------------------------------

--
genFlatApplication :: IL.Expression -> IL.Expression -> FlatState Expr
genFlatApplication e1 e2 = genFlatApplic [e2] e1
  where
  genFlatApplic args expression = case expression of
    (IL.Apply expr1 expr2) -> genFlatApplic (expr2:args) expr1
    (IL.Function qident _) -> do
      arity_ <- lookupIdArity qident
      qname <- visitQualIdent qident
      maybe (internalError (funcArity qident))
            (\arity -> genFuncCall qname arity args)
            arity_
    (IL.Constructor qident _) -> do
      arity_ <- lookupIdArity qident
      qname <- visitQualIdent qident
      maybe (internalError (consArity qident))
            (\arity -> genConsCall qname arity args)
            arity_
    _ -> do
      expr <- visitExpression expression
      genApplicComb expr args

--
genFuncCall :: QName -> Int -> [IL.Expression] -> FlatState Expr
genFuncCall qname arity args
  | arity > cnt = genComb qname args $ FuncPartCall $ arity - cnt
  | arity < cnt = do
      let (funcargs, applicargs) = splitAt arity args
      funccall <- genComb qname funcargs FuncCall
      genApplicComb funccall applicargs
   | otherwise  = genComb qname args FuncCall
 where cnt = length args

--
genConsCall :: QName -> Int -> [IL.Expression] -> FlatState Expr
genConsCall qname arity args
   | arity > cnt
     = genComb qname args (ConsPartCall (arity - cnt))
   | arity < cnt
     = do let (funcargs, applicargs) = splitAt arity args
          conscall <- genComb qname funcargs ConsCall
          genApplicComb conscall applicargs
   | otherwise
     = genComb qname args ConsCall
 where cnt = length args

--
genComb :: QName -> [IL.Expression] -> CombType -> FlatState Expr
genComb qname args combtype
   = do exprs <- mapM visitExpression args
        return (Comb combtype qname exprs)

--
genApplicComb :: Expr -> [IL.Expression] -> FlatState Expr
genApplicComb expr [] = return expr
genApplicComb expr (e1:es) = do
  expr1 <- visitExpression e1
  qname <- visitQualIdent qidApply
  genApplicComb (Comb FuncCall qname [expr, expr1]) es
  where
  qidApply = qualifyWith preludeMIdent (mkIdent "apply")

--
genOpDecls :: FlatState [OpDecl]
genOpDecls = fixities >>= mapM genOpDecl

--
genOpDecl :: CS.IDecl -> FlatState OpDecl
genOpDecl (CS.IInfixDecl _ fix prec qident) = do
  qname <- visitQualIdent qident
  return $ Op qname (genFixity fix) prec
genOpDecl _ = internalError "GenFlatCurry: no infix interface"

genFixity :: CS.Infix -> Fixity
genFixity CS.InfixL = InfixlOp
genFixity CS.InfixR = InfixrOp
genFixity CS.Infix  = InfixOp

-- The intermediate language (IL) does not represent type synonyms
-- (and also no record declarations). For this reason an interface
-- representation of all type synonyms is generated (see "ModuleSummary")
-- from the abstract syntax representation of the Curry program.
-- The function 'typeSynonyms' returns this list of type synonyms.
genTypeSynonyms ::  FlatState [TypeDecl]
genTypeSynonyms = typeSynonyms >>= mapM genTypeSynonym

--
genTypeSynonym :: CS.IDecl -> FlatState TypeDecl
genTypeSynonym (CS.ITypeDecl _ qident params ty) = do
  let is = [0 .. (length params) - 1]
  tyEnv <- gets typeEnvE
  tcEnv <- gets tConsEnvE
  let ty' = elimRecordTypes tyEnv tcEnv ty
  texpr <- visitType $ snd $ cs2ilType (zip params is) ty'
  qname <- visitQualTypeIdent qident
  vis   <- getVisibility False qident
  return $ TypeSyn qname vis is texpr
genTypeSynonym _ = internalError "GenFlatCurry: no type synonym interface"

-- In order to provide an interface for record declarations, 'genRecordTypes'
-- generates dummy data declarations representing records together
-- with their typed labels. For the record declaration
--
--      type Rec = {l_1 :: t_1,..., l_n :: t_n}
--
-- the following data declaration will be generated:
--
--      data Rec' = l_1' t_1 | ... | l_n' :: t_n
--
-- Rec' and l_i' are unique idenfifiers which encode the original names
-- Rec and l_i.
-- When reading an interface file containing such declarations, it is
-- now possible to reconstruct the original record declaration. Since
-- usual FlatCurry code is used, these declaration should not have any
-- effects on the behaviour of the Curry program. But to ensure correctness,
-- these dummies should be generated for the interface file as well as for
-- the corresponding FlatCurry file.
genRecordTypes :: FlatState [TypeDecl]
genRecordTypes = records >>= mapM genRecordType

--
genRecordType :: CS.IDecl -> FlatState TypeDecl
<<<<<<< HEAD
genRecordType (CS.ITypeDecl _ qident params (CS.RecordType fields _))
   = do let is = [0 .. (length params) - 1]
            (modid,ident) = (qidModule qident, qidIdent qident)
        qname <- visitQualIdent ((maybe qualify qualifyWith modid)
                                 (recordExtId ident))
        labels <- mapM (genRecordLabel modid (zip params is)) fields
        return (Type qname Public is labels)
genRecordType _ = internalError "GenFlatCurry.genRecordType: no pattern match"

--
genRecordLabel :: Maybe ModuleIdent -> [(Ident,Int)] -> ([Ident],CS.TypeExpr)
               -> FlatState ConsDecl
genRecordLabel modid vis ([ident],typeexpr)
   = do tyEnv <- gets typeEnvE
        tcEnv <- gets tConsEnvE
        let typeexpr' = elimRecordTypes tyEnv tcEnv typeexpr
        texpr <- visitType (snd (cs2ilType vis typeexpr'))
        qname <- visitQualIdent ((maybe qualify qualifyWith modid)
                                 (labelExtId ident))
        return (Cons qname 1 Public [texpr])
=======
genRecordType (CS.ITypeDecl _ qid params (CS.RecordType fs _)) = do
  let is = [0 .. (length params) - 1]
      (mid, ident) = (qidModule qid, qidIdent qid)
  qname <- visitQualIdent ((maybe qualify qualifyWith mid) (recordExtId ident))
  labels <- mapM (genRecordLabel mid (zip params is)) fs
  return (Type qname Public is labels)
genRecordType _ = internalError "GenFlatCurry.genRecordType: no pattern match"

--
genRecordLabel :: Maybe ModuleIdent -> [(Ident, Int)] -> ([Ident], CS.TypeExpr)
               -> FlatState ConsDecl
genRecordLabel modid vis ([ident],ty) = do
  tyEnv <- gets typeEnvE
  tcEnv <- gets tConsEnvE
  let ty' = elimRecordTypes tyEnv tcEnv ty
  texpr <- visitType (snd (cs2ilType vis ty'))
  qname <- visitQualIdent ((maybe qualify qualifyWith modid)
                            (labelExtId ident))
  return (Cons qname 1 Public [texpr])
>>>>>>> 0dc34cc0
genRecordLabel _ _ _ = internalError "GenFlatCurry.genRecordLabel: no pattern match"


-------------------------------------------------------------------------------

-- FlatCurry provides no possibility of representing record types like
-- {l_1::t_1, l_2::t_2, ..., l_n::t_n}. So they have to be transformed to
-- to the corresponding type constructors which are defined in the record
-- declarations.
-- Unlike data declarations or function type annotations, type synonyms and
-- record declarations are not generated from the intermediate language.
-- So the transformation has only to be performed in these cases.
elimRecordTypes :: ValueEnv -> TCEnv -> CS.TypeExpr -> CS.TypeExpr
<<<<<<< HEAD
elimRecordTypes tyEnv tcEnv (CS.ConstructorType qid typeexprs)
   = CS.ConstructorType qid (map (elimRecordTypes tyEnv tcEnv) typeexprs)
elimRecordTypes tyEnv tcEnv (CS.SpecialConstructorType qid typeexprs)
   = CS.SpecialConstructorType qid (map (elimRecordTypes tyEnv tcEnv) typeexprs)
=======
elimRecordTypes tyEnv tcEnv (CS.ConstructorType qid tys)
   = CS.ConstructorType qid (map (elimRecordTypes tyEnv tcEnv) tys)
>>>>>>> 0dc34cc0
elimRecordTypes _ _ (CS.VariableType ident)
   = CS.VariableType ident
elimRecordTypes tyEnv tcEnv (CS.TupleType tys)
   = CS.TupleType (map (elimRecordTypes tyEnv tcEnv) tys)
elimRecordTypes tyEnv tcEnv (CS.ListType ty)
   = CS.ListType (elimRecordTypes tyEnv tcEnv ty)
elimRecordTypes tyEnv tcEnv (CS.ArrowType ty1 ty2)
   = CS.ArrowType (elimRecordTypes tyEnv tcEnv ty1)
                  (elimRecordTypes tyEnv tcEnv ty2)
elimRecordTypes tyEnv tcEnv (CS.RecordType fss _)
   = let fs = flattenRecordTypeFields fss
     in  case (lookupValue (fst (head fs)) tyEnv) of
<<<<<<< HEAD
           [Label _ record _] ->
             case (qualLookupTC record tcEnv) of
               [AliasType _ n (TypeRecord fs' _)] ->
                 let ms = foldl (matchTypeVars fs) Map.empty fs'
                     types = map (\i -> maybe
                                          (CS.VariableType
                                             (mkIdent ("#tvar" ++ show i)))
                                          (elimRecordTypes tyEnv tcEnv)
                                          (Map.lookup i ms))
                                 [0 .. n-1]
                 in  CS.ConstructorType record types
               _ -> internalError ("GenFlatCurry.elimRecordTypes: "
                                   ++ "no record type")
           _ -> internalError ("GenFlatCurry.elimRecordTypes: "
                               ++ "no label")
=======
          [Label _ record _] ->
            case (qualLookupTC record tcEnv) of
              [AliasType _ n (TypeRecord fs' _)] ->
                let ms = foldl (matchTypeVars fs) Map.empty fs'
                    types = map (\i -> maybe
                                        (CS.VariableType
                                            (mkIdent ("#tvar" ++ show i)))
                                        (elimRecordTypes tyEnv tcEnv)
                                        (Map.lookup i ms))
                                [0 .. n-1]
                in  CS.ConstructorType record types
              _ -> internalError ("GenFlatCurry.elimRecordTypes: "
                                  ++ "no record type")
          _ -> internalError ("GenFlatCurry.elimRecordTypes: "
                              ++ "no label")
>>>>>>> 0dc34cc0

matchTypeVars :: [(Ident,CS.TypeExpr)] -> Map.Map Int CS.TypeExpr
              -> (Ident, Type) -> Map.Map Int CS.TypeExpr
matchTypeVars fs ms (l,ty) = maybe ms (match ms ty) (lookup l fs)
  where
  match ms1 (TypeVariable i) typeexpr = Map.insert i typeexpr ms1
  match ms1 (TypeConstructor _ tys) (CS.ConstructorType _ typeexprs)
     = matchList ms1 tys typeexprs
  match ms1 (TypeConstructor _ tys) (CS.ListType typeexpr)
     = matchList ms1 tys [typeexpr]
  match ms1 (TypeConstructor _ tys) (CS.TupleType typeexprs)
     = matchList ms1 tys typeexprs
  match ms1 (TypeArrow ty1 ty2) (CS.ArrowType typeexpr1 typeexpr2)
     = matchList ms1 [ty1,ty2] [typeexpr1,typeexpr2]
  match ms1 (TypeRecord fs' _) (CS.RecordType fss _)
     = foldl (matchTypeVars (flattenRecordTypeFields fss)) ms1 fs'
  match _ ty1 typeexpr
     = internalError ("GenFlatCurry.matchTypeVars: "
                      ++ show ty1 ++ "\n" ++ show typeexpr)

  matchList ms1 tys
     = foldl (\ms' (ty',typeexpr) -> match ms' ty' typeexpr) ms1 . zip tys

flattenRecordTypeFields :: [([Ident], CS.TypeExpr)] -> [(Ident, CS.TypeExpr)]
flattenRecordTypeFields = concatMap (\ (ls, ty) -> map (\l -> (l, ty)) ls)

cs2ilType :: [(Ident,Int)] -> CS.TypeExpr -> ([(Ident,Int)], IL.Type)
cs2ilType ids (CS.ConstructorType qident typeexprs)
  = let (ids', ilTypeexprs) = mapAccumL cs2ilType ids typeexprs
    in  (ids', IL.TypeConstructor qident ilTypeexprs)
cs2ilType ids (CS.VariableType ident)
  = let mid        = lookup ident ids
        nid        | null ids  = 0
                   | otherwise = 1 + snd (head ids)
        (ident1, ids') | isJust mid = (fromJust mid, ids)
                       | otherwise  = (nid, (ident, nid):ids)
    in  (ids', IL.TypeVariable ident1)
cs2ilType ids (CS.ArrowType type1 type2)
  = let (ids',  ilType1) = cs2ilType ids type1
        (ids'', ilType2) = cs2ilType ids' type2
    in  (ids'', IL.TypeArrow ilType1 ilType2)
cs2ilType ids (CS.ListType typeexpr)
  = let (ids', ilTypeexpr) = cs2ilType ids typeexpr
    in  (ids', IL.TypeConstructor (qualify listId) [ilTypeexpr])
cs2ilType ids (CS.TupleType typeexprs)
  = case typeexprs of
    []  -> (ids, IL.TypeConstructor qUnitId [])
    [t] -> cs2ilType ids t
    _   -> let (ids', ilTypeexprs) = mapAccumL cs2ilType ids typeexprs
               tuplen = length ilTypeexprs
           in  (ids', IL.TypeConstructor (qTupleId tuplen) ilTypeexprs)
cs2ilType _ typeexpr = internalError $ "GenFlatCurry.cs2ilType: " ++ show typeexpr

-------------------------------------------------------------------------------
-- Messages for internal errors and warnings
funcArity :: Show a => a -> [Char]
funcArity qid = "GenFlatCurry: missing arity for function \"" ++ show qid ++ "\""

consArity :: Show a => a -> [Char]
consArity qid = "GenFlatCurry: missing arity for constructor \""
  ++ show qid ++ "\""

missingVarIndex :: Show a => a -> [Char]
missingVarIndex ident = "GenFlatCurry: missing index for \"" ++ show ident ++ "\""

-------------------------------------------------------------------------------

--
isDataDecl :: IL.Decl -> Bool
isDataDecl (IL.DataDecl _ _ _) = True
isDataDecl _                   = False

--
isFuncDecl :: IL.Decl -> Bool
isFuncDecl (IL.FunctionDecl _ _ _ _) = True
isFuncDecl (IL.ExternalDecl _ _ _ _) = True
isFuncDecl _                         = False

--
isPublicDataDecl :: IL.Decl -> FlatState Bool
isPublicDataDecl (IL.DataDecl qident _ _) = isPublic False qident
isPublicDataDecl _                        = return False

--
isPublicFuncDecl :: IL.Decl -> FlatState Bool
isPublicFuncDecl (IL.FunctionDecl qident _ _ _) = isPublic False qident
isPublicFuncDecl (IL.ExternalDecl qident _ _ _) = isPublic False qident
isPublicFuncDecl _                              = return False

--
isTypeIDecl :: CS.IDecl -> Bool
isTypeIDecl (CS.IDataDecl _ _ _ _) = True
isTypeIDecl (CS.ITypeDecl _ _ _ _) = True
isTypeIDecl _                      = False

--
isRecordIDecl :: CS.IDecl -> Bool
isRecordIDecl (CS.ITypeDecl _ _ _ (CS.RecordType (_:_) _)) = True
isRecordIDecl _                                            = False

--
isFuncIDecl :: CS.IDecl -> Bool
isFuncIDecl (CS.IFunctionDecl _ _ _ _ _) = True
isFuncIDecl _                            = False

--
isOpIDecl :: CS.IDecl -> Bool
isOpIDecl (CS.IInfixDecl _ _ _ _) = True
isOpIDecl _                       = False

--
bindingIdent :: IL.Binding -> Ident
bindingIdent (IL.Binding ident _) = ident

-- ---------------------------------------------------------------------------

--
moduleId :: FlatState ModuleIdent
moduleId = gets moduleIdE

--
setFunctionId :: (QualIdent, [(Ident, IL.Type)]) -> FlatState ()
setFunctionId qid = modify $ \ s -> s { functionIdE = qid }

--
exports :: FlatState [CS.Export]
exports = gets exportsE

--
imports :: FlatState [CS.IImportDecl]
imports = gets importsE

--
records :: FlatState [CS.IDecl]
records = gets (filter isRecordIDecl . interfaceE)

--
fixities :: FlatState [CS.IDecl]
fixities = gets fixitiesE

--
typeSynonyms :: FlatState [CS.IDecl]
typeSynonyms = gets typeSynonymsE

--
isPublic :: Bool -> QualIdent -> FlatState Bool
isPublic isConstr qid = gets $ \ s -> maybe False isP
  (Map.lookup (unqualify qid) $ publicEnvE s)
  where
  isP NotConstr     = not isConstr
  isP OnlyConstr    = isConstr
  isP NotOnlyConstr = True

--
lookupModuleIntf :: ModuleIdent -> FlatState (Maybe CS.Interface)
lookupModuleIntf mid = gets (Map.lookup mid . interfaceEnvE)

--
lookupIdArity :: QualIdent -> FlatState (Maybe Int)
lookupIdArity qid = gets (lookupA . typeEnvE)
  where
  lookupA tyEnv = case qualLookupValue qid tyEnv of
    [DataConstructor  _ a _] -> Just a
    [NewtypeConstructor _ _] -> Just 1
    [Value          _ a _ _] -> Just a
    []                       -> case lookupValue (unqualify qid) tyEnv of
      [DataConstructor  _ a _] -> Just a
      [NewtypeConstructor _ _] -> Just 1
      [Value          _ a _ _] -> Just a
      _                        -> Nothing
    _                        -> Nothing

ttrans :: TCEnv -> ValueEnv -> Type -> IL.Type
ttrans _     _     (TypeVariable          v) = IL.TypeVariable v
ttrans tcEnv tyEnv (TypeConstructor    i ts) = IL.TypeConstructor i (map (ttrans tcEnv tyEnv) ts)
ttrans tcEnv tyEnv (TypeArrow           f x) = IL.TypeArrow (ttrans tcEnv tyEnv f) (ttrans tcEnv tyEnv x)
ttrans _     _     (TypeConstrained    [] v) = IL.TypeVariable v
ttrans tcEnv tyEnv (TypeConstrained (v:_) _) = ttrans tcEnv tyEnv v
ttrans _     _     (TypeSkolem            k) = internalError $
  "Generators.GenFlatCurry.ttrans: skolem type " ++ show k
ttrans _     _     (TypeRecord         [] _) = internalError $
  "Generators.GenFlatCurry.ttrans: empty type record"
ttrans tcEnv tyEnv (TypeRecord ((l, _):_) _) = case lookupValue l tyEnv of
  [Label _ rec _ ] -> case qualLookupTC rec tcEnv of
    [AliasType _ n (TypeRecord _ _)] ->
      IL.TypeConstructor rec (map IL.TypeVariable [0 .. n - 1])
    _ -> internalError $ "Generators.GenFlatCurry.ttrans: unknown record type " ++ show rec
  _ -> internalError $ "Generators.GenFlatCurry.ttrans: ambigous record label " ++ show l

-- Constructor (:) receives special treatment throughout the
-- whole implementation. We won't depart from that for mere
-- aesthetic reasons. (hsi)
lookupIdType :: QualIdent -> FlatState (Maybe TypeExpr)
lookupIdType (QualIdent Nothing (Ident _ "[]" _))
  = return (Just l0)
  where l0 = TCons (mkQName ("Prelude", "[]")) [TVar 0]
lookupIdType (QualIdent Nothing (Ident _ ":" _))
  = return (Just (FuncType (TVar 0) (FuncType (l0) (l0))))
  where l0 = TCons (mkQName ("Prelude", "[]")) [TVar 0]
lookupIdType (QualIdent Nothing (Ident _ "()" _))
  = return (Just l0)
  where l0 = TCons (mkQName ("Prelude", "()")) []
lookupIdType (QualIdent Nothing (Ident _ t@('(':',':r) _))
  = return $ Just funtype
  where tupArity   = length r + 1
        argTypes   = map TVar [1 .. tupArity]
        contype    = TCons (mkQName ("Prelude", t)) argTypes
        funtype    = foldr FuncType contype argTypes
lookupIdType qid = do
  aEnv <- gets typeEnvE
  lt <- gets localTypes
  ct <- gets constrTypes
  m  <- gets moduleIdE
  tyEnv <- gets typeEnvE
  tcEnv <- gets tConsEnvE
  case Map.lookup qid lt `mplus` Map.lookup qid ct of
    Just t  -> trace' ("lookupIdType local " ++ show (qid, t)) $ liftM Just (visitType t)  -- local name or constructor
    Nothing -> case [ t | Value _ _ (ForAll _ _ t) _ <- qualLookupValue qid aEnv ] of
      t : _ -> liftM Just (visitType (transType m tyEnv tcEnv t))  -- imported name
      []    -> case qidModule qid of
        Nothing -> trace' ("no type for "  ++ show qid) $ return Nothing  -- no known type
        Just _ -> lookupIdType qid {qidModule = Nothing}
--

-- Generates a new index for a variable
newVarIndex :: Ident -> FlatState VarIndex
newVarIndex ident = do
  idx <- (+1) `liftM` gets varIndexE
  ty  <- getTypeOf ident
  let vid = VarIndex ty idx
  modify $ \ s -> s { varIndexE = idx, varIdsE = ScopeEnv.insert ident vid (varIdsE s) }
  return vid

getTypeOf :: Ident -> FlatState (Maybe TypeExpr)
getTypeOf ident = do
  valEnv <- gets typeEnvE
  tcEnv  <- gets tConsEnvE
  case lookupValue ident valEnv of
    Value _ _ (ForAll _ _ t) _ : _ -> do
      t1 <- visitType (ttrans tcEnv valEnv t)
      trace' ("getTypeOf(" ++ show ident ++ ") = " ++ show t1) $
        return (Just t1)
    DataConstructor _ _ (ForAllExist _ _ _ t) : _ -> do
      t1 <- visitType (ttrans tcEnv valEnv t)
      trace' ("getTypeOfDataCon(" ++ show ident ++ ") = " ++ show t1) $
        return (Just t1)
    _ -> do
    (_, ats) <- gets functionIdE
    case lookup ident ats of
      Just t -> liftM Just (visitType t)
      Nothing -> trace' ("lookupValue did not return a value for index " ++ show ident)
                 (return Nothing)

--
lookupVarIndex :: Ident -> FlatState VarIndex
lookupVarIndex ident = do
  index_ <- gets (ScopeEnv.lookup ident . varIdsE)
  maybe (internalError $ missingVarIndex ident) return index_

--
clearVarIndices :: FlatState ()
clearVarIndices = modify $ \ s -> s { varIndexE = 0, varIdsE = ScopeEnv.new }

--
genInterface :: FlatState Bool
genInterface = gets genInterfaceE

inNewScope :: FlatState a -> FlatState a
inNewScope act = do
  modify $ \ s -> s { varIdsE  = ScopeEnv.beginScope $ varIdsE s }
  res <- act
  modify $ \ s -> s { varIdsE  = ScopeEnv.endScope $ varIdsE s }
  return res

--
whenFlatCurry :: FlatState a -> FlatState a -> FlatState a
whenFlatCurry genFlat genIntf
  = genInterface >>= (\intf -> if intf then genIntf else genFlat)

-------------------------------------------------------------------------------

-- Generates an evironment containing all public identifiers from the module
-- Note: Currently the record functions (selection and update) for all public
-- record labels are inserted into the environment, though they are not
-- explicitly declared in the export specifications.
genPubEnv :: ModuleIdent -> [CS.IDecl] -> Map.Map Ident IdentExport
genPubEnv mid idecls = foldl (bindEnvIDecl mid) Map.empty idecls

bindIdentExport :: Ident -> Bool -> Map.Map Ident IdentExport -> Map.Map Ident IdentExport
bindIdentExport ident isConstr env =
  maybe (Map.insert ident (if isConstr then OnlyConstr else NotConstr) env)
        (\ ie -> Map.insert ident (updateIdentExport ie isConstr) env)
        (Map.lookup ident env)
  where
  updateIdentExport OnlyConstr    True   = OnlyConstr
  updateIdentExport OnlyConstr    False  = NotOnlyConstr
  updateIdentExport NotConstr     True   = NotOnlyConstr
  updateIdentExport NotConstr     False  = NotConstr
  updateIdentExport NotOnlyConstr _      = NotOnlyConstr

--
bindEnvIDecl :: ModuleIdent -> Map.Map Ident IdentExport -> CS.IDecl -> Map.Map Ident IdentExport
bindEnvIDecl mid env (CS.IDataDecl _ qid _ mcdecls)
  = maybe env
    (\ident -> foldl bindEnvConstrDecl (bindIdentExport ident False env)
            (catMaybes mcdecls))
    (localIdent mid qid)
bindEnvIDecl mid env (CS.INewtypeDecl _ qid _ ncdecl)
  = maybe env
    (\ident -> bindEnvNewConstrDecl (bindIdentExport ident False env) ncdecl)
    (localIdent mid qid)
bindEnvIDecl mid env (CS.ITypeDecl _ qid _ texpr)
  = maybe env (\ident -> bindEnvITypeDecl env ident texpr) (localIdent mid qid)
bindEnvIDecl mid env (CS.IFunctionDecl _ qid _ _ _)
  = maybe env (\ident -> bindIdentExport ident False env) (localIdent mid qid)
bindEnvIDecl _ env _ = env

--
bindEnvITypeDecl :: Map.Map Ident IdentExport -> Ident -> CS.TypeExpr
                 -> Map.Map Ident IdentExport
bindEnvITypeDecl env ident (CS.RecordType fs _)
  = bindIdentExport ident False (foldl (bindEnvRecordLabel ident) env fs)
bindEnvITypeDecl env ident _ = bindIdentExport ident False env

--
bindEnvConstrDecl :: Map.Map Ident IdentExport -> CS.ConstrDecl -> Map.Map Ident IdentExport
bindEnvConstrDecl env (CS.ConstrDecl  _ _ ident _) = bindIdentExport ident True env
bindEnvConstrDecl env (CS.ConOpDecl _ _ _ ident _) = bindIdentExport ident True env

--
bindEnvNewConstrDecl :: Map.Map Ident IdentExport -> CS.NewConstrDecl -> Map.Map Ident IdentExport
bindEnvNewConstrDecl env (CS.NewConstrDecl _ _ ident _) = bindIdentExport ident False env

--
bindEnvRecordLabel :: Ident -> Map.Map Ident IdentExport -> ([Ident],CS.TypeExpr) -> Map.Map Ident IdentExport
bindEnvRecordLabel r env ([lab], _) = bindIdentExport (recSelectorId (qualify r) lab) False expo
  where expo = (bindIdentExport (recUpdateId (qualify r) lab) False env)
bindEnvRecordLabel _ _ _ = internalError "GenFlatCurry.bindEnvRecordLabel: no pattern match"

splitoffArgTypes :: IL.Type -> [Ident] -> [(Ident, IL.Type)]
splitoffArgTypes (IL.TypeArrow l r) (i:is) = (i, l):splitoffArgTypes r is
splitoffArgTypes _ [] = []
splitoffArgTypes _ _  = internalError "splitoffArgTypes"<|MERGE_RESOLUTION|>--- conflicted
+++ resolved
@@ -659,28 +659,6 @@
 
 --
 genRecordType :: CS.IDecl -> FlatState TypeDecl
-<<<<<<< HEAD
-genRecordType (CS.ITypeDecl _ qident params (CS.RecordType fields _))
-   = do let is = [0 .. (length params) - 1]
-            (modid,ident) = (qidModule qident, qidIdent qident)
-        qname <- visitQualIdent ((maybe qualify qualifyWith modid)
-                                 (recordExtId ident))
-        labels <- mapM (genRecordLabel modid (zip params is)) fields
-        return (Type qname Public is labels)
-genRecordType _ = internalError "GenFlatCurry.genRecordType: no pattern match"
-
---
-genRecordLabel :: Maybe ModuleIdent -> [(Ident,Int)] -> ([Ident],CS.TypeExpr)
-               -> FlatState ConsDecl
-genRecordLabel modid vis ([ident],typeexpr)
-   = do tyEnv <- gets typeEnvE
-        tcEnv <- gets tConsEnvE
-        let typeexpr' = elimRecordTypes tyEnv tcEnv typeexpr
-        texpr <- visitType (snd (cs2ilType vis typeexpr'))
-        qname <- visitQualIdent ((maybe qualify qualifyWith modid)
-                                 (labelExtId ident))
-        return (Cons qname 1 Public [texpr])
-=======
 genRecordType (CS.ITypeDecl _ qid params (CS.RecordType fs _)) = do
   let is = [0 .. (length params) - 1]
       (mid, ident) = (qidModule qid, qidIdent qid)
@@ -700,7 +678,6 @@
   qname <- visitQualIdent ((maybe qualify qualifyWith modid)
                             (labelExtId ident))
   return (Cons qname 1 Public [texpr])
->>>>>>> 0dc34cc0
 genRecordLabel _ _ _ = internalError "GenFlatCurry.genRecordLabel: no pattern match"
 
 
@@ -714,15 +691,10 @@
 -- record declarations are not generated from the intermediate language.
 -- So the transformation has only to be performed in these cases.
 elimRecordTypes :: ValueEnv -> TCEnv -> CS.TypeExpr -> CS.TypeExpr
-<<<<<<< HEAD
-elimRecordTypes tyEnv tcEnv (CS.ConstructorType qid typeexprs)
-   = CS.ConstructorType qid (map (elimRecordTypes tyEnv tcEnv) typeexprs)
+elimRecordTypes tyEnv tcEnv (CS.ConstructorType qid tys)
+   = CS.ConstructorType qid (map (elimRecordTypes tyEnv tcEnv) tys)
 elimRecordTypes tyEnv tcEnv (CS.SpecialConstructorType qid typeexprs)
    = CS.SpecialConstructorType qid (map (elimRecordTypes tyEnv tcEnv) typeexprs)
-=======
-elimRecordTypes tyEnv tcEnv (CS.ConstructorType qid tys)
-   = CS.ConstructorType qid (map (elimRecordTypes tyEnv tcEnv) tys)
->>>>>>> 0dc34cc0
 elimRecordTypes _ _ (CS.VariableType ident)
    = CS.VariableType ident
 elimRecordTypes tyEnv tcEnv (CS.TupleType tys)
@@ -735,23 +707,6 @@
 elimRecordTypes tyEnv tcEnv (CS.RecordType fss _)
    = let fs = flattenRecordTypeFields fss
      in  case (lookupValue (fst (head fs)) tyEnv) of
-<<<<<<< HEAD
-           [Label _ record _] ->
-             case (qualLookupTC record tcEnv) of
-               [AliasType _ n (TypeRecord fs' _)] ->
-                 let ms = foldl (matchTypeVars fs) Map.empty fs'
-                     types = map (\i -> maybe
-                                          (CS.VariableType
-                                             (mkIdent ("#tvar" ++ show i)))
-                                          (elimRecordTypes tyEnv tcEnv)
-                                          (Map.lookup i ms))
-                                 [0 .. n-1]
-                 in  CS.ConstructorType record types
-               _ -> internalError ("GenFlatCurry.elimRecordTypes: "
-                                   ++ "no record type")
-           _ -> internalError ("GenFlatCurry.elimRecordTypes: "
-                               ++ "no label")
-=======
           [Label _ record _] ->
             case (qualLookupTC record tcEnv) of
               [AliasType _ n (TypeRecord fs' _)] ->
@@ -767,7 +722,6 @@
                                   ++ "no record type")
           _ -> internalError ("GenFlatCurry.elimRecordTypes: "
                               ++ "no label")
->>>>>>> 0dc34cc0
 
 matchTypeVars :: [(Ident,CS.TypeExpr)] -> Map.Map Int CS.TypeExpr
               -> (Ident, Type) -> Map.Map Int CS.TypeExpr
