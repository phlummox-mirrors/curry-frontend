{- |
    Module      :  $Header$
    Description :  Generation of AbstractCurry program terms
    Copyright   :  (c) 2005, Martin Engelke  (men@informatik.uni-kiel.de)
                       2011, Björn Peemöller (bjp@informatik.uni-kiel.de)
    License     :  OtherLicense

    Maintainer  :  bjp@informatik.uni-kiel.de
    Stability   :  experimental
    Portability :  portable

    This module contains the generation of an 'AbstractCurry' program term
    for a given 'Curry' module.
-}
module Generators.GenAbstractCurry
  ( genTypedAbstract, genUntypedAbstract ) where

import           Data.List         (find, mapAccumL)
import qualified Data.Map   as Map
import           Data.Maybe        (fromMaybe, isJust)
import qualified Data.Set   as Set

import Curry.AbstractCurry
import Curry.Base.Ident
import Curry.Base.Position
import Curry.Syntax hiding (isFunctionDecl)

import Base.CurryTypes (fromType)
import Base.Messages (internalError)
import Base.TopEnv
import Base.Types

import Env.TypeConstructor (TCEnv, lookupTC)
import Env.Value (ValueEnv, ValueInfo (..), lookupValue, qualLookupValue)
import Env.OpPrec (mkPrec)

import CompilerEnv

-- ---------------------------------------------------------------------------
-- Interface
-- ---------------------------------------------------------------------------

-- |Generate type inferred AbstractCurry code from a Curry module.
--  The function needs the type environment 'tyEnv' to determine the
--  inferred function types.
genTypedAbstract :: CompilerEnv -> Module -> CurryProg
genTypedAbstract = genAbstract TypedAcy

-- |Generate untyped AbstractCurry code from a Curry module. The type
--  signature takes place in every function type annotation, if it exists,
--  otherwise the dummy type "Prelude.untyped" is used.
genUntypedAbstract :: CompilerEnv -> Module -> CurryProg
genUntypedAbstract = genAbstract UntypedAcy

-- |Generate an AbstractCurry program term from the syntax tree
genAbstract :: AbstractType -> CompilerEnv -> Module -> CurryProg
genAbstract ty env mdl@(Module _ mid _ imps decls)
  = CurryProg mid' imps' types funcs ops
  where
  aEnv  = abstractEnv ty env mdl
  mid'  = moduleName mid
  imps' = map genImportDecl imps
  types = snd $ mapAccumL genTypeDecl aEnv         $ reverse $ typeDecls part
  funcs = snd $ mapAccumL (genFuncDecl False) aEnv $ funcDecls part
  ops   =       concatMap (genOpDecl aEnv)         $ reverse $ opDecls part
  part  = foldl partitionDecl emptyPartition decls

-- ---------------------------------------------------------------------------
-- Partition of declarations
-- ---------------------------------------------------------------------------

-- The following code is used to split a list of Curry declarations into
-- three parts:
--   * a list of type declarations (data types and type synonyms),
--   * a table of function declarations,
--   * a list of fixity declarations for infix operators.

-- |Partition of Curry declarations.
-- (according to the definition of the AbstractCurry program
-- representation; type 'CurryProg').
-- Since a complete function declaration usually consists of more than one
-- declaration (e.g. rules, type signature etc.), it is necessary
-- to collect them within an association list
data Partition = Partition
  { typeDecls   :: [Decl]
  , funcDecls   :: [(Ident, [Decl])] -- no Map to preserve order
  , opDecls     :: [Decl]
  } deriving Show

-- |Generate initial partitions
emptyPartition :: Partition
emptyPartition = Partition
  { typeDecls   = []
  , funcDecls   = []
  , opDecls     = []
  }

-- |Insert a CurrySyntax top level declaration into a partition.
-- /Note:/ Declarations are collected in reverse order.
partitionDecl :: Partition -> Decl -> Partition
-- operator infix declarations
partitionDecl p d@(InfixDecl _ _ _ _) = p { opDecls   = d : opDecls   p }
-- type declarations
partitionDecl p d@(DataDecl _ _ _ _ _) = p { typeDecls = d : typeDecls p }
partitionDecl p d@(TypeDecl  _ _ _ _) = p { typeDecls = d : typeDecls p }
-- function declarations
partitionDecl p (TypeSig pos e ids cx ty)
  = partitionFuncDecls (\q -> TypeSig pos e [q] cx ty) p ids
partitionDecl p d@(FunctionDecl _ _ _ ident _)
  = partitionFuncDecls (const d) p [ident]
partitionDecl p d@(ForeignDecl _ _ _ ident _)
  = partitionFuncDecls (const d) p [ident]
partitionDecl p (ExternalDecl pos ids)
  = partitionFuncDecls (\q -> ExternalDecl pos [q]) p ids
-- other (ignored)
partitionDecl p _ = p

--
partitionFuncDecls :: (Ident -> Decl) -> Partition -> [Ident] -> Partition
partitionFuncDecls genDecl parts fs
  = parts { funcDecls = foldl insertDecls (funcDecls parts) fs }
  where
  insertDecls funcs f = case span ((/=f) . fst) funcs of
    (others, []                ) -> others ++ (f, genDecl f : []    ) : []
    (others, (_, fDecls) : rest) -> others ++ (f, genDecl f : fDecls) : rest

-- ---------------------------------------------------------------------------
-- Conversion from Curry to AbstractCurry
-- ---------------------------------------------------------------------------

--
genImportDecl :: ImportDecl -> String
genImportDecl (ImportDecl _ mid _ _ _) = moduleName mid

--
genTypeDecl :: AbstractEnv -> Decl -> (AbstractEnv, CTypeDecl)
genTypeDecl env (DataDecl _ n vs cs _)
  = ( resetScope env2
    , CType (genQName True env2 $ qualifyWith (moduleId env) n)
            (genVisibility env2 n)
            (zip idxs $ map idName vs)
            cs'
    )
  where (env1, idxs) = mapAccumL genTVarIndex env vs
        (env2, cs' ) = mapAccumL genConsDecl env1 cs
genTypeDecl env (TypeDecl _ n vs ty)
  = ( resetScope env2
    , CTypeSyn (genQName True env2 $ qualifyWith (moduleId env) n)
               (genVisibility env2 n)
               (zip idxs $ map idName vs)
               ty'
    )
  where (env1, idxs) = mapAccumL genTVarIndex env vs
        (env2, ty' ) = genTypeExpr env1 ty
genTypeDecl env (NewtypeDecl _ n vs (NewConstrDecl p nvs nc ty) _)
  = (resetScope env2
    , CType (genQName True env2 $ qualifyWith (moduleId env) n)
            (genVisibility env2 n)
            (zip idxs $ map idName vs)
            [nc']
    ) where (env1, idxs) = mapAccumL genTVarIndex env vs
            (env2, nc' ) = genConsDecl env1 (ConstrDecl p nvs nc [ty])
genTypeDecl _ _
  = internalError "GenAbstractCurry.genTypeDecl: unexpected declaration"

--
genConsDecl :: AbstractEnv -> ConstrDecl -> (AbstractEnv, CConsDecl)
genConsDecl env (ConstrDecl _ _ n vs)
  = ( env', CCons (genQName False env' $ qualifyWith (moduleId env) n)
                  (length vs)
                  (genVisibility env' n)
                  vs'
    ) where (env', vs') = mapAccumL genTypeExpr env vs
genConsDecl env (ConOpDecl p vs ty1 op ty2)
  = genConsDecl env (ConstrDecl p vs op [ty1, ty2])

--
genTypeExpr :: AbstractEnv -> TypeExpr -> (AbstractEnv, CTypeExpr)
genTypeExpr env (ConstructorType q vs)
  = (env', CTCons (genQName True env' q) vs')
  where (env', vs') = mapAccumL genTypeExpr env vs
genTypeExpr env (VariableType ident) = case getTVarIndex env ident of
  Just ix -> (env , CTVar (ix , idName ident))
  Nothing -> (env', CTVar (idx, idName ident))
  where (env', idx) = genTVarIndex env ident
genTypeExpr env (TupleType     tys) = genTypeExpr env $ case tys of
   []   -> ConstructorType qUnitId []
   [ty] -> ty
   _    -> ConstructorType (qTupleId $ length tys) tys
genTypeExpr env (ListType       ty)
  = genTypeExpr env $ ConstructorType qListId [ty]
genTypeExpr env (ArrowType ty1 ty2) = (env2, CFuncType ty1' ty2')
  where (env1, ty1') = genTypeExpr env  ty1
        (env2, ty2') = genTypeExpr env1 ty2
genTypeExpr env (RecordType    fss) = (env1, CRecordType (zip ls' ts'))
  where
  (ls  , ts ) = unzip $ concatMap (\ (ls1,ty) -> map (\l -> (l,ty)) ls1) fss
  (env1, ts') = mapAccumL genTypeExpr env ts
  ls'        = map idName ls
genTypeExpr env s@(SpecialConstructorType _ _) = 
  genTypeExpr env (specialConsToTyExpr s) 

genOpDecl :: AbstractEnv -> Decl -> [COpDecl]
genOpDecl env (InfixDecl _ fix mprec ops) = map genCOp (reverse ops)
  where
  genCOp op = COp (genQName False env $ qualifyWith (moduleId env) op)
                  (genFixity fix)
                  (fromInteger (mkPrec mprec))

  genFixity InfixL = CInfixlOp
  genFixity InfixR = CInfixrOp
  genFixity Infix  = CInfixOp
genOpDecl _ _ = internalError "GenAbstractCurry.genOpDecl: no infix declaration"

-- Generate an AbstractCurry function declaration from a list of CurrySyntax
-- function declarations.
-- NOTES:
--   - every declaration in 'decls' must declare exactly one function.
--   - since inferred types are internally represented in flat style,
--     all type variables are renamed with generated symbols when
--     generating typed AbstractCurry.
genFuncDecl :: Bool -> AbstractEnv -> (Ident, [Decl]) -> (AbstractEnv, CFuncDecl)
genFuncDecl isLocal env (ident, decls)
  | null decls = internalError $ "GenAbstractCurry.genFuncDecl: "
              ++ "missing declaration for function \"" ++ show ident ++ "\""
  | otherwise  = (env3, CFunc qname arity visibility typeexpr rule)
  where
  qname       = genQName False env $ qualify ident
  visibility  = genVisibility env ident
  evalannot   = CFlex
--   evalannot   = case find isEvalAnnot decls of
--                   Nothing -> CFlex
--                   Just (EvalAnnot _ _ ea) -> genEvalAnnot ea
--                   _ -> internalError "Gen.GenAbstractCurry.genFuncDecl: no Eval Annotation"
  (env1, mtype) = case genFuncType env decls of
                  Nothing        -> (env, Nothing)
                  Just (env', t) -> (env', Just t)
  (env2, rules) = case find Generators.GenAbstractCurry.isFunctionDecl decls of
                  Nothing -> (env1, [])
                  Just (FunctionDecl _ _ _ _ eqs) -> mapAccumL genRule env1 eqs
                  _ -> internalError "Gen.GenAbstractCurry.genFuncDecl: no FunctionDecl"
  mexternal   = genExternal `fmap` find isExternal decls
  arity       = compArity mtype rules
  typeexpr    = fromMaybe (CTCons ("Prelude", "untyped") []) mtype
  rule        = compRule evalannot rules mexternal
  env3        = if isLocal then env1 else resetScope env2

  genFuncType env' decls'
    | acytype == UntypedAcy = genTypeSig  env' `fmap` find isTypeSig decls'
    | acytype == TypedAcy   = genTypeExpr env' `fmap` mftype
    | otherwise             = Nothing
    where
    acytype = acyType env
    mftype | isLocal   = lookupType ident (typeEnv env)
           | otherwise = qualLookupType (qualifyWith (moduleId env) ident)
                          (typeEnv env)

  genTypeSig env' (TypeSig   _ _ _ _cx ts) = genTypeExpr env' ts
  genTypeSig env' (ForeignDecl _ _ _ _ ts) = genTypeExpr env' ts
  genTypeSig _    _ =
    internalError "GenAbstractCurry.genFuncDecl.genTypeSig: no pattern match"

  genExternal (ForeignDecl _ _ mname ident' _)
    = CExternal (fromMaybe (idName ident') mname)
  genExternal (ExternalDecl _ [ident'])
    = CExternal (idName ident')
  genExternal _
    = internalError $ "GenAbstractCurry.genExternal: "
      ++ "illegal external declaration occured"

  compArity Nothing   [] = internalError $ "GenAbstractCurry.compArity: "
                           ++ "unable to compute arity for function \""
                           ++ show ident ++ "\""
  compArity (Just ty) [] = compArityFromType ty
  compArity _         (CRule patts _ _ : _) = length patts

  compArityFromType (CTVar         _) = 0
  compArityFromType (CFuncType  _ t2) = 1 + compArityFromType t2
  compArityFromType (CTCons      _ _) = 0
  compArityFromType (CRecordType   _) =
    internalError "GenAbstractCurry.genFuncDecl.compArityFromType: record type"

  compRule _  [] Nothing  = internalError $ "GenAbstractCurry.compRule: "
                            ++ "missing rule for function \""
                            ++ show ident ++ "\""
  compRule _  [] (Just e) = e
  compRule ea rs _        = CRules ea rs

--
genRule :: AbstractEnv -> Equation -> (AbstractEnv, CRule)
genRule env (Equation pos lhs rhs)
  = let (env1, patts ) = mapAccumL (genPattern pos)
                                   (beginScope env)
                                   (simplifyLhs lhs)
        (env2, locals) = genLocalDecls env1 (simplifyRhsLocals rhs)
        (env3, crhss ) = mapAccumL (genRhs pos) env2 (simplifyRhsExpr rhs)
    in  (endScope env3, CRule patts crhss locals)

--
genRhs :: Position -> AbstractEnv -> (Expression, Expression)
       -> (AbstractEnv, (CExpr, CExpr))
genRhs p env (cond, expr)
  = let (env1, cond') = genExpr p env cond
        (env2, expr') = genExpr p env1 expr
    in  (env2, (cond', expr'))

-- NOTE: guarded expressions and 'where' declarations in local pattern
-- declarations are not supported in PAKCS
genLocalDecls :: AbstractEnv -> [Decl] -> (AbstractEnv, [CLocalDecl])
genLocalDecls env decls
  = genLocals (foldl genLocalIndex env decls)
              (funcDecls (foldl partitionDecl emptyPartition decls))
              decls
 where
  genLocalIndex env' (PatternDecl _ _ _ constr _)
    = genLocalPatternIndex env' constr
  genLocalIndex env' (FreeDecl _ idents)
    = let (env'', _) = mapAccumL genVarIndex env' idents
      in  env''
  genLocalIndex env' _ = env'

  genLocalPatternIndex env' (VariablePattern ident)
    = fst $ genVarIndex env' ident
  genLocalPatternIndex env' (ConstructorPattern _ args)
    = foldl genLocalPatternIndex env' args
  genLocalPatternIndex env' (InfixPattern c1 _ c2)
    = foldl genLocalPatternIndex env' [c1, c2]
  genLocalPatternIndex env' (ParenPattern c)
    = genLocalPatternIndex env' c
  genLocalPatternIndex env' (TuplePattern _ args)
    = foldl genLocalPatternIndex env' args
  genLocalPatternIndex env' (ListPattern _ args)
    = foldl genLocalPatternIndex env' args
  genLocalPatternIndex env' (AsPattern ident c)
    = genLocalPatternIndex (fst $ genVarIndex env' ident) c
  genLocalPatternIndex env' (LazyPattern _ c)
    = genLocalPatternIndex env' c
  genLocalPatternIndex env' (RecordPattern fields mc)
    = let env'' = foldl genLocalPatternIndex env' (map fieldTerm fields)
      in  maybe env'' (genLocalPatternIndex env'') mc
  genLocalPatternIndex env' _ = env'

  -- The association list 'fdecls' is necessary because function
  -- rules may not be together in the declaration list
  genLocals :: AbstractEnv -> [(Ident, [Decl])] -> [Decl]
            -> (AbstractEnv, [CLocalDecl])
  genLocals env' _ [] = (env', [])
  genLocals env' fdecls ((FunctionDecl _ _ _ ident _):decls1)
    = let (env1, funcdecl) = genLocalFuncDecl (beginScope env') fdecls ident
          (env2, locals  ) = genLocals (endScope env1) fdecls decls1
      in  (env2, funcdecl:locals)
  genLocals env' fdecls ((ForeignDecl _ _ _ ident _):decls1)
    = let (env1, funcdecl) = genLocalFuncDecl (beginScope env') fdecls ident
          (env2, locals  ) = genLocals (endScope env1) fdecls decls1
      in  (env2, funcdecl:locals)
  genLocals env' fdecls ((ExternalDecl pos idents):decls1)
    | null idents = genLocals env' fdecls decls1
    | otherwise
    = let (env1, funcdecl) = genLocalFuncDecl (beginScope env') fdecls (head idents)
          (env2, locals  ) = genLocals (endScope env1) fdecls (ExternalDecl pos (tail idents):decls1)
      in  (env2, funcdecl:locals)
  genLocals env' fdecls (PatternDecl pos _ _ constr rhs : decls1)
    = let (env1, patt   ) = genLocalPattern pos env' constr
          (env2, plocals) = genLocalDecls (beginScope env1)
                              (simplifyRhsLocals rhs)
          (env3, expr   ) = genLocalPattRhs pos env2 (simplifyRhsExpr rhs)
          (env4, locals ) = genLocals (endScope env3) fdecls decls1
      in  (env4, CLocalPat patt expr plocals:locals)
  genLocals env' fdecls ((FreeDecl pos idents):decls1)
    | null idents  = genLocals env' fdecls decls1
    | otherwise
      = let ident  = head idents
            idx    = fromMaybe
                  (internalError ("GenAbstractCurry.genLocals: cannot find index"
                ++ " for free variable \""
                ++ show ident ++ "\""))
                  (getVarIndex env' ident)
            decls' = FreeDecl pos (tail idents) : decls1
            (env'', locals) = genLocals env' fdecls decls'
        in (env'', CLocalVar (idx, idName ident) : locals)
  genLocals env' fdecls ((TypeSig _ _ _ _ _):decls1)
    = genLocals env' fdecls decls1
  genLocals _ _ decl = internalError ("GenAbstractCurry.genLocals: unexpected local declaration: \n" ++ show (head decl))

  genLocalFuncDecl :: AbstractEnv -> [(Ident, [Decl])] -> Ident
                   -> (AbstractEnv, CLocalDecl)
  genLocalFuncDecl env' fdecls ident
    = let fdecl = fromMaybe
              (internalError ("GenAbstractCurry.genLocalFuncDecl: missing declaration"
                  ++ " for local function \""
                  ++ show ident ++ "\""))
              (lookup ident fdecls)
          (_, funcdecl) = genFuncDecl True env' (ident, fdecl)
      in  (env', CLocalFunc funcdecl)

  genLocalPattern pos env' (LiteralPattern l) = case l of
    String _ cs
      -> genLocalPattern pos env' $ ListPattern [] $ map (LiteralPattern . Char noRef) cs
    _ -> (env', CPLit $ genLiteral l)
  genLocalPattern _ env' (VariablePattern v) = case getVarIndex env' v of
    Nothing  -> internalError $ "GenAbstractCurry.genLocalPattern: "
      ++ "cannot find index" ++ " for pattern variable \"" ++ show v ++ "\""
    Just idx -> (env', CPVar (idx, idName v))
  genLocalPattern pos env' (ConstructorPattern qident args)
    = let (env'', args') = mapAccumL (genLocalPattern pos) env' args
      in (env'', CPComb (genQName False env' qident) args')
  genLocalPattern pos env' (InfixPattern larg qident rarg)
    = genLocalPattern pos env' (ConstructorPattern qident [larg, rarg])
  genLocalPattern pos env' (ParenPattern patt)
    = genLocalPattern pos env' patt
  genLocalPattern pos env' (TuplePattern _ args)
    | len == 0  = genLocalPattern pos env' (ConstructorPattern qUnitId [])
    | len == 1  = genLocalPattern pos env' (head args)
    | otherwise = genLocalPattern pos env' (ConstructorPattern (qTupleId len) args) -- len > 1
    where len = length args
  genLocalPattern pos env' (ListPattern _ args)
    = genLocalPattern pos env'
      (foldr (\p1 p2 -> ConstructorPattern qConsId [p1,p2])
        (ConstructorPattern qNilId [])
        args)
  genLocalPattern _ _ (NegativePattern _ _)
    = internalError "negative patterns are not supported in AbstractCurry"
  genLocalPattern pos env' (AsPattern ident cterm)
    = let (env1, patt) = genLocalPattern pos env' cterm
          idx          = fromMaybe
                (internalError ("GenAbstractCurry.genLocalPattern: cannot find index"
                    ++ " for alias variable \""
                    ++ show ident ++ "\""))
                (getVarIndex env1 ident)
      in  (env1, CPAs (idx, idName ident) patt)
  genLocalPattern pos env' (LazyPattern _ cterm)
    = let (env'', patt) = genLocalPattern pos env' cterm
      in  (env'', CPLazy patt)
  genLocalPattern pos env' (RecordPattern fields mr)
    = let (env1, fields') = mapAccumL (genField genLocalPattern) env' fields
          (env2, mr'    ) = case mr of
                              Nothing -> (env1, Nothing)
                              Just r  -> let (envX, patt) = genLocalPattern pos env1 r in (envX, Just patt)
      in  (env2, CPRecord fields' mr')
  genLocalPattern _ _ _ = internalError "GenAbstractCurry.genLocalDecls.genLocalPattern: no pattern match"

  genLocalPattRhs pos env' [(Variable _ _, expr)]
    = genExpr pos env' expr
  genLocalPattRhs _ _ _
    = internalError ("guarded expressions in pattern declarations"
      ++ " are not supported in AbstractCurry")

--
genExpr :: Position -> AbstractEnv -> Expression -> (AbstractEnv, CExpr)
genExpr pos env (Literal l) = case l of
  String _ cs -> genExpr pos env $ List [] $ map (Literal . Char noRef) cs
  _           -> (env, CLit $ genLiteral l)
<<<<<<< HEAD
genExpr _ env   (Variable _ v)
  | isJust midx     = (env, CVar (fromJust midx, idName ident))
  | v == qSuccessId = (env, CSymbol $ genQName False env qSuccessFunId)
  | otherwise       = (env, CSymbol $ genQName False env v)
  where
  ident = unqualify v
  midx  = getVarIndex env ident
genExpr _   env (Constructor  c) = (env, CSymbol $ genQName False env c)
genExpr pos env (Paren     expr) = genExpr pos env expr
genExpr pos env (Typed _ expr _ _) = genExpr pos env expr
genExpr pos env (Tuple   _ args) = genExpr pos env $ case args of
  []  -> Variable Nothing qUnitId
=======
genExpr _ env   (Variable v) = case getVarIndex env ident of
    Just idx -> (env, CVar (idx, idName ident))
    _ | v == qSuccessId -> (env, CSymbol $ genQName False env qSuccessFunId)
      | otherwise       -> (env, CSymbol $ genQName False env v)
  where ident = unqualify v
genExpr _   env (Constructor c) = (env, CSymbol $ genQName False env c)
genExpr pos env (Paren    expr) = genExpr pos env expr
genExpr pos env (Typed  expr _) = genExpr pos env expr
genExpr pos env (Tuple  _ args) = genExpr pos env $ case args of
  []  -> Variable qUnitId
>>>>>>> 58131c1e
  [x] -> x
  _   -> foldl Apply (Variable Nothing $ qTupleId $ length args) args
genExpr pos env (List _ args)
  = let cons = Constructor qConsId
        nil  = Constructor qNilId
    in  genExpr pos env (foldr (Apply . Apply cons) nil args)
genExpr pos env (ListCompr _ expr stmts)
  = let (env1, stmts') = mapAccumL (genStatement pos) (beginScope env) stmts
        (env2, expr' )  = genExpr pos env1 expr
    in  (endScope env2, CListComp expr' stmts')
genExpr pos env (EnumFrom _cty expr) -- TODO
  = genExpr pos env (Apply (Variable Nothing qEnumFromId) expr)
genExpr pos env (EnumFromThen _cty expr1 expr2)
  = genExpr pos env (Apply (Apply (Variable Nothing qEnumFromThenId) expr1) expr2)
genExpr pos env (EnumFromTo _cty expr1 expr2)
  = genExpr pos env (Apply (Apply (Variable Nothing qEnumFromToId) expr1) expr2)
genExpr pos env (EnumFromThenTo _cty expr1 expr2 expr3)
  = genExpr pos env (Apply (Apply (Apply (Variable Nothing qEnumFromThenToId)
          expr1) expr2) expr3)
genExpr pos env (UnaryMinus _cty _ expr)
  = genExpr pos env (Apply (Variable Nothing qNegateId) expr)
genExpr pos env (Apply expr1 expr2)
  = let (env1, expr1') = genExpr pos env expr1
        (env2, expr2') = genExpr pos env1 expr2
    in  (env2, CApply expr1' expr2')
genExpr pos env (InfixApply expr1 op expr2)
  = genExpr pos env (Apply (Apply (opToExpr op) expr1) expr2)
genExpr pos env (LeftSection expr op)
  = let ident  = freshVar env "x"
        patt   = VariablePattern ident
        var    = Variable Nothing (qualify ident)
        applic = Apply (Apply (opToExpr op) expr) var
    in  genExpr pos env (Lambda noRef [patt] applic)
genExpr pos env (RightSection op expr)
  = let ident  = freshVar env "x"
        patt   = VariablePattern ident
        var    = Variable Nothing (qualify ident)
        applic = Apply (Apply (opToExpr op) var) expr
    in  genExpr pos env (Lambda noRef [patt] applic)
genExpr pos env (Lambda _ params expr)
  = let (env1, params') = mapAccumL (genPattern pos) (beginScope env) params
        (env2, expr'  )   = genExpr pos env1 expr
    in  (endScope env2, CLambda params' expr')
genExpr pos env (Let decls expr)
  = let (env1, decls') = genLocalDecls (beginScope env) decls
        (env2, expr' ) = genExpr pos env1 expr
    in  (endScope env2, CLetDecl decls' expr')
genExpr pos env (Do stmts expr)
  = let (env1, stmts') = mapAccumL (genStatement pos) (beginScope env) stmts
        (env2, expr' )  = genExpr pos env1 expr
    in  (endScope env2, CDoExpr (stmts' ++ [CSExpr expr']))
genExpr pos env (IfThenElse _ expr1 expr2 expr3)
  = genExpr pos env (Apply (Apply (Apply (Variable Nothing qIfThenElseId)
                    expr1) expr2) expr3)
genExpr pos env (Case _ _ expr alts)
  = let (env1, expr') = genExpr pos env expr
        (env2, alts') = mapAccumL genBranchExpr env1 alts
    in  (env2, CCase expr' alts')
genExpr _ env (RecordConstr fields)
  = let (env1, fields') = mapAccumL (genField genExpr) env fields
    in  (env1, CRecConstr fields')
genExpr pos env (RecordSelection expr label)
  = let (env1, expr') = genExpr pos env expr
    in  (env1, CRecSelect expr' $ idName label)
genExpr pos env (RecordUpdate fields expr)
  = let (env1, fields') = mapAccumL (genField genExpr) env fields
        (env2, expr'  ) = genExpr pos env1 expr
    in  (env2, CRecUpdate fields' expr')

--
genStatement :: Position -> AbstractEnv -> Statement -> (AbstractEnv, CStatement)
genStatement pos env (StmtExpr _ expr)
  = let (env', expr') = genExpr pos env expr
    in  (env', CSExpr expr')
genStatement _ env (StmtDecl decls)
  = let (env', decls') = genLocalDecls env decls
    in  (env', CSLet decls')
genStatement pos env (StmtBind _ patt expr)
  = let (env1, expr') = genExpr pos env expr
        (env2, patt') = genPattern pos env1 patt
    in  (env2, CSPat patt' expr')

-- NOTE: guarded expressions and local declarations in case branches
-- are not supported in PAKCS
genBranchExpr :: AbstractEnv -> Alt -> (AbstractEnv, CBranchExpr)
genBranchExpr env (Alt p pat rhs)
  = let (env1, pat') = genPattern p (beginScope env) pat
        (env2, be  ) = genBranch env1 pat' $ simplifyRhsExpr rhs
    in  (endScope env2, be)
  where
  genBranch env' pat' [(Variable _ _, expr)] -- no guards!
    = let (env2, expr') = genExpr p env' expr
      in  (env2, CBranch pat' expr')
  genBranch env' pat' bs
    = let (env2, bs') = mapAccumL (genRhs p) env' bs
      in  (env2, CGuardedBranch pat' bs')

--
genPattern :: Position -> AbstractEnv -> Pattern -> (AbstractEnv, CPattern)
genPattern pos env (LiteralPattern l) = case l of
  String _ cs -> genPattern pos env $ ListPattern [] $ map (LiteralPattern . Char noRef) cs
  _           -> (env, CPLit $ genLiteral l)
genPattern _ env (VariablePattern v)
  = let (env', idx) = genVarIndex env v
    in  (env', CPVar (idx, idName v))
genPattern pos env (ConstructorPattern qident args)
  = let (env', args') = mapAccumL (genPattern pos) env args
    in  (env', CPComb (genQName False env qident) args')
genPattern pos env (InfixPattern larg qident rarg)
  = genPattern pos env $ ConstructorPattern qident [larg, rarg]
genPattern pos env (ParenPattern patt)
  = genPattern pos env patt
genPattern pos env (TuplePattern _ args) = genPattern pos env $ case args of
  []   -> ConstructorPattern qUnitId []
  [ty] -> ty
  _    -> ConstructorPattern (qTupleId $ length args) args
genPattern pos env (ListPattern _ args) = genPattern pos env $
  foldr (\x1 x2 -> ConstructorPattern qConsId [x1, x2])
        (ConstructorPattern qNilId [])
        args
genPattern _ _ (NegativePattern _ _)
  = internalError "negative patterns are not supported in AbstractCurry"
genPattern pos env (AsPattern ident cterm)
  = let (env1, patt) = genPattern pos env cterm
        (env2, idx ) = genVarIndex env1 ident
    in  (env2, CPAs (idx, idName ident) patt)
genPattern pos env (LazyPattern _ cterm)
  = let (env', patt) = genPattern pos env cterm
    in  (env', CPLazy patt)
genPattern pos env (FunctionPattern qident cterms)
  = let (env', patts) = mapAccumL (genPattern pos) env cterms
    in  (env', CPFuncComb (genQName False env qident) patts)
genPattern pos env (InfixFuncPattern cterm1 qident cterm2)
  = genPattern pos env (FunctionPattern qident [cterm1, cterm2])
genPattern pos env (RecordPattern fields mr)
  = let (env1, fields') = mapAccumL (genField genPattern) env fields
        (env2, mr')     = case mr of
          Nothing -> (env1, Nothing)
          Just r  -> let (env', patt) = genPattern pos env1 r in (env', Just patt)
    in  (env2, CPRecord fields' mr')

--
genField :: (Position -> AbstractEnv -> a -> (AbstractEnv, b))
         -> AbstractEnv -> Field a -> (AbstractEnv, CField b)
genField genTerm env (Field p l t) = (env1, (idName l, t'))
  where (env1, t') = genTerm p env t

--
genLiteral :: Literal -> CLiteral
genLiteral (Char  _ c) = CCharc  c
genLiteral (Int   _ i) = CIntc   i
genLiteral (Float _ f) = CFloatc f
genLiteral _           = internalError "GenAbstractCurry.genLiteral: unsupported literal"

-- |Create a qualified AbstractCurry identifier from a Curry 'QualIdent'.
--
-- * Some prelude identifiers are not qualified. The first check ensures
--   that they get a correct qualifier.
-- * The test for unqualified identifiers is necessary to qualify
--   them correctly in the untyped AbstractCurry representation.
genQName :: Bool -> AbstractEnv -> QualIdent -> QName
genQName isTypeCons env qident
  | isPreludeSymbol qident = genQualName $ qualQualify preludeMIdent qident
  | isQualified     qident = genQualName qident
  | otherwise              = genQualName $ getQualIdent $ unqualify qident
  where
  genQualName qid = ( moduleName $ fromMaybe (moduleId env) $ qidModule qid
                    , idName $ qidIdent qid
                    )
-- TODO@bjp (2012-01-04): Disabled
--   genQualName qid = (moduleName mid, name ident)
--     where (mmid, ident) = (qidModule qid, qidIdent qid)
--           mid           = maybe (moduleId env)
--                           (`sureLookupAlias` aliases env)
--                           mmid

  getQualIdent ident
    | isTypeCons = case lookupTC ident $ tconsEnv env of
        [info] -> origName info
        _      -> qualifyWith (moduleId env) ident
    | otherwise  = case lookupValue ident $ typeEnv env of
        [info] -> origName info
        _      -> qualifyWith (moduleId env) ident

--
genVisibility :: AbstractEnv -> Ident -> CVisibility
genVisibility env ident
  | isExported env ident = Public
  | otherwise            = Private

-------------------------------------------------------------------------------
-- This part defines an environment containing all necessary information
-- for generating the AbstractCurry representation of a CurrySyntax term.

-- |Data type for representing an AbstractCurry generator environment
data AbstractEnv = AbstractEnv
  { moduleId   :: ModuleIdent         -- ^name of the module
  , typeEnv    :: ValueEnv            -- ^known values
  , tconsEnv   :: TCEnv               -- ^known type constructors
  , exports    :: Set.Set Ident       -- ^exported symbols
--   , aliases    :: AliasEnv            -- ^module aliases
  , varIndex   :: Int                 -- ^counter for variable indices
  , tvarIndex  :: Int                 -- ^counter for type variable indices
  , varScope   :: [Map.Map Ident Int] -- ^stack of variable tables
  , tvarScope  :: [Map.Map Ident Int] -- ^stack of type variable tables
  , acyType    :: AbstractType        -- ^type of code to be generated
  } deriving Show

-- |Data type representing the type of AbstractCurry code to be generated
-- (typed infered or untyped (i.e. type signated))
data AbstractType
  = TypedAcy
  | UntypedAcy
    deriving (Eq, Show)

-- |Initialize the AbstractCurry generator environment
abstractEnv :: AbstractType -> CompilerEnv -> Module -> AbstractEnv
abstractEnv absType env (Module _ mid exps _ decls) = AbstractEnv
  { moduleId  = mid
  , typeEnv   = valueEnv env
  , tconsEnv  = tyConsEnv env
  , exports   = foldl (buildExportTable mid decls) Set.empty exps'
--   , aliases   = aliasEnv env
  , varIndex  = 0
  , tvarIndex = 0
  , varScope  = [Map.empty]
  , tvarScope = [Map.empty]
  , acyType   = absType
  }
 where exps' = maybe (buildExports mid decls) (\ (Exporting _ es) -> es) exps

-- Generates a list of exports for all specified top level declarations
buildExports :: ModuleIdent -> [Decl] -> [Export]
buildExports _ [] = []
buildExports mid (DataDecl _ ident _ _ _:ds)
  = ExportTypeAll (qualifyWith mid ident) : buildExports mid ds
buildExports mid ((NewtypeDecl _ ident _ _ _):ds)
  = ExportTypeAll (qualifyWith mid ident) : buildExports mid ds
buildExports mid ((TypeDecl _ ident _ _):ds)
  = Export (qualifyWith mid ident) : buildExports mid ds
buildExports mid ((FunctionDecl _ _ _ ident _):ds)
  = Export (qualifyWith mid ident) : buildExports mid ds
buildExports mid (ForeignDecl _ _ _ ident _ : ds)
  = Export (qualifyWith mid ident) : buildExports mid ds
buildExports mid (ExternalDecl _ idents : ds)
  = map (Export . qualifyWith mid) idents ++ buildExports mid ds
buildExports mid (_:ds) = buildExports mid ds

-- Builds a table containing all exported (i.e. public) identifiers
-- from a module.
buildExportTable :: ModuleIdent -> [Decl] -> Set.Set Ident -> Export
                 -> Set.Set Ident
buildExportTable mid _ exptab (Export qident)
  | isJust (localIdent mid qident)
  = insertExportedIdent exptab (unqualify qident)
  | otherwise = exptab
buildExportTable mid _ exptab (ExportTypeWith qident ids)
  | isJust (localIdent mid qident)
  = foldl insertExportedIdent
          (insertExportedIdent exptab (unqualify qident))
          ids
  | otherwise  = exptab
buildExportTable mid ds exptab (ExportTypeAll qid) = case localIdent mid qid of
  Just ident -> foldl insertExportedIdent
                (insertExportedIdent exptab ident)
                (maybe [] getConstrIdents (find (isDataDeclOf ident) ds))
  Nothing    -> exptab
buildExportTable _ _ exptab (ExportModule _) = exptab

--
insertExportedIdent :: Set.Set Ident -> Ident -> Set.Set Ident
insertExportedIdent env ident = Set.insert ident env

--
getConstrIdents :: Decl -> [Ident]
getConstrIdents (DataDecl _ _ _ cs _) = map getConstr cs
  where getConstr (ConstrDecl  _ _  c _) = c
        getConstr (ConOpDecl _ _ _ op _) = op
getConstrIdents _ = internalError "GenAbstractCurry.getConstrIdents: no data declaration"

-- Checks whether an identifier is exported or not.
isExported :: AbstractEnv -> Ident -> Bool
isExported env ident = Set.member ident $ exports env

-- Generates an unique index for the  variable 'ident' and inserts it
-- into the  variable table of the current scope.
genVarIndex :: AbstractEnv -> Ident -> (AbstractEnv, Int)
genVarIndex env ident
  = let idx            = varIndex env
        (vtab : vtabs) = varScope env
    in  ( env { varIndex = idx + 1
              , varScope = Map.insert ident idx vtab : vtabs
              }
        , idx
        )

-- Generates an unique index for the type variable 'ident' and inserts it
-- into the type variable table of the current scope.
genTVarIndex :: AbstractEnv -> Ident -> (AbstractEnv, Int)
genTVarIndex env ident
  = let idx            = tvarIndex env
        (vtab : vtabs) = tvarScope env
    in  ( env { tvarIndex = idx + 1
              , tvarScope = Map.insert ident idx vtab : vtabs
              }
        , idx
        )

-- Looks up the unique index for the variable 'ident' in the
-- variable table of the current scope.
getVarIndex :: AbstractEnv -> Ident -> Maybe Int
getVarIndex env ident = Map.lookup ident $ head $ varScope env

-- Looks up the unique index for the type variable 'ident' in the type
-- variable table of the current scope.
getTVarIndex :: AbstractEnv -> Ident -> Maybe Int
getTVarIndex env ident = Map.lookup ident $ head $ tvarScope env

-- Generates an indentifier which doesn't occur in the variable table
-- of the current scope.
freshVar :: AbstractEnv -> String -> Ident
freshVar env vname = genFreshVar env vname (0 :: Integer)
  where
  genFreshVar env1 name1 idx
    | isJust (getVarIndex env1 ident)
    = genFreshVar env1 name1 (idx + 1)
    | otherwise
    = ident
    where ident = mkIdent $ name1 ++ show idx

-- Sets the index counter back to zero and deletes all stack entries.
resetScope :: AbstractEnv -> AbstractEnv
resetScope env = env
  { varIndex  = 0
  , tvarIndex = 0
  , varScope  = [Map.empty]
  , tvarScope = [Map.empty]
  }

-- Starts a new scope, i.e. copies and pushes the variable table of the current
-- scope onto the top of the stack
beginScope :: AbstractEnv -> AbstractEnv
beginScope env = env { varScope  = head vs : vs, tvarScope = head tvs : tvs }
  where
  vs  = varScope env
  tvs = tvarScope env

-- End the current scope, i.e. pops and deletes the variable table of the
-- current scope from the top of the stack.
endScope :: AbstractEnv -> AbstractEnv
endScope env = env { varScope  = newVarScope, tvarScope = newTVarScope }
  where
  newVarScope  = if isSingleton  vs then  vs else tail  vs
  newTVarScope = if isSingleton tvs then tvs else tail tvs
  vs           = varScope env
  tvs          = tvarScope env

-------------------------------------------------------------------------------
-- Miscellaneous...

-- Some identifiers...
qEnumFromId :: QualIdent
qEnumFromId = qualifyWith preludeMIdent (mkIdent "enumFrom")

qEnumFromThenId :: QualIdent
qEnumFromThenId = qualifyWith preludeMIdent (mkIdent "enumFromThen")

qEnumFromToId :: QualIdent
qEnumFromToId = qualifyWith preludeMIdent (mkIdent "enumFromTo")

qEnumFromThenToId :: QualIdent
qEnumFromThenToId = qualifyWith preludeMIdent (mkIdent "enumFromThenTo")

qNegateId :: QualIdent
qNegateId = qualifyWith preludeMIdent (mkIdent "negate")

qIfThenElseId :: QualIdent
qIfThenElseId = qualifyWith preludeMIdent (mkIdent "if_then_else")

qSuccessFunId :: QualIdent
qSuccessFunId = qualifyWith preludeMIdent (mkIdent "success")

-- The following functions check whether a declaration is of a certain kind
isFunctionDecl :: Decl -> Bool
isFunctionDecl (FunctionDecl _ _ _ _ _ ) = True
isFunctionDecl _                         = False

isExternal :: Decl -> Bool
isExternal (ForeignDecl _ _ _ _ _) = True
isExternal (ExternalDecl      _ _) = True
isExternal _                       = False

-- Checks, whether a declaration is the data declaration of 'ident'.
isDataDeclOf :: Ident -> Decl -> Bool
isDataDeclOf i (DataDecl _ j _ _ _) = i == j
isDataDeclOf _ _                    = False

-- Checks, whether a symbol is defined in the Prelude.
isPreludeSymbol :: QualIdent -> Bool
isPreludeSymbol qident
  = let (mmid, ident) = (qidModule qident, qidIdent qident)
    in   mmid == Just preludeMIdent
      || elem ident [unitId, listId, nilId, consId]
      || isTupleId ident

-- Converts an infix operator to an expression
opToExpr :: InfixOp -> Expression
opToExpr (InfixOp cty op) = Variable cty op
opToExpr (InfixConstr  c) = Constructor c

-- Looks up the type of a qualified symbol in the type environment and
-- converts it to a CurrySyntax type term.
qualLookupType :: QualIdent -> ValueEnv -> Maybe TypeExpr
qualLookupType qident tyEnv = case qualLookupValue qident tyEnv of
  [Value _ _ (ForAll _ _ ty) _] -> Just $ fromType ty
  _                           -> Nothing

-- Looks up the type of a symbol in the type environment and
-- converts it to a CurrySyntax type term.
lookupType :: Ident -> ValueEnv -> Maybe TypeExpr
lookupType ident tyEnv = case lookupValue ident tyEnv of
  [Value _ _ (ForAll _ _ ty) _] -> Just $ fromType ty
  _                           -> Nothing

-- The following functions transform left-hand-side and right-hand-side terms
-- for a better handling
simplifyLhs :: Lhs -> [Pattern]
simplifyLhs = snd . flatLhs

simplifyRhsExpr :: Rhs -> [(Expression, Expression)]
simplifyRhsExpr (SimpleRhs _ e _) = [(Variable Nothing qSuccessId, e)]
simplifyRhsExpr (GuardedRhs gs _) = map (\ (CondExpr _ g e) -> (g, e)) gs

simplifyRhsLocals :: Rhs -> [Decl]
simplifyRhsLocals (SimpleRhs _ _ locals) = locals
simplifyRhsLocals (GuardedRhs  _ locals) = locals

-- Insert a value under a key into an association list. If the list
-- already contains a value for that key, the old value is replaced.
-- insertEntry :: Eq a => a -> b -> [(a, b)] -> [(a, b)]
-- insertEntry k v []             = [(k, v)]
-- insertEntry k v ((l, w) : kvs)
--   | k == l    = (k, v) : kvs
--   | otherwise = (l, w) : insertEntry k v kvs

-- Return 'True' iff a list is a singleton list (contains exactly one element)
isSingleton :: [a] -> Bool
isSingleton [_] = True
isSingleton _   = False<|MERGE_RESOLUTION|>--- conflicted
+++ resolved
@@ -450,20 +450,6 @@
 genExpr pos env (Literal l) = case l of
   String _ cs -> genExpr pos env $ List [] $ map (Literal . Char noRef) cs
   _           -> (env, CLit $ genLiteral l)
-<<<<<<< HEAD
-genExpr _ env   (Variable _ v)
-  | isJust midx     = (env, CVar (fromJust midx, idName ident))
-  | v == qSuccessId = (env, CSymbol $ genQName False env qSuccessFunId)
-  | otherwise       = (env, CSymbol $ genQName False env v)
-  where
-  ident = unqualify v
-  midx  = getVarIndex env ident
-genExpr _   env (Constructor  c) = (env, CSymbol $ genQName False env c)
-genExpr pos env (Paren     expr) = genExpr pos env expr
-genExpr pos env (Typed _ expr _ _) = genExpr pos env expr
-genExpr pos env (Tuple   _ args) = genExpr pos env $ case args of
-  []  -> Variable Nothing qUnitId
-=======
 genExpr _ env   (Variable v) = case getVarIndex env ident of
     Just idx -> (env, CVar (idx, idName ident))
     _ | v == qSuccessId -> (env, CSymbol $ genQName False env qSuccessFunId)
@@ -474,7 +460,6 @@
 genExpr pos env (Typed  expr _) = genExpr pos env expr
 genExpr pos env (Tuple  _ args) = genExpr pos env $ case args of
   []  -> Variable qUnitId
->>>>>>> 58131c1e
   [x] -> x
   _   -> foldl Apply (Variable Nothing $ qTupleId $ length args) args
 genExpr pos env (List _ args)
