--- conflicted
+++ resolved
@@ -248,13 +248,8 @@
   foldr (\x1 x2 -> ConstructorPattern qConsId [x1, x2])
         (ConstructorPattern qNilId [])
         ps
-<<<<<<< HEAD
 trPat (NegativePattern      _ l) = trPat $ LiteralPattern $ negateLiteral l
-trPat (AsPattern            v p) = flip CPAs <$> trPat p <*> genVarIndex v
-=======
-trPat (NegativePattern      _ _) = unsupported "negative patterns" -- TODO
 trPat (AsPattern            v p) = CPAs <$> getVarIndex v<*> trPat p
->>>>>>> 90d45285
 trPat (LazyPattern          _ p) = CPLazy <$> trPat p
 trPat (FunctionPattern     f ps) = CPFuncComb <$> trQual f <*> mapM trPat ps
 trPat (InfixFuncPattern p1 f p2) = trPat (FunctionPattern f [p1, p2])
