--- conflicted
+++ resolved
@@ -43,144 +43,13 @@
 -- ---------------------------------------------------------------------------
 
 -- |Generate an AbstractCurry program term from the syntax tree
-<<<<<<< HEAD
-genAbstract :: AbstractType -> CompilerEnv -> Module -> CurryProg
-genAbstract ty env mdl@(Module _ mid _ imps decls)
-  = CurryProg mid' imps' types funcs ops
-  where
-  aEnv  = abstractEnv ty env mdl
-  mid'  = moduleName mid
-  imps' = map genImportDecl imps
-  types = snd $ mapAccumL genTypeDecl aEnv         $ reverse $ typeDecls part
-  funcs = snd $ mapAccumL (genFuncDecl False) aEnv $ funcDecls part
-  ops   =       concatMap (genOpDecl aEnv)         $ reverse $ opDecls part
-  part  = foldl partitionDecl emptyPartition decls
-
--- ---------------------------------------------------------------------------
--- Partition of declarations
--- ---------------------------------------------------------------------------
-
--- The following code is used to split a list of Curry declarations into
--- three parts:
---   * a list of type declarations (data types and type synonyms),
---   * a table of function declarations,
---   * a list of fixity declarations for infix operators.
-
--- |Partition of Curry declarations.
--- (according to the definition of the AbstractCurry program
--- representation; type 'CurryProg').
--- Since a complete function declaration usually consists of more than one
--- declaration (e.g. rules, type signature etc.), it is necessary
--- to collect them within an association list
-data Partition = Partition
-  { typeDecls   :: [Decl]
-  , funcDecls   :: [(Ident, [Decl])] -- no Map to preserve order
-  , opDecls     :: [Decl]
-  } deriving Show
-
--- |Generate initial partitions
-emptyPartition :: Partition
-emptyPartition = Partition
-  { typeDecls   = []
-  , funcDecls   = []
-  , opDecls     = []
-  }
-
--- |Insert a CurrySyntax top level declaration into a partition.
--- /Note:/ Declarations are collected in reverse order.
-partitionDecl :: Partition -> Decl -> Partition
--- operator infix declarations
-partitionDecl p d@(InfixDecl _ _ _ _) = p { opDecls   = d : opDecls   p }
--- type declarations
-partitionDecl p d@(DataDecl _ _ _ _ _) = p { typeDecls = d : typeDecls p }
-partitionDecl p d@(TypeDecl  _ _ _ _) = p { typeDecls = d : typeDecls p }
--- function declarations
-partitionDecl p (TypeSig pos e ids cx ty)
-  = partitionFuncDecls (\q -> TypeSig pos e [q] cx ty) p ids
-partitionDecl p d@(FunctionDecl _ _ _ ident _)
-  = partitionFuncDecls (const d) p [ident]
-partitionDecl p d@(ForeignDecl _ _ _ ident _)
-  = partitionFuncDecls (const d) p [ident]
-partitionDecl p (ExternalDecl pos ids)
-  = partitionFuncDecls (\q -> ExternalDecl pos [q]) p ids
--- other (ignored)
-partitionDecl p _ = p
-
---
-partitionFuncDecls :: (Ident -> Decl) -> Partition -> [Ident] -> Partition
-partitionFuncDecls genDecl parts fs
-  = parts { funcDecls = foldl insertDecls (funcDecls parts) fs }
-  where
-  insertDecls funcs f = case span ((/=f) . fst) funcs of
-    (others, []                ) -> others ++ (f, genDecl f : []    ) : []
-    (others, (_, fDecls) : rest) -> others ++ (f, genDecl f : fDecls) : rest
-=======
 genAbstractCurry :: CompilerEnv -> Module -> CurryProg
 genAbstractCurry env mdl = S.evalState (trModule mdl) (abstractEnv env mdl)
->>>>>>> d1b912fa
 
 -- ---------------------------------------------------------------------------
 -- Conversion from Curry to AbstractCurry
 -- ---------------------------------------------------------------------------
 
-<<<<<<< HEAD
---
-genImportDecl :: ImportDecl -> String
-genImportDecl (ImportDecl _ mid _ _ _) = moduleName mid
-
---
-genTypeDecl :: AbstractEnv -> Decl -> (AbstractEnv, CTypeDecl)
-genTypeDecl env (DataDecl _ n vs cs _)
-  = ( resetScope env2
-    , CType (genQName True env2 $ qualifyWith (moduleId env) n)
-            (genVisibility env2 n)
-            (zip idxs $ map idName vs)
-            cs'
-    )
-  where (env1, idxs) = mapAccumL genTVarIndex env vs
-        (env2, cs' ) = mapAccumL genConsDecl env1 cs
-genTypeDecl env (TypeDecl _ n vs ty)
-  = ( resetScope env2
-    , CTypeSyn (genQName True env2 $ qualifyWith (moduleId env) n)
-               (genVisibility env2 n)
-               (zip idxs $ map idName vs)
-               ty'
-    )
-  where (env1, idxs) = mapAccumL genTVarIndex env vs
-        (env2, ty' ) = genTypeExpr env1 ty
-genTypeDecl env (NewtypeDecl _ n vs (NewConstrDecl p nvs nc ty) _)
-  = (resetScope env2
-    , CType (genQName True env2 $ qualifyWith (moduleId env) n)
-            (genVisibility env2 n)
-            (zip idxs $ map idName vs)
-            [nc']
-    ) where (env1, idxs) = mapAccumL genTVarIndex env vs
-            (env2, nc' ) = genConsDecl env1 (ConstrDecl p nvs nc [ty])
-genTypeDecl _ _
-  = internalError "GenAbstractCurry.genTypeDecl: unexpected declaration"
-
---
-genConsDecl :: AbstractEnv -> ConstrDecl -> (AbstractEnv, CConsDecl)
-genConsDecl env (ConstrDecl _ _ n vs)
-  = ( env', CCons (genQName False env' $ qualifyWith (moduleId env) n)
-                  (length vs)
-                  (genVisibility env' n)
-                  vs'
-    ) where (env', vs') = mapAccumL genTypeExpr env vs
-genConsDecl env (ConOpDecl p vs ty1 op ty2)
-  = genConsDecl env (ConstrDecl p vs op [ty1, ty2])
-
---
-genTypeExpr :: AbstractEnv -> TypeExpr -> (AbstractEnv, CTypeExpr)
-genTypeExpr env (ConstructorType q vs)
-  = (env', CTCons (genQName True env' q) vs')
-  where (env', vs') = mapAccumL genTypeExpr env vs
-genTypeExpr env (VariableType ident) = case getTVarIndex env ident of
-  Just ix -> (env , CTVar (ix , idName ident))
-  Nothing -> (env', CTVar (idx, idName ident))
-  where (env', idx) = genTVarIndex env ident
-genTypeExpr env (TupleType     tys) = genTypeExpr env $ case tys of
-=======
 trModule :: Module -> GAC CurryProg
 trModule (Module _ mid _ is ds) = do
   CurryProg mid' is' <$> ts' <*> fs' <*> os'
@@ -221,7 +90,6 @@
                                             <*> mapM trTypeExpr ts
 trTypeExpr (VariableType        v) = CTVar  <$> getTVarIndex v
 trTypeExpr (TupleType         tys) = trTypeExpr $ case tys of
->>>>>>> d1b912fa
    []   -> ConstructorType qUnitId []
    [ty] -> ty
    _    -> ConstructorType (qTupleId $ length tys) tys
@@ -230,372 +98,12 @@
                                                  <*> trTypeExpr ty2
 trTypeExpr (RecordType        fss) = CRecordType <$> mapM trFieldType fs
   where
-<<<<<<< HEAD
-  (ls  , ts ) = unzip $ concatMap (\ (ls1,ty) -> map (\l -> (l,ty)) ls1) fss
-  (env1, ts') = mapAccumL genTypeExpr env ts
-  ls'        = map idName ls
-genTypeExpr env s@(SpecialConstructorType _ _) = 
-  genTypeExpr env (specialConsToTyExpr s) 
-=======
   trFieldType (l, ty) = (,) <$> return (idName l) <*> trTypeExpr ty
   fs = [ (l, ty) | (ls, ty) <- fss, l <- ls ]
->>>>>>> d1b912fa
 
 trInfixDecl :: Decl -> GAC [COpDecl]
 trInfixDecl (InfixDecl _ fix mprec ops) = mapM trInfix (reverse ops)
   where
-<<<<<<< HEAD
-  qname       = genQName False env $ qualify ident
-  visibility  = genVisibility env ident
-  evalannot   = CFlex
---   evalannot   = case find isEvalAnnot decls of
---                   Nothing -> CFlex
---                   Just (EvalAnnot _ _ ea) -> genEvalAnnot ea
---                   _ -> internalError "Gen.GenAbstractCurry.genFuncDecl: no Eval Annotation"
-  (env1, mtype) = case genFuncType env decls of
-                  Nothing        -> (env, Nothing)
-                  Just (env', t) -> (env', Just t)
-  (env2, rules) = case find Generators.GenAbstractCurry.isFunctionDecl decls of
-                  Nothing -> (env1, [])
-                  Just (FunctionDecl _ _ _ _ eqs) -> mapAccumL genRule env1 eqs
-                  _ -> internalError "Gen.GenAbstractCurry.genFuncDecl: no FunctionDecl"
-  mexternal   = genExternal `fmap` find isExternal decls
-  arity       = compArity mtype rules
-  typeexpr    = fromMaybe (CTCons ("Prelude", "untyped") []) mtype
-  rule        = compRule evalannot rules mexternal
-  env3        = if isLocal then env1 else resetScope env2
-
-  genFuncType env' decls'
-    | acytype == UntypedAcy = genTypeSig  env' `fmap` find isTypeSig decls'
-    | acytype == TypedAcy   = genTypeExpr env' `fmap` mftype
-    | otherwise             = Nothing
-    where
-    acytype = acyType env
-    mftype | isLocal   = lookupType ident (typeEnv env)
-           | otherwise = qualLookupType (qualifyWith (moduleId env) ident)
-                          (typeEnv env)
-
-  genTypeSig env' (TypeSig   _ _ _ _cx ts) = genTypeExpr env' ts
-  genTypeSig env' (ForeignDecl _ _ _ _ ts) = genTypeExpr env' ts
-  genTypeSig _    _ =
-    internalError "GenAbstractCurry.genFuncDecl.genTypeSig: no pattern match"
-
-  genExternal (ForeignDecl _ _ mname ident' _)
-    = CExternal (fromMaybe (idName ident') mname)
-  genExternal (ExternalDecl _ [ident'])
-    = CExternal (idName ident')
-  genExternal _
-    = internalError $ "GenAbstractCurry.genExternal: "
-      ++ "illegal external declaration occured"
-
-  compArity Nothing   [] = internalError $ "GenAbstractCurry.compArity: "
-                           ++ "unable to compute arity for function \""
-                           ++ show ident ++ "\""
-  compArity (Just ty) [] = compArityFromType ty
-  compArity _         (CRule patts _ _ : _) = length patts
-
-  compArityFromType (CTVar         _) = 0
-  compArityFromType (CFuncType  _ t2) = 1 + compArityFromType t2
-  compArityFromType (CTCons      _ _) = 0
-  compArityFromType (CRecordType   _) =
-    internalError "GenAbstractCurry.genFuncDecl.compArityFromType: record type"
-
-  compRule _  [] Nothing  = internalError $ "GenAbstractCurry.compRule: "
-                            ++ "missing rule for function \""
-                            ++ show ident ++ "\""
-  compRule _  [] (Just e) = e
-  compRule ea rs _        = CRules ea rs
-
---
-genRule :: AbstractEnv -> Equation -> (AbstractEnv, CRule)
-genRule env (Equation pos lhs rhs)
-  = let (env1, patts ) = mapAccumL (genPattern pos)
-                                   (beginScope env)
-                                   (simplifyLhs lhs)
-        (env2, locals) = genLocalDecls env1 (simplifyRhsLocals rhs)
-        (env3, crhss ) = mapAccumL (genRhs pos) env2 (simplifyRhsExpr rhs)
-    in  (endScope env3, CRule patts crhss locals)
-
---
-genRhs :: Position -> AbstractEnv -> (Expression, Expression)
-       -> (AbstractEnv, (CExpr, CExpr))
-genRhs p env (cond, expr)
-  = let (env1, cond') = genExpr p env cond
-        (env2, expr') = genExpr p env1 expr
-    in  (env2, (cond', expr'))
-
--- NOTE: guarded expressions and 'where' declarations in local pattern
--- declarations are not supported in PAKCS
-genLocalDecls :: AbstractEnv -> [Decl] -> (AbstractEnv, [CLocalDecl])
-genLocalDecls env decls
-  = genLocals (foldl genLocalIndex env decls)
-              (funcDecls (foldl partitionDecl emptyPartition decls))
-              decls
- where
-  genLocalIndex env' (PatternDecl _ _ _ constr _)
-    = genLocalPatternIndex env' constr
-  genLocalIndex env' (FreeDecl _ idents)
-    = let (env'', _) = mapAccumL genVarIndex env' idents
-      in  env''
-  genLocalIndex env' _ = env'
-
-  genLocalPatternIndex env' (VariablePattern ident)
-    = fst $ genVarIndex env' ident
-  genLocalPatternIndex env' (ConstructorPattern _ args)
-    = foldl genLocalPatternIndex env' args
-  genLocalPatternIndex env' (InfixPattern c1 _ c2)
-    = foldl genLocalPatternIndex env' [c1, c2]
-  genLocalPatternIndex env' (ParenPattern c)
-    = genLocalPatternIndex env' c
-  genLocalPatternIndex env' (TuplePattern _ args)
-    = foldl genLocalPatternIndex env' args
-  genLocalPatternIndex env' (ListPattern _ args)
-    = foldl genLocalPatternIndex env' args
-  genLocalPatternIndex env' (AsPattern ident c)
-    = genLocalPatternIndex (fst $ genVarIndex env' ident) c
-  genLocalPatternIndex env' (LazyPattern _ c)
-    = genLocalPatternIndex env' c
-  genLocalPatternIndex env' (RecordPattern fields mc)
-    = let env'' = foldl genLocalPatternIndex env' (map fieldTerm fields)
-      in  maybe env'' (genLocalPatternIndex env'') mc
-  genLocalPatternIndex env' _ = env'
-
-  -- The association list 'fdecls' is necessary because function
-  -- rules may not be together in the declaration list
-  genLocals :: AbstractEnv -> [(Ident, [Decl])] -> [Decl]
-            -> (AbstractEnv, [CLocalDecl])
-  genLocals env' _ [] = (env', [])
-  genLocals env' fdecls ((FunctionDecl _ _ _ ident _):decls1)
-    = let (env1, funcdecl) = genLocalFuncDecl (beginScope env') fdecls ident
-          (env2, locals  ) = genLocals (endScope env1) fdecls decls1
-      in  (env2, funcdecl:locals)
-  genLocals env' fdecls ((ForeignDecl _ _ _ ident _):decls1)
-    = let (env1, funcdecl) = genLocalFuncDecl (beginScope env') fdecls ident
-          (env2, locals  ) = genLocals (endScope env1) fdecls decls1
-      in  (env2, funcdecl:locals)
-  genLocals env' fdecls ((ExternalDecl pos idents):decls1)
-    | null idents = genLocals env' fdecls decls1
-    | otherwise
-    = let (env1, funcdecl) = genLocalFuncDecl (beginScope env') fdecls (head idents)
-          (env2, locals  ) = genLocals (endScope env1) fdecls (ExternalDecl pos (tail idents):decls1)
-      in  (env2, funcdecl:locals)
-  genLocals env' fdecls (PatternDecl pos _ _ constr rhs : decls1)
-    = let (env1, patt   ) = genLocalPattern pos env' constr
-          (env2, plocals) = genLocalDecls (beginScope env1)
-                              (simplifyRhsLocals rhs)
-          (env3, expr   ) = genLocalPattRhs pos env2 (simplifyRhsExpr rhs)
-          (env4, locals ) = genLocals (endScope env3) fdecls decls1
-      in  (env4, CLocalPat patt expr plocals:locals)
-  genLocals env' fdecls ((FreeDecl pos idents):decls1)
-    | null idents  = genLocals env' fdecls decls1
-    | otherwise
-      = let ident  = head idents
-            idx    = fromMaybe
-                  (internalError ("GenAbstractCurry.genLocals: cannot find index"
-                ++ " for free variable \""
-                ++ show ident ++ "\""))
-                  (getVarIndex env' ident)
-            decls' = FreeDecl pos (tail idents) : decls1
-            (env'', locals) = genLocals env' fdecls decls'
-        in (env'', CLocalVar (idx, idName ident) : locals)
-  genLocals env' fdecls ((TypeSig _ _ _ _ _):decls1)
-    = genLocals env' fdecls decls1
-  genLocals _ _ decl = internalError ("GenAbstractCurry.genLocals: unexpected local declaration: \n" ++ show (head decl))
-
-  genLocalFuncDecl :: AbstractEnv -> [(Ident, [Decl])] -> Ident
-                   -> (AbstractEnv, CLocalDecl)
-  genLocalFuncDecl env' fdecls ident
-    = let fdecl = fromMaybe
-              (internalError ("GenAbstractCurry.genLocalFuncDecl: missing declaration"
-                  ++ " for local function \""
-                  ++ show ident ++ "\""))
-              (lookup ident fdecls)
-          (_, funcdecl) = genFuncDecl True env' (ident, fdecl)
-      in  (env', CLocalFunc funcdecl)
-
-  genLocalPattern pos env' (LiteralPattern l) = case l of
-    String _ cs
-      -> genLocalPattern pos env' $ ListPattern [] $ map (LiteralPattern . Char noRef) cs
-    _ -> (env', CPLit $ genLiteral l)
-  genLocalPattern _ env' (VariablePattern v) = case getVarIndex env' v of
-    Nothing  -> internalError $ "GenAbstractCurry.genLocalPattern: "
-      ++ "cannot find index" ++ " for pattern variable \"" ++ show v ++ "\""
-    Just idx -> (env', CPVar (idx, idName v))
-  genLocalPattern pos env' (ConstructorPattern qident args)
-    = let (env'', args') = mapAccumL (genLocalPattern pos) env' args
-      in (env'', CPComb (genQName False env' qident) args')
-  genLocalPattern pos env' (InfixPattern larg qident rarg)
-    = genLocalPattern pos env' (ConstructorPattern qident [larg, rarg])
-  genLocalPattern pos env' (ParenPattern patt)
-    = genLocalPattern pos env' patt
-  genLocalPattern pos env' (TuplePattern _ args)
-    | len == 0  = genLocalPattern pos env' (ConstructorPattern qUnitId [])
-    | len == 1  = genLocalPattern pos env' (head args)
-    | otherwise = genLocalPattern pos env' (ConstructorPattern (qTupleId len) args) -- len > 1
-    where len = length args
-  genLocalPattern pos env' (ListPattern _ args)
-    = genLocalPattern pos env'
-      (foldr (\p1 p2 -> ConstructorPattern qConsId [p1,p2])
-        (ConstructorPattern qNilId [])
-        args)
-  genLocalPattern _ _ (NegativePattern _ _)
-    = internalError "negative patterns are not supported in AbstractCurry"
-  genLocalPattern pos env' (AsPattern ident cterm)
-    = let (env1, patt) = genLocalPattern pos env' cterm
-          idx          = fromMaybe
-                (internalError ("GenAbstractCurry.genLocalPattern: cannot find index"
-                    ++ " for alias variable \""
-                    ++ show ident ++ "\""))
-                (getVarIndex env1 ident)
-      in  (env1, CPAs (idx, idName ident) patt)
-  genLocalPattern pos env' (LazyPattern _ cterm)
-    = let (env'', patt) = genLocalPattern pos env' cterm
-      in  (env'', CPLazy patt)
-  genLocalPattern pos env' (RecordPattern fields mr)
-    = let (env1, fields') = mapAccumL (genField genLocalPattern) env' fields
-          (env2, mr'    ) = case mr of
-                              Nothing -> (env1, Nothing)
-                              Just r  -> let (envX, patt) = genLocalPattern pos env1 r in (envX, Just patt)
-      in  (env2, CPRecord fields' mr')
-  genLocalPattern _ _ _ = internalError "GenAbstractCurry.genLocalDecls.genLocalPattern: no pattern match"
-
-  genLocalPattRhs pos env' [(Variable _ _, expr)]
-    = genExpr pos env' expr
-  genLocalPattRhs _ _ _
-    = internalError ("guarded expressions in pattern declarations"
-      ++ " are not supported in AbstractCurry")
-
---
-genExpr :: Position -> AbstractEnv -> Expression -> (AbstractEnv, CExpr)
-genExpr pos env (Literal l) = case l of
-  String _ cs -> genExpr pos env $ List [] $ map (Literal . Char noRef) cs
-  _           -> (env, CLit $ genLiteral l)
-genExpr _ env (Variable _ v) = case getVarIndex env ident of
-    Just idx -> (env, CVar (idx, idName ident))
-    _ | v == qSuccessId -> (env, CSymbol $ genQName False env qSuccessFunId)
-      | otherwise       -> (env, CSymbol $ genQName False env v)
-  where ident = unqualify v
-genExpr _   env (Constructor c) = (env, CSymbol $ genQName False env c)
-genExpr pos env (Paren    expr) = genExpr pos env expr
-genExpr pos env (Typed _ expr _ _) = genExpr pos env expr
-genExpr pos env (Tuple  _ args) = genExpr pos env $ case args of
-  []  -> Variable Nothing qUnitId
-  [x] -> x
-  _   -> foldl Apply (Variable Nothing $ qTupleId $ length args) args
-genExpr pos env (List _ args)
-  = let cons = Constructor qConsId
-        nil  = Constructor qNilId
-    in  genExpr pos env (foldr (Apply . Apply cons) nil args)
-genExpr pos env (ListCompr _ expr stmts)
-  = let (env1, stmts') = mapAccumL (genStatement pos) (beginScope env) stmts
-        (env2, expr' )  = genExpr pos env1 expr
-    in  (endScope env2, CListComp expr' stmts')
-genExpr pos env (EnumFrom _cty expr) -- TODO
-  = genExpr pos env (Apply (Variable Nothing qEnumFromId) expr)
-genExpr pos env (EnumFromThen _cty expr1 expr2)
-  = genExpr pos env (Apply (Apply (Variable Nothing qEnumFromThenId) expr1) expr2)
-genExpr pos env (EnumFromTo _cty expr1 expr2)
-  = genExpr pos env (Apply (Apply (Variable Nothing qEnumFromToId) expr1) expr2)
-genExpr pos env (EnumFromThenTo _cty expr1 expr2 expr3)
-  = genExpr pos env (Apply (Apply (Apply (Variable Nothing qEnumFromThenToId)
-          expr1) expr2) expr3)
-genExpr pos env (UnaryMinus _cty _ expr)
-  = genExpr pos env (Apply (Variable Nothing qNegateId) expr)
-genExpr pos env (Apply expr1 expr2)
-  = let (env1, expr1') = genExpr pos env expr1
-        (env2, expr2') = genExpr pos env1 expr2
-    in  (env2, CApply expr1' expr2')
-genExpr pos env (InfixApply expr1 op expr2)
-  = genExpr pos env (Apply (Apply (opToExpr op) expr1) expr2)
-genExpr pos env (LeftSection expr op)
-  = let ident  = freshVar env "x"
-        patt   = VariablePattern ident
-        var    = Variable Nothing (qualify ident)
-        applic = Apply (Apply (opToExpr op) expr) var
-    in  genExpr pos env (Lambda noRef [patt] applic)
-genExpr pos env (RightSection op expr)
-  = let ident  = freshVar env "x"
-        patt   = VariablePattern ident
-        var    = Variable Nothing (qualify ident)
-        applic = Apply (Apply (opToExpr op) var) expr
-    in  genExpr pos env (Lambda noRef [patt] applic)
-genExpr pos env (Lambda _ params expr)
-  = let (env1, params') = mapAccumL (genPattern pos) (beginScope env) params
-        (env2, expr'  )   = genExpr pos env1 expr
-    in  (endScope env2, CLambda params' expr')
-genExpr pos env (Let decls expr)
-  = let (env1, decls') = genLocalDecls (beginScope env) decls
-        (env2, expr' ) = genExpr pos env1 expr
-    in  (endScope env2, CLetDecl decls' expr')
-genExpr pos env (Do stmts expr)
-  = let (env1, stmts') = mapAccumL (genStatement pos) (beginScope env) stmts
-        (env2, expr' )  = genExpr pos env1 expr
-    in  (endScope env2, CDoExpr (stmts' ++ [CSExpr expr']))
-genExpr pos env (IfThenElse _ expr1 expr2 expr3)
-  = genExpr pos env (Apply (Apply (Apply (Variable Nothing qIfThenElseId)
-                    expr1) expr2) expr3)
-genExpr pos env (Case _ _ expr alts)
-  = let (env1, expr') = genExpr pos env expr
-        (env2, alts') = mapAccumL genBranchExpr env1 alts
-    in  (env2, CCase expr' alts')
-genExpr _ env (RecordConstr fields)
-  = let (env1, fields') = mapAccumL (genField genExpr) env fields
-    in  (env1, CRecConstr fields')
-genExpr pos env (RecordSelection expr label)
-  = let (env1, expr') = genExpr pos env expr
-    in  (env1, CRecSelect expr' $ idName label)
-genExpr pos env (RecordUpdate fields expr)
-  = let (env1, fields') = mapAccumL (genField genExpr) env fields
-        (env2, expr'  ) = genExpr pos env1 expr
-    in  (env2, CRecUpdate fields' expr')
-
---
-genStatement :: Position -> AbstractEnv -> Statement -> (AbstractEnv, CStatement)
-genStatement pos env (StmtExpr _ expr)
-  = let (env', expr') = genExpr pos env expr
-    in  (env', CSExpr expr')
-genStatement _ env (StmtDecl decls)
-  = let (env', decls') = genLocalDecls env decls
-    in  (env', CSLet decls')
-genStatement pos env (StmtBind _ patt expr)
-  = let (env1, expr') = genExpr pos env expr
-        (env2, patt') = genPattern pos env1 patt
-    in  (env2, CSPat patt' expr')
-
--- NOTE: guarded expressions and local declarations in case branches
--- are not supported in PAKCS
-genBranchExpr :: AbstractEnv -> Alt -> (AbstractEnv, CBranchExpr)
-genBranchExpr env (Alt p pat rhs)
-  = let (env1, pat') = genPattern p (beginScope env) pat
-        (env2, be  ) = genBranch env1 pat' $ simplifyRhsExpr rhs
-    in  (endScope env2, be)
-  where
-  genBranch env' pat' [(Variable _ _, expr)] -- no guards!
-    = let (env2, expr') = genExpr p env' expr
-      in  (env2, CBranch pat' expr')
-  genBranch env' pat' bs
-    = let (env2, bs') = mapAccumL (genRhs p) env' bs
-      in  (env2, CGuardedBranch pat' bs')
-
---
-genPattern :: Position -> AbstractEnv -> Pattern -> (AbstractEnv, CPattern)
-genPattern pos env (LiteralPattern l) = case l of
-  String _ cs -> genPattern pos env $ ListPattern [] $ map (LiteralPattern . Char noRef) cs
-  _           -> (env, CPLit $ genLiteral l)
-genPattern _ env (VariablePattern v)
-  = case getVarIndex env v of
-      Just idx -> (env, CPVar (idx, idName v))
-      Nothing  -> let (env', idx') = genVarIndex env v
-                  in  (env', CPVar (idx', idName v))
-genPattern pos env (ConstructorPattern qident args)
-  = let (env', args') = mapAccumL (genPattern pos) env args
-    in  (env', CPComb (genQName False env qident) args')
-genPattern pos env (InfixPattern larg qident rarg)
-  = genPattern pos env $ ConstructorPattern qident [larg, rarg]
-genPattern pos env (ParenPattern patt)
-  = genPattern pos env patt
-genPattern pos env (TuplePattern _ args) = genPattern pos env $ case args of
-=======
   trInfix op = COp <$> trLocalIdent op <*> return (cvFixity fix)
                   <*> return (fromInteger (mkPrec mprec))
   cvFixity InfixL = CInfixlOp
@@ -733,7 +241,6 @@
 trPat (InfixPattern    p1 op p2) = trPat $ ConstructorPattern op [p1, p2]
 trPat (ParenPattern           p) = trPat p
 trPat (TuplePattern        _ ps) = trPat $ case ps of
->>>>>>> d1b912fa
   []   -> ConstructorPattern qUnitId []
   [ty] -> ty
   _    -> ConstructorPattern (qTupleId $ length ps) ps
@@ -838,86 +345,6 @@
   , varEnv  = globalEnv emptyTopEnv
   , tvarEnv = emptyTopEnv
   }
-<<<<<<< HEAD
- where exps' = maybe (buildExports mid decls) (\ (Exporting _ es) -> es) exps
-
--- Generates a list of exports for all specified top level declarations
-buildExports :: ModuleIdent -> [Decl] -> [Export]
-buildExports _ [] = []
-buildExports mid (DataDecl _ ident _ _ _:ds)
-  = ExportTypeAll (qualifyWith mid ident) : buildExports mid ds
-buildExports mid ((NewtypeDecl _ ident _ _ _):ds)
-  = ExportTypeAll (qualifyWith mid ident) : buildExports mid ds
-buildExports mid ((TypeDecl _ ident _ _):ds)
-  = Export (qualifyWith mid ident) : buildExports mid ds
-buildExports mid ((FunctionDecl _ _ _ ident _):ds)
-  = Export (qualifyWith mid ident) : buildExports mid ds
-buildExports mid (ForeignDecl _ _ _ ident _ : ds)
-  = Export (qualifyWith mid ident) : buildExports mid ds
-buildExports mid (ExternalDecl _ idents : ds)
-  = map (Export . qualifyWith mid) idents ++ buildExports mid ds
-buildExports mid (_:ds) = buildExports mid ds
-
--- Builds a table containing all exported (i.e. public) identifiers
--- from a module.
-buildExportTable :: ModuleIdent -> [Decl] -> Set.Set Ident -> Export
-                 -> Set.Set Ident
-buildExportTable mid _ exptab (Export qident)
-  | isJust (localIdent mid qident)
-  = insertExportedIdent exptab (unqualify qident)
-  | otherwise = exptab
-buildExportTable mid _ exptab (ExportTypeWith qident ids)
-  | isJust (localIdent mid qident)
-  = foldl insertExportedIdent
-          (insertExportedIdent exptab (unqualify qident))
-          ids
-  | otherwise  = exptab
-buildExportTable mid ds exptab (ExportTypeAll qid) = case localIdent mid qid of
-  Just ident -> foldl insertExportedIdent
-                (insertExportedIdent exptab ident)
-                (maybe [] getConstrIdents (find (isDataDeclOf ident) ds))
-  Nothing    -> exptab
-buildExportTable _ _ exptab (ExportModule _) = exptab
-
---
-insertExportedIdent :: Set.Set Ident -> Ident -> Set.Set Ident
-insertExportedIdent env ident = Set.insert ident env
-
---
-getConstrIdents :: Decl -> [Ident]
-getConstrIdents (DataDecl _ _ _ cs _) = map getConstr cs
-  where getConstr (ConstrDecl  _ _  c _) = c
-        getConstr (ConOpDecl _ _ _ op _) = op
-getConstrIdents _ = internalError "GenAbstractCurry.getConstrIdents: no data declaration"
-
--- Checks whether an identifier is exported or not.
-isExported :: AbstractEnv -> Ident -> Bool
-isExported env ident = Set.member ident $ exports env
-
--- Generates an unique index for the  variable 'ident' and inserts it
--- into the  variable table of the current scope.
-genVarIndex :: AbstractEnv -> Ident -> (AbstractEnv, Int)
-genVarIndex env ident
-  = let idx            = varIndex env
-        (vtab : vtabs) = varScope env
-    in  ( env { varIndex = idx + 1
-              , varScope = Map.insert ident idx vtab : vtabs
-              }
-        , idx
-        )
-
--- Generates an unique index for the type variable 'ident' and inserts it
--- into the type variable table of the current scope.
-genTVarIndex :: AbstractEnv -> Ident -> (AbstractEnv, Int)
-genTVarIndex env ident
-  = let idx            = tvarIndex env
-        (vtab : vtabs) = tvarScope env
-    in  ( env { tvarIndex = idx + 1
-              , tvarScope = Map.insert ident idx vtab : vtabs
-              }
-        , idx
-        )
-=======
   where es' = case es of
           Just (Exporting _ e) -> e
           _                    -> internalError "GenAbstractCurry.abstractEnv"
@@ -929,7 +356,6 @@
 buildExportTable mid (ExportTypeWith tc cs)
   | isLocalIdent mid tc = flip (foldr Set.insert) (unqualify tc : cs)
 buildExportTable _   _  = id
->>>>>>> d1b912fa
 
 -- Looks up the unique index for the variable 'ident' in the
 -- variable table of the current scope.
@@ -963,97 +389,6 @@
     | otherwise            = ident
     where ident = mkIdent $ vname ++ show idx
 
-<<<<<<< HEAD
--- Some identifiers...
-qEnumFromId :: QualIdent
-qEnumFromId = qualifyWith preludeMIdent (mkIdent "enumFrom")
-
-qEnumFromThenId :: QualIdent
-qEnumFromThenId = qualifyWith preludeMIdent (mkIdent "enumFromThen")
-
-qEnumFromToId :: QualIdent
-qEnumFromToId = qualifyWith preludeMIdent (mkIdent "enumFromTo")
-
-qEnumFromThenToId :: QualIdent
-qEnumFromThenToId = qualifyWith preludeMIdent (mkIdent "enumFromThenTo")
-
-qNegateId :: QualIdent
-qNegateId = qualifyWith preludeMIdent (mkIdent "negate")
-
-qIfThenElseId :: QualIdent
-qIfThenElseId = qualifyWith preludeMIdent (mkIdent "if_then_else")
-
-qSuccessFunId :: QualIdent
-qSuccessFunId = qualifyWith preludeMIdent (mkIdent "success")
-
--- The following functions check whether a declaration is of a certain kind
-isFunctionDecl :: Decl -> Bool
-isFunctionDecl (FunctionDecl _ _ _ _ _ ) = True
-isFunctionDecl _                         = False
-
-isExternal :: Decl -> Bool
-isExternal (ForeignDecl _ _ _ _ _) = True
-isExternal (ExternalDecl      _ _) = True
-isExternal _                       = False
-
--- Checks, whether a declaration is the data declaration of 'ident'.
-isDataDeclOf :: Ident -> Decl -> Bool
-isDataDeclOf i (DataDecl _ j _ _ _) = i == j
-isDataDeclOf _ _                    = False
-
--- Checks, whether a symbol is defined in the Prelude.
-isPreludeSymbol :: QualIdent -> Bool
-isPreludeSymbol qident
-  = let (mmid, ident) = (qidModule qident, qidIdent qident)
-    in   mmid == Just preludeMIdent
-      || elem ident [unitId, listId, nilId, consId]
-      || isTupleId ident
-
--- Converts an infix operator to an expression
-opToExpr :: InfixOp -> Expression
-opToExpr (InfixOp cty op) = Variable cty op
-opToExpr (InfixConstr  c) = Constructor c
-
--- Looks up the type of a qualified symbol in the type environment and
--- converts it to a CurrySyntax type term.
-qualLookupType :: QualIdent -> ValueEnv -> Maybe TypeExpr
-qualLookupType qident tyEnv = case qualLookupValue qident tyEnv of
-  [Value _ _ (ForAll _ _ ty) _] -> Just $ fromType ty
-  _                           -> Nothing
-
--- Looks up the type of a symbol in the type environment and
--- converts it to a CurrySyntax type term.
-lookupType :: Ident -> ValueEnv -> Maybe TypeExpr
-lookupType ident tyEnv = case lookupValue ident tyEnv of
-  [Value _ _ (ForAll _ _ ty) _] -> Just $ fromType ty
-  _                           -> Nothing
-
--- The following functions transform left-hand-side and right-hand-side terms
--- for a better handling
-simplifyLhs :: Lhs -> [Pattern]
-simplifyLhs = snd . flatLhs
-
-simplifyRhsExpr :: Rhs -> [(Expression, Expression)]
-simplifyRhsExpr (SimpleRhs _ e _) = [(Variable Nothing qSuccessId, e)]
-simplifyRhsExpr (GuardedRhs gs _) = map (\ (CondExpr _ g e) -> (g, e)) gs
-
-simplifyRhsLocals :: Rhs -> [Decl]
-simplifyRhsLocals (SimpleRhs _ _ locals) = locals
-simplifyRhsLocals (GuardedRhs  _ locals) = locals
-
--- Insert a value under a key into an association list. If the list
--- already contains a value for that key, the old value is replaced.
--- insertEntry :: Eq a => a -> b -> [(a, b)] -> [(a, b)]
--- insertEntry k v []             = [(k, v)]
--- insertEntry k v ((l, w) : kvs)
---   | k == l    = (k, v) : kvs
---   | otherwise = (l, w) : insertEntry k v kvs
-
--- Return 'True' iff a list is a singleton list (contains exactly one element)
-isSingleton :: [a] -> Bool
-isSingleton [_] = True
-isSingleton _   = False
-=======
 -- Looks up the unique index for the type variable 'ident' in the type
 -- variable table of the current scope.
 getTVarIndex :: Ident -> GAC CTVarIName
@@ -1108,5 +443,4 @@
 
 getVisibility :: Ident -> GAC CVisibility
 getVisibility i = S.gets $ \env -> if Set.member i (exports env) then Public
-                                                                 else Private
->>>>>>> d1b912fa
+                                                                 else Private